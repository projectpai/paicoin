# Copyright (c) 2013-2016 The Bitcoin Core developers
# Distributed under the MIT software license, see the accompanying
# file COPYING or http://www.opensource.org/licenses/mit-license.php.

DIST_SUBDIRS = secp256k1 univalue

AM_LDFLAGS = $(PTHREAD_CFLAGS) $(LIBTOOL_LDFLAGS) $(HARDENED_LDFLAGS)
AM_CXXFLAGS = $(HARDENED_CXXFLAGS) $(ERROR_CXXFLAGS)
AM_CPPFLAGS = $(HARDENED_CPPFLAGS)
EXTRA_LIBRARIES =

if EMBEDDED_UNIVALUE
LIBUNIVALUE = univalue/libunivalue.la

$(LIBUNIVALUE): $(wildcard univalue/lib/*) $(wildcard univalue/include/*)
	$(AM_V_at)$(MAKE) $(AM_MAKEFLAGS) -C $(@D) $(@F)
else
LIBUNIVALUE = $(UNIVALUE_LIBS)
endif

PAICOIN_INCLUDES=-I$(builddir) -I$(builddir)/obj $(BDB_CPPFLAGS) $(BOOST_CPPFLAGS) $(LEVELDB_CPPFLAGS) $(CRYPTO_CFLAGS) $(SSL_CFLAGS)

PAICOIN_INCLUDES += -I$(srcdir)/secp256k1/include
PAICOIN_INCLUDES += $(UNIVALUE_CFLAGS)

LIBPAICOIN_SERVER=libpaicoin_server.a
LIBPAICOIN_COMMON=libpaicoin_common.a
LIBPAICOIN_CONSENSUS=libpaicoin_consensus.a
LIBPAICOIN_CLI=libpaicoin_cli.a
LIBPAICOIN_UTIL=libpaicoin_util.a
LIBPAICOIN_CRYPTO=crypto/libpaicoin_crypto.a
LIBPAICOINQT=qt/libpaicoinqt.a
LIBSECP256K1=secp256k1/libsecp256k1.la

if ENABLE_ZMQ
LIBPAICOIN_ZMQ=libpaicoin_zmq.a
endif
if BUILD_PAICOIN_LIBS
LIBPAICOINCONSENSUS=libpaicoinconsensus.la
endif
if ENABLE_WALLET
LIBPAICOIN_WALLET=libpaicoin_wallet.a
endif

$(LIBSECP256K1): $(wildcard secp256k1/src/*) $(wildcard secp256k1/include/*)
	$(AM_V_at)$(MAKE) $(AM_MAKEFLAGS) -C $(@D) $(@F)

# Make is not made aware of per-object dependencies to avoid limiting building parallelization
# But to build the less dependent modules first, we manually select their order here:
EXTRA_LIBRARIES += \
  $(LIBPAICOIN_CRYPTO) \
  $(LIBPAICOIN_UTIL) \
  $(LIBPAICOIN_COMMON) \
  $(LIBPAICOIN_CONSENSUS) \
  $(LIBPAICOIN_SERVER) \
  $(LIBPAICOIN_CLI) \
  $(LIBPAICOIN_WALLET) \
  $(LIBPAICOIN_ZMQ)

lib_LTLIBRARIES = $(LIBPAICOINCONSENSUS)

bin_PROGRAMS =
noinst_PROGRAMS =
TESTS =
BENCHMARKS =

if BUILD_PAICOIND
  bin_PROGRAMS += paicoind
endif

if BUILD_PAICOIN_UTILS
  bin_PROGRAMS += paicoin-cli paicoin-block-generator paicoin-tx
endif

.PHONY: FORCE check-symbols check-security
# paicoin core #
PAICOIN_CORE_H = \
  addrdb.h \
  addrman.h \
  base58.h \
  bloom.h \
  blockencodings.h \
  chain.h \
  chainparams.h \
  chainparamsbase.h \
  chainparamsseeds.h \
  checkpoints.h \
  checkqueue.h \
  clientversion.h \
  coins.h \
  coinbase_addresses.h \
  compat.h \
  compat/byteswap.h \
  compat/endian.h \
  compat/sanity.h \
  compressor.h \
  consensus/consensus.h \
  consensus/tx_verify.h \
  core_io.h \
  core_memusage.h \
  cuckoocache.h \
  fs.h \
  httprpc.h \
  httpserver.h \
  indirectmap.h \
  init.h \
  key.h \
  key_io.h \
  keystore.h \
  dbwrapper.h \
  limitedmap.h \
  memusage.h \
  merkleblock.h \
  miner.h \
  net.h \
  net_processing.h \
  netaddress.h \
  netbase.h \
  netmessagemaker.h \
  noui.h \
  policy/feerate.h \
  policy/fees.h \
  policy/policy.h \
  policy/rbf.h \
  pow.h \
  protocol.h \
  random.h \
  reverse_iterator.h \
  reverselock.h \
  rpc/blockchain.h \
  rpc/client.h \
  rpc/mining.h \
  rpc/protocol.h \
  rpc/safemode.h \
  rpc/server.h \
  rpc/register.h \
  scheduler.h \
  script/sigcache.h \
  script/sign.h \
  script/standard.h \
  script/ismine.h \
  stake/stakepoolfee.h \
  stake/stakeversion.h \
  streams.h \
  support/allocators/secure.h \
  support/allocators/zeroafterfree.h \
  support/cleanse.h \
  support/events.h \
  support/lockedpool.h \
  sync.h \
  threadsafety.h \
  threadinterrupt.h \
  timedata.h \
  torcontrol.h \
  txdb.h \
  txmempool.h \
  ui_interface.h \
  undo.h \
  util.h \
  utilmoneystr.h \
  utiltime.h \
  validation.h \
  validationinterface.h \
  versionbits.h \
  wallet/coincontrol.h \
  wallet/crypter.h \
  wallet/db.h \
  wallet/feebumper.h \
  wallet/fees.h \
  wallet/init.h \
  wallet/rpcwallet.h \
  wallet/wallet.h \
  wallet/walletdb.h \
  warnings.h \
  zmq/zmqabstractnotifier.h \
  zmq/zmqconfig.h\
  zmq/zmqnotificationinterface.h \
  zmq/zmqpublishnotifier.h


obj/build.h: FORCE
	@$(MKDIR_P) $(builddir)/obj
	@$(top_srcdir)/share/genbuild.sh "$(abs_top_builddir)/src/obj/build.h" \
	  "$(abs_top_srcdir)"
libpaicoin_util_a-clientversion.$(OBJEXT): obj/build.h

# server: shared between paicoind and paicoin-qt
libpaicoin_server_a_CPPFLAGS = $(AM_CPPFLAGS) $(PAICOIN_INCLUDES) $(MINIUPNPC_CPPFLAGS) $(EVENT_CFLAGS) $(EVENT_PTHREADS_CFLAGS)
libpaicoin_server_a_CXXFLAGS = $(AM_CXXFLAGS) $(PIE_FLAGS)
libpaicoin_server_a_SOURCES = \
  addrdb.cpp \
  addrman.cpp \
  bloom.cpp \
  blockencodings.cpp \
  checkpoints.cpp \
  consensus/tx_verify.cpp \
  httprpc.cpp \
  httpserver.cpp \
  init.cpp \
  dbwrapper.cpp \
  merkleblock.cpp \
  miner.cpp \
  net.cpp \
  net_processing.cpp \
  noui.cpp \
  policy/fees.cpp \
  policy/policy.cpp \
  policy/rbf.cpp \
  pow.cpp \
  rest.cpp \
  rpc/blockchain.cpp \
  rpc/mining.cpp \
  rpc/misc.cpp \
  rpc/net.cpp \
  rpc/rawtransaction.cpp \
  rpc/safemode.cpp \
  rpc/server.cpp \
  rpc/stakeapi.cpp \
  script/sigcache.cpp \
  script/ismine.cpp \
  timedata.cpp \
  torcontrol.cpp \
  txdb.cpp \
  txmempool.cpp \
  ui_interface.cpp \
  validation.cpp \
  validationinterface.cpp \
  versionbits.cpp \
  $(PAICOIN_CORE_H)

if ENABLE_ZMQ
libpaicoin_zmq_a_CPPFLAGS = $(PAICOIN_INCLUDES) $(ZMQ_CFLAGS)
libpaicoin_zmq_a_CXXFLAGS = $(AM_CXXFLAGS) $(PIE_FLAGS)
libpaicoin_zmq_a_SOURCES = \
  zmq/zmqabstractnotifier.cpp \
  zmq/zmqnotificationinterface.cpp \
  zmq/zmqpublishnotifier.cpp
endif


# wallet: shared between paicoind and paicoin-qt, but only linked
# when wallet enabled
libpaicoin_wallet_a_CPPFLAGS = $(AM_CPPFLAGS) $(PAICOIN_INCLUDES)
libpaicoin_wallet_a_CXXFLAGS = $(AM_CXXFLAGS) $(PIE_FLAGS)
libpaicoin_wallet_a_SOURCES = \
  wallet/crypter.cpp \
  wallet/db.cpp \
  wallet/feebumper.cpp \
  wallet/fees.cpp \
  wallet/init.cpp \
  wallet/rpcdump.cpp \
  wallet/rpcwallet.cpp \
  wallet/ticket-buyer/ticketbuyerconfig.cpp \
  wallet/ticket-buyer/ticketbuyer.cpp \
  wallet/wallet.cpp \
  wallet/walletdb.cpp \
  stake/stakepoolfee.cpp \
  $(PAICOIN_CORE_H)

# crypto primitives library
crypto_libpaicoin_crypto_a_CPPFLAGS = $(AM_CPPFLAGS)
crypto_libpaicoin_crypto_a_CXXFLAGS = $(AM_CXXFLAGS) $(PIE_FLAGS)
crypto_libpaicoin_crypto_a_SOURCES = \
  crypto/aes.cpp \
  crypto/aes.h \
  crypto/chacha20.h \
  crypto/chacha20.cpp \
  crypto/common.h \
  crypto/hmac_sha256.cpp \
  crypto/hmac_sha256.h \
  crypto/hmac_sha512.cpp \
  crypto/hmac_sha512.h \
  crypto/ripemd160.cpp \
  crypto/ripemd160.h \
  crypto/sha1.cpp \
  crypto/sha1.h \
  crypto/sha256.cpp \
  crypto/sha256.h \
  crypto/sha512.cpp \
  crypto/sha512.h \
  crypto/tiny_sha3.c \
  crypto/tiny_sha3.h

if USE_ASM
crypto_libpaicoin_crypto_a_SOURCES += crypto/sha256_sse4.cpp
endif

# consensus: shared between all executables that validate any consensus rules.
libpaicoin_consensus_a_CPPFLAGS = $(AM_CPPFLAGS) $(PAICOIN_INCLUDES)
libpaicoin_consensus_a_CXXFLAGS = $(AM_CXXFLAGS) $(PIE_FLAGS)
libpaicoin_consensus_a_SOURCES = \
  amount.h \
  arith_uint256.cpp \
  arith_uint256.h \
<<<<<<< HEAD
  chain.cpp \
=======
  chainparams.cpp \
>>>>>>> 69155318
  consensus/merkle.cpp \
  consensus/merkle.h \
  consensus/params.h \
  consensus/validation.h \
  hash.cpp \
  hash.h \
  prevector.h \
  primitives/block.cpp \
  primitives/block.h \
  primitives/transaction.cpp \
  primitives/transaction.h \
  pubkey.cpp \
  pubkey.h \
  script/paicoinconsensus.cpp \
  script/interpreter.cpp \
  script/interpreter.h \
  script/script.cpp \
  script/script.h \
  script/script_error.cpp \
  script/script_error.h \
  script/standard.cpp \
  serialize.h \
  stake/hash256prng.cpp \
  stake/hash256prng.h \
  stake/hasher.cpp \
  stake/hasher.h \
  stake/treap/value.cpp \
  stake/treap/value.h \
  stake/treap/treapnode.cpp \
  stake/treap/treapnode.h \
  stake/treap/tickettreap.cpp \
  stake/treap/tickettreap.h \
  stake/stakenode.cpp \
  stake/stakenode.h \
  stake/staketx.cpp \
  stake/staketx.h \
  stake/stakeversion.cpp \
  stake/stakeversion.h \
  tinyformat.h \
  uint256.cpp \
  uint256.h \
  utilstrencodings.cpp \
  utilstrencodings.h \
  version.h

# common: shared between paicoind, and paicoin-qt and non-server tools
libpaicoin_common_a_CPPFLAGS = $(AM_CPPFLAGS) $(PAICOIN_INCLUDES)
libpaicoin_common_a_CXXFLAGS = $(AM_CXXFLAGS) $(PIE_FLAGS)
libpaicoin_common_a_SOURCES = \
  base58.cpp \
  coins.cpp \
  compressor.cpp \
  core_read.cpp \
  core_write.cpp \
  key.cpp \
  key_io.cpp \
  keystore.cpp \
  netaddress.cpp \
  netbase.cpp \
  policy/feerate.cpp \
  protocol.cpp \
  scheduler.cpp \
  script/sign.cpp \
  script/standard.cpp \
  stake/stakepoolfee.cpp \
  warnings.cpp \
  $(PAICOIN_CORE_H)

# util: shared between all executables.
# This library *must* be included to make sure that the glibc
# backward-compatibility objects and their sanity checks are linked.
libpaicoin_util_a_CPPFLAGS = $(AM_CPPFLAGS) $(PAICOIN_INCLUDES)
libpaicoin_util_a_CXXFLAGS = $(AM_CXXFLAGS) $(PIE_FLAGS)
libpaicoin_util_a_SOURCES = \
  support/lockedpool.cpp \
  chainparamsbase.cpp \
  clientversion.cpp \
  compat/glibc_sanity.cpp \
  compat/glibcxx_sanity.cpp \
  compat/strnlen.cpp \
  fs.cpp \
  random.cpp \
  rpc/protocol.cpp \
  support/cleanse.cpp \
  sync.cpp \
  threadinterrupt.cpp \
  util.cpp \
  utilmoneystr.cpp \
  utilstrencodings.cpp \
  utiltime.cpp \
  $(PAICOIN_CORE_H)

if GLIBC_BACK_COMPAT
libpaicoin_util_a_SOURCES += compat/glibc_compat.cpp
endif

# cli: shared between paicoin-cli, paicoin-block-generator and paicoin-qt
libpaicoin_cli_a_CPPFLAGS = $(AM_CPPFLAGS) $(PAICOIN_INCLUDES)
libpaicoin_cli_a_CXXFLAGS = $(AM_CXXFLAGS) $(PIE_FLAGS)
libpaicoin_cli_a_SOURCES = \
  rpc/client.cpp \
  $(PAICOIN_CORE_H)

nodist_libpaicoin_util_a_SOURCES = $(srcdir)/obj/build.h
#

# paicoind binary #
paicoind_SOURCES = paicoind.cpp
paicoind_CPPFLAGS = $(AM_CPPFLAGS) $(PAICOIN_INCLUDES)
paicoind_CXXFLAGS = $(AM_CXXFLAGS) $(PIE_FLAGS)
paicoind_LDFLAGS = $(RELDFLAGS) $(AM_LDFLAGS) $(LIBTOOL_APP_LDFLAGS)

if TARGET_WINDOWS
paicoind_SOURCES += paicoind-res.rc
endif

paicoind_LDADD = \
  $(LIBPAICOIN_SERVER) \
  $(LIBPAICOIN_COMMON) \
  $(LIBUNIVALUE) \
  $(LIBPAICOIN_UTIL) \
  $(LIBPAICOIN_WALLET) \
  $(LIBPAICOIN_ZMQ) \
  $(LIBPAICOIN_CONSENSUS) \
  $(LIBPAICOIN_CRYPTO) \
  $(LIBLEVELDB) \
  $(LIBLEVELDB_SSE42) \
  $(LIBMEMENV) \
  $(LIBSECP256K1)

paicoind_LDADD += $(BOOST_LIBS) $(BDB_LIBS) $(SSL_LIBS) $(CRYPTO_LIBS) $(MINIUPNPC_LIBS) $(EVENT_PTHREADS_LIBS) $(EVENT_LIBS) $(ZMQ_LIBS)

# paicoin-cli binary #
paicoin_cli_SOURCES = paicoin-cli.cpp
paicoin_cli_CPPFLAGS = $(AM_CPPFLAGS) $(PAICOIN_INCLUDES) $(EVENT_CFLAGS)
paicoin_cli_CXXFLAGS = $(AM_CXXFLAGS) $(PIE_FLAGS)
paicoin_cli_LDFLAGS = $(RELDFLAGS) $(AM_LDFLAGS) $(LIBTOOL_APP_LDFLAGS)

if TARGET_WINDOWS
paicoin_cli_SOURCES += paicoin-cli-res.rc
endif

paicoin_cli_LDADD = \
  $(LIBPAICOIN_CLI) \
  $(LIBUNIVALUE) \
  $(LIBPAICOIN_UTIL) \
  $(LIBPAICOIN_CRYPTO)

paicoin_cli_LDADD += $(BOOST_LIBS) $(SSL_LIBS) $(CRYPTO_LIBS) $(EVENT_LIBS)
#

# paicoin-block-generator binary #
paicoin_block_generator_SOURCES = paicoin-block-generator.cpp
paicoin_block_generator_CPPFLAGS = $(AM_CPPFLAGS) $(PAICOIN_INCLUDES) $(EVENT_CFLAGS)
paicoin_block_generator_CXXFLAGS = $(AM_CXXFLAGS) $(PIE_FLAGS)
paicoin_block_generator_LDFLAGS = $(RELDFLAGS) $(AM_LDFLAGS) $(LIBTOOL_APP_LDFLAGS)

if TARGET_WINDOWS
paicoin_block_generator_SOURCES += paicoin-block-generator-res.rc
endif

paicoin_block_generator_LDADD = \
  $(LIBPAICOIN_CLI) \
  $(LIBUNIVALUE) \
  $(LIBPAICOIN_UTIL) \
  $(LIBPAICOIN_CRYPTO)

paicoin_block_generator_LDADD += $(BOOST_LIBS) $(SSL_LIBS) $(CRYPTO_LIBS) $(EVENT_LIBS)
#

# paicoin-tx binary #
paicoin_tx_SOURCES = paicoin-tx.cpp
paicoin_tx_CPPFLAGS = $(AM_CPPFLAGS) $(PAICOIN_INCLUDES)
paicoin_tx_CXXFLAGS = $(AM_CXXFLAGS) $(PIE_FLAGS)
paicoin_tx_LDFLAGS = $(RELDFLAGS) $(AM_LDFLAGS) $(LIBTOOL_APP_LDFLAGS)

if TARGET_WINDOWS
paicoin_tx_SOURCES += paicoin-tx-res.rc
endif

paicoin_tx_LDADD = \
  $(LIBUNIVALUE) \
  $(LIBPAICOIN_COMMON) \
  $(LIBPAICOIN_UTIL) \
  $(LIBPAICOIN_CONSENSUS) \
  $(LIBPAICOIN_CRYPTO) \
  $(LIBSECP256K1)

paicoin_tx_LDADD += $(BOOST_LIBS) $(CRYPTO_LIBS)
#

# paicoinconsensus library #
if BUILD_PAICOIN_LIBS
include_HEADERS = script/paicoinconsensus.h
libpaicoinconsensus_la_SOURCES = $(crypto_libpaicoin_crypto_a_SOURCES) $(libpaicoin_consensus_a_SOURCES)

if GLIBC_BACK_COMPAT
  libpaicoinconsensus_la_SOURCES += compat/glibc_compat.cpp
endif

libpaicoinconsensus_la_LDFLAGS = $(AM_LDFLAGS) -no-undefined $(RELDFLAGS)
libpaicoinconsensus_la_LIBADD = $(LIBSECP256K1) $(BOOST_SYSTEM_LIB)
libpaicoinconsensus_la_CPPFLAGS = $(AM_CPPFLAGS) -I$(builddir)/obj -I$(srcdir)/secp256k1/include -DBUILD_PAICOIN_INTERNAL
libpaicoinconsensus_la_CXXFLAGS = $(AM_CXXFLAGS) $(PIE_FLAGS)

endif
#

CTAES_DIST =  crypto/ctaes/bench.c
CTAES_DIST += crypto/ctaes/ctaes.c
CTAES_DIST += crypto/ctaes/ctaes.h
CTAES_DIST += crypto/ctaes/README.md
CTAES_DIST += crypto/ctaes/test.c

CLEANFILES = $(EXTRA_LIBRARIES)

CLEANFILES += *.gcda *.gcno
CLEANFILES += compat/*.gcda compat/*.gcno
CLEANFILES += consensus/*.gcda consensus/*.gcno
CLEANFILES += crypto/*.gcda crypto/*.gcno
CLEANFILES += policy/*.gcda policy/*.gcno
CLEANFILES += primitives/*.gcda primitives/*.gcno
CLEANFILES += script/*.gcda script/*.gcno
CLEANFILES += support/*.gcda support/*.gcno
CLEANFILES += univalue/*.gcda univalue/*.gcno
CLEANFILES += wallet/*.gcda wallet/*.gcno
CLEANFILES += wallet/test/*.gcda wallet/test/*.gcno
CLEANFILES += zmq/*.gcda zmq/*.gcno

DISTCLEANFILES = obj/build.h

EXTRA_DIST = $(CTAES_DIST)


config/paicoin-config.h: config/stamp-h1
	@$(MAKE) -C $(top_builddir) $(subdir)/$(@)
config/stamp-h1: $(top_srcdir)/$(subdir)/config/paicoin-config.h.in $(top_builddir)/config.status
	$(AM_V_at)$(MAKE) -C $(top_builddir) $(subdir)/$(@)
$(top_srcdir)/$(subdir)/config/paicoin-config.h.in:  $(am__configure_deps)
	$(AM_V_at)$(MAKE) -C $(top_srcdir) $(subdir)/config/paicoin-config.h.in

clean-local:
	-$(MAKE) -C secp256k1 clean
	-$(MAKE) -C univalue clean
	-rm -f leveldb/*/*.gcda leveldb/*/*.gcno leveldb/helpers/memenv/*.gcda leveldb/helpers/memenv/*.gcno
	-rm -f config.h
	-rm -rf test/__pycache__

.rc.o:
	@test -f $(WINDRES)
	## FIXME: How to get the appropriate modulename_CPPFLAGS in here?
	$(AM_V_GEN) $(WINDRES) $(DEFS) $(DEFAULT_INCLUDES) $(INCLUDES) $(CPPFLAGS) -DWINDRES_PREPROC -i $< -o $@

.mm.o:
	$(AM_V_CXX) $(OBJCXX) $(DEFS) $(DEFAULT_INCLUDES) $(INCLUDES) $(AM_CPPFLAGS) \
	  $(CPPFLAGS) $(AM_CXXFLAGS) $(QT_INCLUDES) $(AM_CXXFLAGS) $(PIE_FLAGS) $(CXXFLAGS) -c -o $@ $<

check-symbols: $(bin_PROGRAMS)
if GLIBC_BACK_COMPAT
	@echo "Checking glibc back compat..."
	$(AM_V_at) READELF=$(READELF) CPPFILT=$(CPPFILT) $(top_srcdir)/contrib/devtools/symbol-check.py < $(bin_PROGRAMS)
endif

check-security: $(bin_PROGRAMS)
if HARDEN
	@echo "Checking binary security..."
	$(AM_V_at) READELF=$(READELF) OBJDUMP=$(OBJDUMP) $(top_srcdir)/contrib/devtools/security-check.py < $(bin_PROGRAMS)
endif

%.pb.cc %.pb.h: %.proto
	@test -f $(PROTOC)
	$(AM_V_GEN) $(PROTOC) --cpp_out=$(@D) --proto_path=$(<D) $<

if EMBEDDED_LEVELDB
include Makefile.leveldb.include
endif

if ENABLE_TESTS
include Makefile.test.include
endif

if ENABLE_BENCH
include Makefile.bench.include
endif

if ENABLE_QT
include Makefile.qt.include
endif

if ENABLE_QT_TESTS
include Makefile.qttest.include
endif<|MERGE_RESOLUTION|>--- conflicted
+++ resolved
@@ -292,11 +292,8 @@
   amount.h \
   arith_uint256.cpp \
   arith_uint256.h \
-<<<<<<< HEAD
   chain.cpp \
-=======
   chainparams.cpp \
->>>>>>> 69155318
   consensus/merkle.cpp \
   consensus/merkle.h \
   consensus/params.h \
