// Copyright (c) 2009-2010 Satoshi Nakamoto
// Copyright (c) 2009-2016 The Bitcoin Core developers
// Distributed under the MIT software license, see the accompanying
// file COPYING or http://www.opensource.org/licenses/mit-license.php.

#include "validation.h"

#include "arith_uint256.h"
#include "base58.h"
#include <key_io.h>
#include "chain.h"
#include "chainparams.h"
#include "checkpoints.h"
#include "checkqueue.h"
#include "consensus/consensus.h"
#include "consensus/merkle.h"
#include "consensus/tx_verify.h"
#include "consensus/validation.h"
#include "cuckoocache.h"
#include "fs.h"
#include "hash.h"
#include "init.h"
#include "policy/fees.h"
#include "policy/policy.h"
#include "policy/rbf.h"
#include "pow.h"
#include "primitives/block.h"
#include "primitives/transaction.h"
#include "random.h"
#include "reverse_iterator.h"
#include "script/script.h"
#include "script/sigcache.h"
#include "script/standard.h"
#include "timedata.h"
#include "tinyformat.h"
#include "txdb.h"
#include "txmempool.h"
#include "ui_interface.h"
#include "undo.h"
#include "util.h"
#include "utilmoneystr.h"
#include "utilstrencodings.h"
#include "validationinterface.h"
#include "versionbits.h"
#include "warnings.h"
#include "stake/stakenode.h"

#include <atomic>
#include <sstream>

#include <boost/algorithm/string/replace.hpp>
#include <boost/algorithm/string/join.hpp>
#include <boost/thread.hpp>

#if defined(NDEBUG)
# error "PAIcoin cannot be compiled without assertions."
#endif

#define MICRO 0.000001
#define MILLI 0.001

/**
 * Global state
 */

CCriticalSection cs_main;

BlockMap mapBlockIndex;
CChain chainActive;
CBlockIndex *pindexBestHeader = nullptr;
CWaitableCriticalSection csBestBlock;
CConditionVariable cvBlockChange;
int nScriptCheckThreads = 0;
std::atomic_bool fImporting(false);
std::atomic_bool fReindex(false);
bool fTxIndex = false;
bool fAddrIndex = false;
bool fHavePruned = false;
bool fPruneMode = false;
bool fIsBareMultisigStd = DEFAULT_PERMIT_BAREMULTISIG;
bool fRequireStandard = true;
bool fCheckBlockIndex = false;
bool fCheckpointsEnabled = DEFAULT_CHECKPOINTS_ENABLED;
size_t nCoinCacheUsage = 5000 * 300;
uint64_t nPruneTarget = 0;
int64_t nMaxTipAge = DEFAULT_MAX_TIP_AGE;
bool fEnableReplacement = DEFAULT_ENABLE_REPLACEMENT;

uint256 hashAssumeValid;
arith_uint256 nMinimumChainWork;

CFeeRate minRelayTxFee = CFeeRate(DEFAULT_MIN_RELAY_TX_FEE);
CAmount maxTxFee = DEFAULT_TRANSACTION_MAXFEE;

CBlockPolicyEstimator feeEstimator;
CTxMemPool mempool(&feeEstimator);

static void CheckBlockIndex(const Consensus::Params& consensusParams);

/** Constant stuff for coinbase transactions we create: */
CScript COINBASE_FLAGS;

const std::string strMessageMagic = "PAIcoin Signed Message:\n";

// Internal stuff
namespace {

    struct CBlockIndexWorkComparator
    {
        bool operator()(const CBlockIndex *pa, const CBlockIndex *pb) const {
            // First sort by most total work, ...
            if (pa->nChainWork > pb->nChainWork) return false;
            if (pa->nChainWork < pb->nChainWork) return true;

            // ... then by earliest time received, ...
            if (pa->nSequenceId < pb->nSequenceId) return false;
            if (pa->nSequenceId > pb->nSequenceId) return true;

            // Use pointer address as tie breaker (should only happen with blocks
            // loaded from disk, as those all have id 0).
            if (pa < pb) return false;
            if (pa > pb) return true;

            // Identical blocks.
            return false;
        }
    };

    CBlockIndex *pindexBestInvalid;

    /**
     * The set of all CBlockIndex entries with BLOCK_VALID_TRANSACTIONS (for itself and all ancestors) and
     * as good as our current tip or better. Entries may be failed, though, and pruning nodes may be
     * missing the data for the block.
     */
    std::set<CBlockIndex*, CBlockIndexWorkComparator> setBlockIndexCandidates;
    /** All pairs A->B, where A (or one of its ancestors) misses transactions, but B has transactions.
     * Pruned nodes may have entries where B is missing data.
     */
    std::multimap<CBlockIndex*, CBlockIndex*> mapBlocksUnlinked;

    CCriticalSection cs_LastBlockFile;
    std::vector<CBlockFileInfo> vinfoBlockFile;
    int nLastBlockFile = 0;
    /** Global flag to indicate we should check to see if there are
     *  block/undo files that should be deleted.  Set on startup
     *  or if we allocate more file space when we're in prune mode
     */
    bool fCheckForPruning = false;

    /**
     * Every received block is assigned a unique and increasing identifier, so we
     * know which one to give priority in case of a fork.
     */
    CCriticalSection cs_nBlockSequenceId;
    /** Blocks loaded from disk are assigned id 0, so start the counter at 1. */
    int32_t nBlockSequenceId = 1;
    /** Decreasing counter (used by subsequent preciousblock calls). */
    int32_t nBlockReverseSequenceId = -1;
    /** chainwork for the last block that preciousblock has been applied to. */
    arith_uint256 nLastPreciousChainwork = 0;

    /** Dirty block index entries. */
    std::set<CBlockIndex*> setDirtyBlockIndex;

    /** Dirty block file entries. */
    std::set<int> setDirtyFileInfo;
} // anon namespace

CBlockIndex* FindForkInGlobalIndex(const CChain& chain, const CBlockLocator& locator)
{
    // Find the first block the caller has in the main chain
    for (const uint256& hash : locator.vHave) {
        BlockMap::iterator mi = mapBlockIndex.find(hash);
        if (mi != mapBlockIndex.end())
        {
            CBlockIndex* pindex = (*mi).second;
            if (chain.Contains(pindex))
                return pindex;
            if (pindex->GetAncestor(chain.Height()) == chain.Tip()) {
                return chain.Tip();
            }
        }
    }
    return chain.Genesis();
}

CCoinsViewDB *pcoinsdbview = nullptr;
CCoinsViewCache *pcoinsTip = nullptr;
CBlockTreeDB *pblocktree = nullptr;

enum FlushStateMode {
    FLUSH_STATE_NONE,
    FLUSH_STATE_IF_NEEDED,
    FLUSH_STATE_PERIODIC,
    FLUSH_STATE_ALWAYS
};

// See definition for documentation
static bool FlushStateToDisk(const CChainParams& chainParams, CValidationState &state, FlushStateMode mode, int nManualPruneHeight=0);
static void FindFilesToPruneManual(std::set<int>& setFilesToPrune, int nManualPruneHeight);
static void FindFilesToPrune(std::set<int>& setFilesToPrune, uint64_t nPruneAfterHeight);
bool CheckInputs(const CTransaction& tx, CValidationState &state, const CCoinsViewCache &inputs, bool fScriptChecks, unsigned int flags, bool cacheSigStore, bool cacheFullScriptStore, PrecomputedTransactionData& txdata, std::vector<CScriptCheck> *pvChecks = nullptr);
static FILE* OpenUndoFile(const CDiskBlockPos &pos, bool fReadOnly = false);
static FILE* OpenStakeFile(const CDiskBlockPos &pos, bool fReadOnly = false);

bool CheckFinalTx(const CTransaction &tx, int flags)
{
    AssertLockHeld(cs_main);

    // By convention a negative value for flags indicates that the
    // current network-enforced consensus rules should be used. In
    // a future soft-fork scenario that would mean checking which
    // rules would be enforced for the next block and setting the
    // appropriate flags. At the present time no soft-forks are
    // scheduled, so no flags are set.
    flags = std::max(flags, 0);

    // CheckFinalTx() uses chainActive.Height()+1 to evaluate
    // nLockTime because when IsFinalTx() is called within
    // CBlock::AcceptBlock(), the height of the block *being*
    // evaluated is what is used. Thus if we want to know if a
    // transaction can be part of the *next* block, we need to call
    // IsFinalTx() with one more than chainActive.Height().
    const int nBlockHeight = chainActive.Height() + 1;

    // BIP113 will require that time-locked transactions have nLockTime set to
    // less than the median time of the previous block they're contained in.
    // When the next block is created its previous block will be the current
    // chain tip, so we use that to calculate the median time passed to
    // IsFinalTx() if LOCKTIME_MEDIAN_TIME_PAST is set.
    const int64_t nBlockTime = (flags & LOCKTIME_MEDIAN_TIME_PAST)
                             ? chainActive.Tip()->GetMedianTimePast()
                             : GetAdjustedTime();

    return IsFinalTx(tx, nBlockHeight, nBlockTime);
}

bool TestLockPointValidity(const LockPoints* lp)
{
    AssertLockHeld(cs_main);
    assert(lp);
    // If there are relative lock times then the maxInputBlock will be set
    // If there are no relative lock times, the LockPoints don't depend on the chain
    if (lp->maxInputBlock) {
        // Check whether chainActive is an extension of the block at which the LockPoints
        // calculation was valid.  If not LockPoints are no longer valid
        if (!chainActive.Contains(lp->maxInputBlock)) {
            return false;
        }
    }

    // LockPoints still valid
    return true;
}

bool CheckSequenceLocks(const CTransaction &tx, int flags, LockPoints* lp, bool useExistingLockPoints)
{
    AssertLockHeld(cs_main);
    AssertLockHeld(mempool.cs);

    CBlockIndex* tip = chainActive.Tip();
    assert(tip != nullptr);

    CBlockIndex index;
    index.pprev = tip;
    // CheckSequenceLocks() uses chainActive.Height()+1 to evaluate
    // height based locks because when SequenceLocks() is called within
    // ConnectBlock(), the height of the block *being*
    // evaluated is what is used.
    // Thus if we want to know if a transaction can be part of the
    // *next* block, we need to use one more than chainActive.Height()
    index.nHeight = tip->nHeight + 1;

    std::pair<int, int64_t> lockPair;
    if (useExistingLockPoints) {
        assert(lp);
        lockPair.first = lp->height;
        lockPair.second = lp->time;
    }
    else {
        // pcoinsTip contains the UTXO set for chainActive.Tip()
        CCoinsViewMemPool viewMemPool(pcoinsTip, mempool);
        std::vector<int> prevheights;
        prevheights.resize(tx.vin.size());
        for (size_t txinIndex = 0; txinIndex < tx.vin.size(); txinIndex++) {
            //skip stakebase coin as it does not exist
            if (txinIndex == voteSubsidyInputIndex && ParseTxClass(tx) == TX_Vote)
                continue;
            const CTxIn& txin = tx.vin[txinIndex];
            Coin coin;
            if (!viewMemPool.GetCoin(txin.prevout, coin)) {
                return error("%s: Missing input", __func__);
            }
            if (coin.nHeight == MEMPOOL_HEIGHT) {
                // Assume all mempool transaction confirm in the next block
                prevheights[txinIndex] = tip->nHeight + 1;
            } else {
                prevheights[txinIndex] = coin.nHeight;
            }
        }
        lockPair = CalculateSequenceLocks(tx, flags, &prevheights, index);
        if (lp) {
            lp->height = lockPair.first;
            lp->time = lockPair.second;
            // Also store the hash of the block with the highest height of
            // all the blocks which have sequence locked prevouts.
            // This hash needs to still be on the chain
            // for these LockPoint calculations to be valid
            // Note: It is impossible to correctly calculate a maxInputBlock
            // if any of the sequence locked inputs depend on unconfirmed txs,
            // except in the special case where the relative lock time/height
            // is 0, which is equivalent to no sequence lock. Since we assume
            // input height of tip+1 for mempool txs and test the resulting
            // lockPair from CalculateSequenceLocks against tip+1.  We know
            // EvaluateSequenceLocks will fail if there was a non-zero sequence
            // lock on a mempool input, so we can use the return value of
            // CheckSequenceLocks to indicate the LockPoints validity
            int maxInputHeight = 0;
            for (int height : prevheights) {
                // Can ignore mempool inputs since we'll fail if they had non-zero locks
                if (height != tip->nHeight+1) {
                    maxInputHeight = std::max(maxInputHeight, height);
                }
            }
            lp->maxInputBlock = tip->GetAncestor(maxInputHeight);
        }
    }
    return EvaluateSequenceLocks(index, lockPair);
}

// Returns the script flags which should be checked for a given block
static unsigned int GetBlockScriptFlags(const CBlockIndex* pindex, const Consensus::Params& chainparams);

static void LimitMempoolSize(CTxMemPool& pool, size_t limit, unsigned long age) {
    int expired = pool.Expire(GetTime() - age);
    if (expired != 0) {
        LogPrint(BCLog::MEMPOOL, "Expired %i transactions from the memory pool\n", expired);
    }

    std::vector<COutPoint> vNoSpendsRemaining;
    pool.TrimToSize(limit, &vNoSpendsRemaining);
    for (const COutPoint& removed : vNoSpendsRemaining)
        pcoinsTip->Uncache(removed);
}

/** Convert CValidationState to a human-readable message for logging */
std::string FormatStateMessage(const CValidationState &state)
{
    return strprintf("%s%s (code %i)",
        state.GetRejectReason(),
        state.GetDebugMessage().empty() ? "" : ", "+state.GetDebugMessage(),
        state.GetRejectCode());
}

static bool IsCurrentForFeeEstimation()
{
    AssertLockHeld(cs_main);
    if (IsInitialBlockDownload())
        return false;
    if (chainActive.Tip()->GetBlockTime() < (GetTime() - MAX_FEE_ESTIMATION_TIP_AGE))
        return false;
    if (chainActive.Height() < pindexBestHeader->nHeight - 1)
        return false;
    return true;
}

/* Make mempool consistent after a reorg, by re-adding or recursively erasing
 * disconnected block transactions from the mempool, and also removing any
 * other transactions from the mempool that are no longer valid given the new
 * tip/height.
 *
 * Note: we assume that disconnectpool only contains transactions that are NOT
 * confirmed in the current chain nor already in the mempool (otherwise,
 * in-mempool descendants of such transactions would be removed).
 *
 * Passing fAddToMempool=false will skip trying to add the transactions back,
 * and instead just erase from the mempool as needed.
 */

void UpdateMempoolForReorg(DisconnectedBlockTransactions &disconnectpool, bool fAddToMempool)
{
    AssertLockHeld(cs_main);
    std::vector<uint256> vHashUpdate;
    // disconnectpool's insertion_order index sorts the entries from
    // oldest to newest, but the oldest entry will be the last tx from the
    // latest mined block that was disconnected.
    // Iterate disconnectpool in reverse, so that we add transactions
    // back to the mempool starting with the earliest transaction that had
    // been previously seen in a block.
    auto it = disconnectpool.queuedTx.get<insertion_order>().rbegin();
    while (it != disconnectpool.queuedTx.get<insertion_order>().rend()) {
        // ignore validation errors in resurrected transactions
        CValidationState stateDummy;
        if (!fAddToMempool || (*it)->IsCoinBase() ||
            !AcceptToMemoryPool(mempool, stateDummy, *it, nullptr /* pfMissingInputs */,
                                nullptr /* plTxnReplaced */, true /* bypass_limits */, 0 /* nAbsurdFee */)) {
            // If the transaction doesn't make it in to the mempool, remove any
            // transactions that depend on it (which would now be orphans).
            mempool.removeRecursive(**it, MemPoolRemovalReason::REORG);
        } else if (mempool.exists((*it)->GetHash())) {
            vHashUpdate.push_back((*it)->GetHash());
        }
        ++it;
    }
    disconnectpool.queuedTx.clear();
    // AcceptToMemoryPool/addUnchecked all assume that new mempool entries have
    // no in-mempool children, which is generally not true when adding
    // previously-confirmed transactions back to the mempool.
    // UpdateTransactionsFromBlock finds descendants of any transactions in
    // the disconnectpool that were added back and cleans up the mempool state.
    mempool.UpdateTransactionsFromBlock(vHashUpdate);

    // We also need to remove any now-immature transactions
    mempool.removeForReorg(pcoinsTip, chainActive.Tip()->nHeight + 1, STANDARD_LOCKTIME_VERIFY_FLAGS);
    // Re-limit mempool size, in case we added any transactions
    LimitMempoolSize(mempool, gArgs.GetArg("-maxmempool", DEFAULT_MAX_MEMPOOL_SIZE) * 1000000, gArgs.GetArg("-mempoolexpiry", DEFAULT_MEMPOOL_EXPIRY) * 60 * 60);
}

// Used to avoid mempool polluting consensus critical paths if CCoinsViewMempool
// were somehow broken and returning the wrong scriptPubKeys
static bool CheckInputsFromMempoolAndCache(const CTransaction& tx, CValidationState &state, const CCoinsViewCache &view, CTxMemPool& pool,
                 unsigned int flags, bool cacheSigStore, PrecomputedTransactionData& txdata) {
    AssertLockHeld(cs_main);

    // pool.cs should be locked already, but go ahead and re-take the lock here
    // to enforce that mempool doesn't change between when we check the view
    // and when we actually call through to CheckInputs
    LOCK(pool.cs);

    assert(!tx.IsCoinBase());
    for (size_t in = 0; in < tx.vin.size(); ++in) {
        if (in == voteSubsidyInputIndex && ParseTxClass(tx) == TX_Vote)
            continue; //skip the stakebase as coin doesn't exist

        const CTxIn& txin = tx.vin[in];
        const Coin& coin = view.AccessCoin(txin.prevout);

        // At this point we haven't actually checked if the coins are all
        // available (or shouldn't assume we have, since CheckInputs does).
        // So we just return failure if the inputs are not available here,
        // and then only have to check equivalence for available inputs.
        if (coin.IsSpent()) return false;

        const CTransactionRef& txFrom = pool.get(txin.prevout.hash);
        if (txFrom) {
            assert(txFrom->GetHash() == txin.prevout.hash);
            assert(txFrom->vout.size() > txin.prevout.n);
            assert(txFrom->vout[txin.prevout.n] == coin.out);
        } else {
            const Coin& coinFromDisk = pcoinsTip->AccessCoin(txin.prevout);
            assert(!coinFromDisk.IsSpent());
            assert(coinFromDisk.out == coin.out);
        }
    }

    return CheckInputs(tx, state, view, true, flags, cacheSigStore, true, txdata);
}

static bool AcceptToMemoryPoolWorker(const CChainParams& chainparams, CTxMemPool& pool, CValidationState& state, const CTransactionRef& ptx,
                              bool* pfMissingInputs, int64_t nAcceptTime, std::list<CTransactionRef>* plTxnReplaced,
                              bool bypass_limits, const CAmount& nAbsurdFee, std::vector<COutPoint>& coins_to_uncache)
{
    const CTransaction& tx = *ptx;
    const uint256 hash = tx.GetHash();
    AssertLockHeld(cs_main);
    if (pfMissingInputs)
        *pfMissingInputs = false;

    if (!CheckTransaction(tx, state))
        return false; // state filled in by CheckTransaction

    // Coinbase is only valid in a block, not as a loose transaction
    if (tx.IsCoinBase())
        return state.DoS(100, false, REJECT_INVALID, "coinbase");

    // Reject transactions with witness before segregated witness activates (override with -prematurewitness)
    bool witnessEnabled = IsWitnessEnabled(chainActive.Tip(), chainparams.GetConsensus());
    if (!gArgs.GetBoolArg("-prematurewitness", false) && tx.HasWitness() && !witnessEnabled) {
        return state.DoS(0, false, REJECT_NONSTANDARD, "no-witness-yet", true);
    }

    // Rather not work on nonstandard transactions (unless -testnet/-regtest)
    std::string reason;
    if (fRequireStandard && !IsStandardTx(tx, reason, witnessEnabled))
        return state.DoS(0, false, REJECT_NONSTANDARD, reason);

    // Only accept nLockTime-using transactions that can be mined in the next
    // block; we don't want our mempool filled up with transactions that can't
    // be mined yet.
    if (!CheckFinalTx(tx, STANDARD_LOCKTIME_VERIFY_FLAGS))
        return state.DoS(0, false, REJECT_NONSTANDARD, "non-final");

    // is it already in the memory pool?
    if (pool.exists(hash)) {
        return state.Invalid(false, REJECT_DUPLICATE, "txn-already-in-mempool");
    }

    // Check for conflicts with in-memory transactions
    std::set<uint256> setConflicts;
    {
    LOCK(pool.cs); // protect pool.mapNextTx
    for (size_t in = 0; in < tx.vin.size(); ++in) 
    {
        if (ParseTxClass(tx) == TX_Vote && in == voteSubsidyInputIndex)
            continue; //skip the stakebase as coin doesn't exist

        const CTxIn& txin = tx.vin[in];
        auto itConflicting = pool.mapNextTx.find(txin.prevout);
        if (itConflicting != pool.mapNextTx.end())
        {
            const CTransaction *ptxConflicting = itConflicting->second;
            if (!setConflicts.count(ptxConflicting->GetHash()))
            {
                // Allow opt-out of transaction replacement by setting
                // nSequence > MAX_BIP125_RBF_SEQUENCE (SEQUENCE_FINAL-2) on all inputs.
                //
                // SEQUENCE_FINAL-1 is picked to still allow use of nLockTime by
                // non-replaceable transactions. All inputs rather than just one
                // is for the sake of multi-party protocols, where we don't
                // want a single party to be able to disable replacement.
                //
                // The opt-out ignores descendants as anyone relying on
                // first-seen mempool behavior should be checking all
                // unconfirmed ancestors anyway; doing otherwise is hopelessly
                // insecure.
                bool fReplacementOptOut = true;
                if (fEnableReplacement)
                {
                    for (const CTxIn &_txin : ptxConflicting->vin)
                    {
                        if (_txin.nSequence <= MAX_BIP125_RBF_SEQUENCE)
                        {
                            fReplacementOptOut = false;
                            break;
                        }
                    }
                }
                if (fReplacementOptOut) {
                    return state.Invalid(false, REJECT_DUPLICATE, "txn-mempool-conflict");
                }

                setConflicts.insert(ptxConflicting->GetHash());
            }
        }
    }
    }

    // stake-related checks
    ETxClass txClass = ParseTxClass(tx);
    int nextBlockHeight = chainActive.Height() + 1;
    int stakeValidationHeight = chainparams.GetConsensus().nStakeValidationHeight;

    // Reject votes before stake validation height.
    if (txClass == TX_Vote && nextBlockHeight < stakeValidationHeight)
        return state.DoS(100, false, REJECT_INVALID, "vote-too-early");

    // Reject revocations before they can possibly be valid.  A vote must be
    // missed for a revocation to be valid and votes are not allowed until stake
    // validation height, so, a revocations can't possibly be valid until one
    // block later.
    if (txClass == TX_RevokeTicket && nextBlockHeight < stakeValidationHeight+1)
        return state.DoS(100, false, REJECT_INVALID, "revocation-too-early");

    // Votes that are on too old of blocks are rejected.
    if (txClass == TX_Vote) {
        VoteData voteData;
        ParseVote(tx, voteData);
        // TODO: find a suitable place to put policy constants maximumVoteAgeDelta and AllowOldVotes
//		if (voteData.blockHeight < nextBlockHeight - maximumVoteAgeDelta) && !mp.cfg.Policy.AllowOldVotes)
//            return state.DoS(100, false, REJECT_INVALID, "vote-on-old-block");
    }

    // If the transaction is a ticket, ensure that it meets the next stake difficulty.
    if (txClass == TX_BuyTicket) {
        CBlock dummyBlock;
        CAmount expectedStakeDifficulty =  calcNextRequiredStakeDifficulty(dummyBlock,chainActive.Tip(),chainparams);
        if (tx.vout[ticketStakeOutputIndex].nValue < expectedStakeDifficulty)
            return state.DoS(100, false, REJECT_INVALID, "insufficient-stake");
    }

    {
        CCoinsView dummy;
        CCoinsViewCache view(&dummy);

        LockPoints lp;
        {
        LOCK(pool.cs);
        CCoinsViewMemPool viewMemPool(pcoinsTip, pool);
        view.SetBackend(viewMemPool);

        // do all inputs exist?
        for (size_t in = 0; in < tx.vin.size(); ++in) {
            if (txClass == TX_Vote && in == voteSubsidyInputIndex)
                continue; //skip the stakebase as coin doesn't exist

            const CTxIn& txin = tx.vin[in];
            if (!pcoinsTip->HaveCoinInCache(txin.prevout)) {
                coins_to_uncache.push_back(txin.prevout);
            }
            if (!view.HaveCoin(txin.prevout)) {
                // Are inputs missing because we already have the tx?
                for (size_t out = 0; out < tx.vout.size(); out++) {
                    // Optimistically just do efficient check of cache for outputs
                    if (pcoinsTip->HaveCoinInCache(COutPoint(hash, out))) {
                        return state.Invalid(false, REJECT_DUPLICATE, "txn-already-known");
                    }
                }
                // Otherwise assume this might be an orphan tx for which we just haven't seen parents yet
                if (pfMissingInputs) {
                    *pfMissingInputs = true;
                }
                return false; // fMissingInputs and !state.IsInvalid() is used to detect this condition, don't set state.Invalid()
            }
        }

        // Bring the best block into scope
        view.GetBestBlock();

        // we have all inputs cached now, so switch back to dummy, so we don't need to keep lock on mempool
        view.SetBackend(dummy);

        // Only accept BIP68 sequence locked transactions that can be mined in the next
        // block; we don't want our mempool filled up with transactions that can't
        // be mined yet.
        // Must keep pool.cs for this unless we change CheckSequenceLocks to take a
        // CoinsViewCache instead of create its own
        if (!CheckSequenceLocks(tx, STANDARD_LOCKTIME_VERIFY_FLAGS, &lp))
            return state.DoS(0, false, REJECT_NONSTANDARD, "non-BIP68-final");

        } // end LOCK(pool.cs)

        CAmount nFees = 0;
        if (!Consensus::CheckTxInputs(tx, state, view, GetSpendHeight(view), nFees, chainparams)) {
            return error("%s: Consensus::CheckTxInputs: %s, %s", __func__, tx.GetHash().ToString(), FormatStateMessage(state));
        }

        // Check for non-standard pay-to-script-hash in inputs
        if (fRequireStandard && !AreInputsStandard(tx, view))
            return state.Invalid(false, REJECT_NONSTANDARD, "bad-txns-nonstandard-inputs");

        // Check for non-standard witness in P2WSH
        if (tx.HasWitness() && fRequireStandard && !IsWitnessStandard(tx, view))
            return state.DoS(0, false, REJECT_NONSTANDARD, "bad-witness-nonstandard", true);

        int64_t nSigOpsCost = GetTransactionSigOpCost(tx, view, STANDARD_SCRIPT_VERIFY_FLAGS);

        // nModifiedFees includes any fee deltas from PrioritiseTransaction
        CAmount nModifiedFees = nFees;
        pool.ApplyDelta(hash, nModifiedFees);

        // Keep track of transactions that spend a coinbase, which we re-scan
        // during reorgs to ensure COINBASE_MATURITY is still met.
        bool fSpendsCoinbase = false;
        for (const CTxIn &txin : tx.vin) {
            const Coin &coin = view.AccessCoin(txin.prevout);
            if (coin.IsCoinBase()) {
                fSpendsCoinbase = true;
                break;
            }
        }

        CTxMemPoolEntry entry(ptx, nFees, nAcceptTime, chainActive.Height(),
                              fSpendsCoinbase, nSigOpsCost, lp);
        unsigned int nSize = entry.GetTxSize();

        // Check that the transaction doesn't have an excessive number of
        // sigops, making it impossible to mine. Since the coinbase transaction
        // itself can contain sigops MAX_STANDARD_TX_SIGOPS is less than
        // MAX_BLOCK_SIGOPS; we still consider this an invalid rather than
        // merely non-standard transaction.
        if (nSigOpsCost > MAX_STANDARD_TX_SIGOPS_COST)
            return state.DoS(0, false, REJECT_NONSTANDARD, "bad-txns-too-many-sigops", false,
                strprintf("%d", nSigOpsCost));

        CAmount mempoolRejectFee = pool.GetMinFee(gArgs.GetArg("-maxmempool", DEFAULT_MAX_MEMPOOL_SIZE) * 1000000).GetFee(nSize);
        if (!bypass_limits && mempoolRejectFee > 0 && nModifiedFees < mempoolRejectFee) {
            return state.DoS(0, false, REJECT_INSUFFICIENTFEE, "mempool min fee not met", false, strprintf("%d < %d", nFees, mempoolRejectFee));
        }

        // No transactions are allowed below minRelayTxFee except from disconnected blocks
        if (!bypass_limits && txClass != TX_Vote && nModifiedFees < ::minRelayTxFee.GetFee(nSize)) {
            return state.DoS(0, false, REJECT_INSUFFICIENTFEE, "min relay fee not met");
        }

        if (nAbsurdFee && nFees > nAbsurdFee)
            return state.Invalid(false,
                REJECT_HIGHFEE, "absurdly-high-fee",
                strprintf("%d > %d", nFees, nAbsurdFee));

        // Calculate in-mempool ancestors, up to a limit.
        CTxMemPool::setEntries setAncestors;
        size_t nLimitAncestors = gArgs.GetArg("-limitancestorcount", DEFAULT_ANCESTOR_LIMIT);
        size_t nLimitAncestorSize = gArgs.GetArg("-limitancestorsize", DEFAULT_ANCESTOR_SIZE_LIMIT)*1000;
        size_t nLimitDescendants = gArgs.GetArg("-limitdescendantcount", DEFAULT_DESCENDANT_LIMIT);
        size_t nLimitDescendantSize = gArgs.GetArg("-limitdescendantsize", DEFAULT_DESCENDANT_SIZE_LIMIT)*1000;
        std::string errString;
        if (!pool.CalculateMemPoolAncestors(entry, setAncestors, nLimitAncestors, nLimitAncestorSize, nLimitDescendants, nLimitDescendantSize, errString)) {
            return state.DoS(0, false, REJECT_NONSTANDARD, "too-long-mempool-chain", false, errString);
        }

        // A transaction that spends outputs that would be replaced by it is invalid. Now
        // that we have the set of all ancestors we can detect this
        // pathological case by making sure setConflicts and setAncestors don't
        // intersect.
        for (CTxMemPool::txiter ancestorIt : setAncestors)
        {
            const uint256 &hashAncestor = ancestorIt->GetTx().GetHash();
            if (setConflicts.count(hashAncestor))
            {
                return state.DoS(10, false,
                                 REJECT_INVALID, "bad-txns-spends-conflicting-tx", false,
                                 strprintf("%s spends conflicting transaction %s",
                                           hash.ToString(),
                                           hashAncestor.ToString()));
            }
        }

        // Check if it's economically rational to mine this transaction rather
        // than the ones it replaces.
        CAmount nConflictingFees = 0;
        size_t nConflictingSize = 0;
        uint64_t nConflictingCount = 0;
        CTxMemPool::setEntries allConflicting;

        // If we don't hold the lock allConflicting might be incomplete; the
        // subsequent RemoveStaged() and addUnchecked() calls don't guarantee
        // mempool consistency for us.
        LOCK(pool.cs);
        const bool fReplacementTransaction = setConflicts.size();
        if (fReplacementTransaction)
        {
            CFeeRate newFeeRate(nModifiedFees, nSize);
            std::set<uint256> setConflictsParents;
            const int maxDescendantsToVisit = 100;
            CTxMemPool::setEntries setIterConflicting;
            for (const uint256 &hashConflicting : setConflicts)
            {
                CTxMemPool::txiter mi = pool.mapTx.find(hashConflicting);
                if (mi == pool.mapTx.end())
                    continue;

                // Save these to avoid repeated lookups
                setIterConflicting.insert(mi);

                // Don't allow the replacement to reduce the feerate of the
                // mempool.
                //
                // We usually don't want to accept replacements with lower
                // feerates than what they replaced as that would lower the
                // feerate of the next block. Requiring that the feerate always
                // be increased is also an easy-to-reason about way to prevent
                // DoS attacks via replacements.
                //
                // The mining code doesn't (currently) take children into
                // account (CPFP) so we only consider the feerates of
                // transactions being directly replaced, not their indirect
                // descendants. While that does mean high feerate children are
                // ignored when deciding whether or not to replace, we do
                // require the replacement to pay more overall fees too,
                // mitigating most cases.
                CFeeRate oldFeeRate(mi->GetModifiedFee(), mi->GetTxSize());
                if (newFeeRate <= oldFeeRate)
                {
                    return state.DoS(0, false,
                            REJECT_INSUFFICIENTFEE, "insufficient fee", false,
                            strprintf("rejecting replacement %s; new feerate %s <= old feerate %s",
                                  hash.ToString(),
                                  newFeeRate.ToString(),
                                  oldFeeRate.ToString()));
                }

                for (const CTxIn &txin : mi->GetTx().vin)
                {
                    setConflictsParents.insert(txin.prevout.hash);
                }

                nConflictingCount += mi->GetCountWithDescendants();
            }
            // This potentially overestimates the number of actual descendants
            // but we just want to be conservative to avoid doing too much
            // work.
            if (nConflictingCount <= maxDescendantsToVisit) {
                // If not too many to replace, then calculate the set of
                // transactions that would have to be evicted
                for (CTxMemPool::txiter it : setIterConflicting) {
                    pool.CalculateDescendants(it, allConflicting);
                }
                for (CTxMemPool::txiter it : allConflicting) {
                    nConflictingFees += it->GetModifiedFee();
                    nConflictingSize += it->GetTxSize();
                }
            } else {
                return state.DoS(0, false,
                        REJECT_NONSTANDARD, "too many potential replacements", false,
                        strprintf("rejecting replacement %s; too many potential replacements (%d > %d)\n",
                            hash.ToString(),
                            nConflictingCount,
                            maxDescendantsToVisit));
            }

            for (unsigned int j = 0; j < tx.vin.size(); j++)
            {
                // We don't want to accept replacements that require low
                // feerate junk to be mined first. Ideally we'd keep track of
                // the ancestor feerates and make the decision based on that,
                // but for now requiring all new inputs to be confirmed works.
                if (!setConflictsParents.count(tx.vin[j].prevout.hash))
                {
                    // Rather than check the UTXO set - potentially expensive -
                    // it's cheaper to just check if the new input refers to a
                    // tx that's in the mempool.
                    if (pool.mapTx.find(tx.vin[j].prevout.hash) != pool.mapTx.end())
                        return state.DoS(0, false,
                                         REJECT_NONSTANDARD, "replacement-adds-unconfirmed", false,
                                         strprintf("replacement %s adds unconfirmed input, idx %d",
                                                  hash.ToString(), j));
                }
            }

            // The replacement must pay greater fees than the transactions it
            // replaces - if we did the bandwidth used by those conflicting
            // transactions would not be paid for.
            if (nModifiedFees < nConflictingFees)
            {
                return state.DoS(0, false,
                                 REJECT_INSUFFICIENTFEE, "insufficient fee", false,
                                 strprintf("rejecting replacement %s, less fees than conflicting txs; %s < %s",
                                          hash.ToString(), FormatMoney(nModifiedFees), FormatMoney(nConflictingFees)));
            }

            // Finally in addition to paying more fees than the conflicts the
            // new transaction must pay for its own bandwidth.
            CAmount nDeltaFees = nModifiedFees - nConflictingFees;
            if (nDeltaFees < ::incrementalRelayFee.GetFee(nSize))
            {
                return state.DoS(0, false,
                        REJECT_INSUFFICIENTFEE, "insufficient fee", false,
                        strprintf("rejecting replacement %s, not enough additional fees to relay; %s < %s",
                              hash.ToString(),
                              FormatMoney(nDeltaFees),
                              FormatMoney(::incrementalRelayFee.GetFee(nSize))));
            }
        }

        unsigned int scriptVerifyFlags = STANDARD_SCRIPT_VERIFY_FLAGS;
        if (!chainparams.RequireStandard()) {
            scriptVerifyFlags = gArgs.GetArg("-promiscuousmempoolflags", scriptVerifyFlags);
        }

        // Check against previous transactions
        // This is done last to help prevent CPU exhaustion denial-of-service attacks.
        PrecomputedTransactionData txdata(tx);
        if (!CheckInputs(tx, state, view, true, scriptVerifyFlags, true, false, txdata)) {
            // SCRIPT_VERIFY_CLEANSTACK requires SCRIPT_VERIFY_WITNESS, so we
            // need to turn both off, and compare against just turning off CLEANSTACK
            // to see if the failure is specifically due to witness validation.
            CValidationState stateDummy; // Want reported failures to be from first CheckInputs
            if (!tx.HasWitness() && CheckInputs(tx, stateDummy, view, true, scriptVerifyFlags & ~(SCRIPT_VERIFY_WITNESS | SCRIPT_VERIFY_CLEANSTACK), true, false, txdata) &&
                !CheckInputs(tx, stateDummy, view, true, scriptVerifyFlags & ~SCRIPT_VERIFY_CLEANSTACK, true, false, txdata)) {
                // Only the witness is missing, so the transaction itself may be fine.
                state.SetCorruptionPossible();
            }
            return false; // state filled in by CheckInputs
        }

        // Check again against the current block tip's script verification
        // flags to cache our script execution flags. This is, of course,
        // useless if the next block has different script flags from the
        // previous one, but because the cache tracks script flags for us it
        // will auto-invalidate and we'll just have a few blocks of extra
        // misses on soft-fork activation.
        //
        // This is also useful in case of bugs in the standard flags that cause
        // transactions to pass as valid when they're actually invalid. For
        // instance the STRICTENC flag was incorrectly allowing certain
        // CHECKSIG NOT scripts to pass, even though they were invalid.
        //
        // There is a similar check in CreateNewBlock() to prevent creating
        // invalid blocks (using TestBlockValidity), however allowing such
        // transactions into the mempool can be exploited as a DoS attack.
        unsigned int currentBlockScriptVerifyFlags = GetBlockScriptFlags(chainActive.Tip(), Params().GetConsensus());
        if (!CheckInputsFromMempoolAndCache(tx, state, view, pool, currentBlockScriptVerifyFlags, true, txdata))
        {
            // If we're using promiscuousmempoolflags, we may hit this normally
            // Check if current block has some flags that scriptVerifyFlags
            // does not before printing an ominous warning
            if (!(~scriptVerifyFlags & currentBlockScriptVerifyFlags)) {
                return error("%s: BUG! PLEASE REPORT THIS! ConnectInputs failed against latest-block but not STANDARD flags %s, %s",
                    __func__, hash.ToString(), FormatStateMessage(state));
            } else {
                if (!CheckInputs(tx, state, view, true, MANDATORY_SCRIPT_VERIFY_FLAGS, true, false, txdata)) {
                    return error("%s: ConnectInputs failed against MANDATORY but not STANDARD flags due to promiscuous mempool %s, %s",
                        __func__, hash.ToString(), FormatStateMessage(state));
                } else {
                    LogPrintf("Warning: -promiscuousmempool flags set to not include currently enforced soft forks, this may break mining or otherwise cause instability!\n");
                }
            }
        }

        // Remove conflicting transactions from the mempool
        for (const CTxMemPool::txiter it : allConflicting)
        {
            LogPrint(BCLog::MEMPOOL, "replacing tx %s with %s for %s PAI additional fees, %d delta bytes\n",
                    it->GetTx().GetHash().ToString(),
                    hash.ToString(),
                    FormatMoney(nModifiedFees - nConflictingFees),
                    (int)nSize - (int)nConflictingSize);
            if (plTxnReplaced)
                plTxnReplaced->push_back(it->GetSharedTx());
        }
        pool.RemoveStaged(allConflicting, false, MemPoolRemovalReason::REPLACED);

        // This transaction should only count for fee estimation if:
        // - it isn't a BIP 125 replacement transaction (may not be widely supported)
        // - it's not being readded during a reorg which bypasses typical mempool fee limits
        // - the node is not behind
        // - the transaction is not dependent on any other transactions in the mempool
        bool validForFeeEstimation = !fReplacementTransaction && !bypass_limits && IsCurrentForFeeEstimation() && pool.HasNoInputsOf(tx);

        // Store transaction in memory
        pool.addUnchecked(hash, entry, setAncestors, validForFeeEstimation);

        // trim mempool and check if tx was trimmed
        if (!bypass_limits) {
            LimitMempoolSize(pool, gArgs.GetArg("-maxmempool", DEFAULT_MAX_MEMPOOL_SIZE) * 1000000, gArgs.GetArg("-mempoolexpiry", DEFAULT_MEMPOOL_EXPIRY) * 60 * 60);
            if (!pool.exists(hash))
                return state.DoS(0, false, REJECT_INSUFFICIENTFEE, "mempool full");
        }
    }

    GetMainSignals().TransactionAddedToMempool(ptx);

    return true;
}

/** (try to) add transaction to memory pool with a specified acceptance time **/
static bool AcceptToMemoryPoolWithTime(const CChainParams& chainparams, CTxMemPool& pool, CValidationState &state, const CTransactionRef &tx,
                        bool* pfMissingInputs, int64_t nAcceptTime, std::list<CTransactionRef>* plTxnReplaced,
                        bool bypass_limits, const CAmount nAbsurdFee)
{
    std::vector<COutPoint> coins_to_uncache;
    bool res = AcceptToMemoryPoolWorker(chainparams, pool, state, tx, pfMissingInputs, nAcceptTime, plTxnReplaced, bypass_limits, nAbsurdFee, coins_to_uncache);
    if (!res) {
        for (const COutPoint& hashTx : coins_to_uncache)
            pcoinsTip->Uncache(hashTx);
    }
    // After we've (potentially) uncached entries, ensure our coins cache is still within its size limits
    CValidationState stateDummy;
    FlushStateToDisk(chainparams, stateDummy, FLUSH_STATE_PERIODIC);
    return res;
}

bool AcceptToMemoryPool(CTxMemPool& pool, CValidationState &state, const CTransactionRef &tx,
                        bool* pfMissingInputs, std::list<CTransactionRef>* plTxnReplaced,
                        bool bypass_limits, const CAmount nAbsurdFee)
{
    const CChainParams& chainparams = Params();
    return AcceptToMemoryPoolWithTime(chainparams, pool, state, tx, pfMissingInputs, GetTime(), plTxnReplaced, bypass_limits, nAbsurdFee);
}

bool ReadTransaction(CTransactionRef& tx, const CDiskTxPos &pos, uint256 &hashBlock) {
    CAutoFile file(OpenBlockFile(pos, true), SER_DISK, CLIENT_VERSION);
    CBlockHeader header;
    try {
        file >> header;
        fseek(file.Get(), pos.nTxOffset, SEEK_CUR);
        file >> tx;
    } catch (std::exception &e) {
        return error("%s() : deserialize or I/O error", __PRETTY_FUNCTION__);
    }
    hashBlock = header.GetHash();
    return true;
}

bool FindTransactionsByDestination(const CTxDestination &dest, std::set<CExtDiskTxPos> &setpos) {
    uint160 addrid;
    const CKeyID *pkeyid = boost::get<CKeyID>(&dest);
    if (pkeyid)
            addrid = static_cast<uint160>(*pkeyid);
    if (addrid.IsNull()) {
        const CScriptID *pscriptid = boost::get<CScriptID>(&dest);
        if (pscriptid)
            addrid = static_cast<uint160>(*pscriptid);
        }
    if (addrid.IsNull())
        return false;

    LOCK(cs_main);
    if (!fAddrIndex)
        return false;
    std::vector<CExtDiskTxPos> vPos;
    if (!pblocktree->ReadAddrIndex(addrid, vPos))
        return false;
    setpos.insert(vPos.begin(), vPos.end());
    return true;
}

/** Return transaction in txOut, and if it was found inside a block, its hash is placed in hashBlock */
bool GetTransaction(const uint256 &hash, CTransactionRef &txOut, const Consensus::Params& consensusParams, uint256 &hashBlock, bool fAllowSlow, bool fAllowMempool)
{
    CBlockIndex *pindexSlow = nullptr;

    LOCK(cs_main);

    if (fAllowMempool) {
        CTransactionRef ptx = mempool.get(hash);
        if (ptx)
        {
            txOut = ptx;
            return true;
        }
    }

    if (fTxIndex) {
        CDiskTxPos postx;
        if (pblocktree->ReadTxIndex(hash, postx)) {
            CAutoFile file(OpenBlockFile(postx, true), SER_DISK, CLIENT_VERSION);
            if (file.IsNull())
                return error("%s: OpenBlockFile failed", __func__);
            CBlockHeader header;
            try {
                file >> header;
                fseek(file.Get(), postx.nTxOffset, SEEK_CUR);
                file >> txOut;
            } catch (const std::exception& e) {
                return error("%s: Deserialize or I/O error - %s", __func__, e.what());
            }
            hashBlock = header.GetHash();
            if (txOut->GetHash() != hash)
                return error("%s: txid mismatch", __func__);
            return true;
        }
    }

    if (fAllowSlow) { // use coin database to locate block that contains transaction, and scan it
        const Coin& coin = AccessByTxid(*pcoinsTip, hash);
        if (!coin.IsSpent()) pindexSlow = chainActive[coin.nHeight];
    }

    if (pindexSlow) {
        CBlock block;
        if (ReadBlockFromDisk(block, pindexSlow, consensusParams)) {
            for (const auto& tx : block.vtx) {
                if (tx->GetHash() == hash) {
                    txOut = tx;
                    hashBlock = pindexSlow->GetBlockHash();
                    return true;
                }
            }
        }
    }

    return false;
}

CTransactionRef GetTicket(const uint256& txHash)
{
    CTransactionRef ticketTxPtr;
    uint256 ticketBlockHash;
    if (GetTransaction(txHash, ticketTxPtr, Params().GetConsensus(), ticketBlockHash, true
                      ,false /*mempool search not allowed as it may cause deadlock when called  through ProcessNewBlock*/))
        return ticketTxPtr;
    else
        return nullptr;
}





//////////////////////////////////////////////////////////////////////////////
//
// CBlock and CBlockIndex
//

static bool WriteBlockToDisk(const CBlock& block, CDiskBlockPos& pos, const CMessageHeader::MessageStartChars& messageStart)
{
    // Open history file to append
    CAutoFile fileout(OpenBlockFile(pos), SER_DISK, CLIENT_VERSION);
    if (fileout.IsNull())
        return error("WriteBlockToDisk: OpenBlockFile failed");

    // Write index header
    unsigned int nSize = GetSerializeSize(fileout, block);
    fileout << FLATDATA(messageStart) << nSize;

    // Write block
    long fileOutPos = ftell(fileout.Get());
    if (fileOutPos < 0)
        return error("WriteBlockToDisk: ftell failed");
    pos.nPos = (unsigned int)fileOutPos;
    fileout << block;

    return true;
}

bool ReadBlockFromDisk(CBlock& block, const CDiskBlockPos& pos, const Consensus::Params& consensusParams)
{
    block.SetNull();

    // Open history file to read
    CAutoFile filein(OpenBlockFile(pos, true), SER_DISK, CLIENT_VERSION);
    if (filein.IsNull())
        return error("ReadBlockFromDisk: OpenBlockFile failed for %s", pos.ToString());

    // Read block
    try {
        filein >> block;
    }
    catch (const std::exception& e) {
        return error("%s: Deserialize or I/O error - %s at %s", __func__, e.what(), pos.ToString());
    }

    // Check the header
    if (!CheckProofOfWork(block.GetHash(), block.nBits, consensusParams))
        return error("ReadBlockFromDisk: Errors in block header at %s", pos.ToString());

    return true;
}

bool ReadBlockFromDisk(CBlock& block, const CBlockIndex* pindex, const Consensus::Params& consensusParams)
{
    if (!ReadBlockFromDisk(block, pindex->GetBlockPos(), consensusParams))
        return false;
    if (block.GetHash() != pindex->GetBlockHash())
        return error("ReadBlockFromDisk(CBlock&, CBlockIndex*): GetHash() doesn't match index for %s at %s",
                pindex->ToString(), pindex->GetBlockPos().ToString());
    return true;
}

CAmount GetTotalBlockSubsidy(int nHeight, const Consensus::Params& consensusParams)
{
    int halvings = nHeight / consensusParams.nSubsidyHalvingInterval;
    // Force block reward to zero when right shift is undefined.
    if (halvings >= 64)
        return 0;

    CAmount nSubsidy = consensusParams.nTotalBlockSubsidy * COIN;
    // Subsidy is cut in half every 210,000 blocks which will occur approximately every 4 years.
    nSubsidy >>= halvings;
    return nSubsidy;
}

CAmount GetMinerSubsidy(int nHeight, const Consensus::Params& consensusParams)
{
    // Miner subsidy is a portion of total block subsidy
    CAmount nTotalBlockSubsidy = GetTotalBlockSubsidy(nHeight, consensusParams);
    return nHeight < consensusParams.nStakeValidationHeight ? nTotalBlockSubsidy :
        (nTotalBlockSubsidy * consensusParams.nWorkSubsidyProportion) / consensusParams.TotalSubsidyProportions();
}

CAmount GetVoterSubsidy(int nHeight, const Consensus::Params& consensusParams)
{
    // Voter subsidy is a portion of total block subsidy
    return nHeight < consensusParams.nStakeValidationHeight ? 0 :
        (GetTotalBlockSubsidy(nHeight, consensusParams) * consensusParams.nStakeSubsidyProportion)
        / (consensusParams.TotalSubsidyProportions() * consensusParams.nTicketsPerBlock);
}

CAmount CalcContributorRemuneration(CAmount contributedAmount, CAmount totalStake, CAmount subsidy, CAmount contributionSum)
{
    // Conceptually, the formula is:
    //
    //                 total stake + subsidy
    // remuneration =  --------------------- * contribution amount
    //                  total contributions
    //
    // However, in order to avoid floating point math, we will use large integers (arith_uint256) and a modified formula:
    //
    //                  --                                                  --
    //                 | (total stake + subsidy) * contribution amount * 2^32 |
    //                 | ---------------------------------------------------- |
    // remuneration =  |                 total contributions                  |
    //                  --                                                  --
    //                 --------------------------------------------------------
    //                                         2^32
    //
    arith_uint256 funding(totalStake + subsidy);
    arith_uint256 result = (((arith_uint256(contributedAmount) * funding) << 32) / arith_uint256(contributionSum)) >> 32;
    return result.GetLow64();
}

bool IsInitialBlockDownload()
{
    // Once this function has returned false, it must remain false.
    static std::atomic<bool> latchToFalse{false};

    // Optimization: pre-test latch before taking the lock.
    if (latchToFalse.load(std::memory_order_relaxed))
        return false;

    LOCK(cs_main);
    if (latchToFalse.load(std::memory_order_relaxed))
        return false;
    if (fImporting || fReindex)
        return true;
    if (chainActive.Tip() == nullptr)
        return true;
    if (chainActive.Tip()->nChainWork < nMinimumChainWork)
        return true;
    if (chainActive.Tip()->GetBlockTime() < (GetTime() - nMaxTipAge))
        return true;
    LogPrintf("Leaving InitialBlockDownload (latching to false)\n");
    latchToFalse.store(true, std::memory_order_relaxed);
    return false;
}

CBlockIndex *pindexBestForkTip = nullptr, *pindexBestForkBase = nullptr;

static void AlertNotify(const std::string& strMessage)
{
    uiInterface.NotifyAlertChanged();
    std::string strCmd = gArgs.GetArg("-alertnotify", "");
    if (strCmd.empty()) return;

    // Alert text should be plain ascii coming from a trusted source, but to
    // be safe we first strip anything not in safeChars, then add single quotes around
    // the whole string before passing it to the shell:
    std::string singleQuote("'");
    std::string safeStatus = SanitizeString(strMessage);
    safeStatus = singleQuote+safeStatus+singleQuote;
    boost::replace_all(strCmd, "%s", safeStatus);

    boost::thread t(runCommand, strCmd); // thread runs free
}

static void CheckForkWarningConditions()
{
    AssertLockHeld(cs_main);
    // Before we get past initial download, we cannot reliably alert about forks
    // (we assume we don't get stuck on a fork before finishing our initial sync)
    if (IsInitialBlockDownload())
        return;

    // If our best fork is no longer within 72 blocks (+/- 12 hours if no one mines it)
    // of our head, drop it
    if (pindexBestForkTip && chainActive.Height() - pindexBestForkTip->nHeight >= 72)
        pindexBestForkTip = nullptr;

    if (pindexBestForkTip || (pindexBestInvalid && pindexBestInvalid->nChainWork > chainActive.Tip()->nChainWork + (GetBlockProof(*chainActive.Tip()) * 6)))
    {
        if (!GetfLargeWorkForkFound() && pindexBestForkBase)
        {
            std::string warning = std::string("'Warning: Large-work fork detected, forking after block ") +
                pindexBestForkBase->phashBlock->ToString() + std::string("'");
            AlertNotify(warning);
        }
        if (pindexBestForkTip && pindexBestForkBase)
        {
            LogPrintf("%s: Warning: Large valid fork found\n  forking the chain at height %d (%s)\n  lasting to height %d (%s).\nChain state database corruption likely.\n", __func__,
                   pindexBestForkBase->nHeight, pindexBestForkBase->phashBlock->ToString(),
                   pindexBestForkTip->nHeight, pindexBestForkTip->phashBlock->ToString());
            SetfLargeWorkForkFound(true);
        }
        else
        {
            LogPrintf("%s: Warning: Found invalid chain at least ~6 blocks longer than our best chain.\nChain state database corruption likely.\n", __func__);
            SetfLargeWorkInvalidChainFound(true);
        }
    }
    else
    {
        SetfLargeWorkForkFound(false);
        SetfLargeWorkInvalidChainFound(false);
    }
}

static void CheckForkWarningConditionsOnNewFork(CBlockIndex* pindexNewForkTip)
{
    AssertLockHeld(cs_main);
    // If we are on a fork that is sufficiently large, set a warning flag
    CBlockIndex* pfork = pindexNewForkTip;
    CBlockIndex* plonger = chainActive.Tip();
    while (pfork && pfork != plonger)
    {
        while (plonger && plonger->nHeight > pfork->nHeight)
            plonger = plonger->pprev;
        if (pfork == plonger)
            break;
        pfork = pfork->pprev;
    }

    // We define a condition where we should warn the user about as a fork of at least 7 blocks
    // with a tip within 72 blocks (+/- 12 hours if no one mines it) of ours
    // We use 7 blocks rather arbitrarily as it represents just under 10% of sustained network
    // hash rate operating on the fork.
    // or a chain that is entirely longer than ours and invalid (note that this should be detected by both)
    // We define it this way because it allows us to only store the highest fork tip (+ base) which meets
    // the 7-block condition and from this always have the most-likely-to-cause-warning fork
    if (pfork && (!pindexBestForkTip || pindexNewForkTip->nHeight > pindexBestForkTip->nHeight) &&
            pindexNewForkTip->nChainWork - pfork->nChainWork > (GetBlockProof(*pfork) * 7) &&
            chainActive.Height() - pindexNewForkTip->nHeight < 72)
    {
        pindexBestForkTip = pindexNewForkTip;
        pindexBestForkBase = pfork;
    }

    CheckForkWarningConditions();
}

void static InvalidChainFound(CBlockIndex* pindexNew)
{
    if (!pindexBestInvalid || pindexNew->nChainWork > pindexBestInvalid->nChainWork)
        pindexBestInvalid = pindexNew;

    LogPrintf("%s: invalid block=%s  height=%d  log2_work=%.8g  date=%s\n", __func__,
      pindexNew->GetBlockHash().ToString(), pindexNew->nHeight,
      log(pindexNew->nChainWork.getdouble())/log(2.0), DateTimeStrFormat("%Y-%m-%d %H:%M:%S",
      pindexNew->GetBlockTime()));
    CBlockIndex *tip = chainActive.Tip();
    assert (tip);
    LogPrintf("%s:  current best=%s  height=%d  log2_work=%.8g  date=%s\n", __func__,
      tip->GetBlockHash().ToString(), chainActive.Height(), log(tip->nChainWork.getdouble())/log(2.0),
      DateTimeStrFormat("%Y-%m-%d %H:%M:%S", tip->GetBlockTime()));
    CheckForkWarningConditions();
}

void static InvalidBlockFound(CBlockIndex *pindex, const CValidationState &state) {
    if (!state.CorruptionPossible()) {
        pindex->nStatus |= BLOCK_FAILED_VALID;
        setDirtyBlockIndex.insert(pindex);
        setBlockIndexCandidates.erase(pindex);
        InvalidChainFound(pindex);
    }
}

void UpdateCoins(const CTransaction& tx, CCoinsViewCache& inputs, CTxUndo &txundo, int nHeight)
{
    // mark inputs spent
    if (!tx.IsCoinBase()) {
        unsigned startInput = ParseTxClass(tx) == TX_Vote ? voteStakeInputIndex : 0;    // first input in a vote is subsidy generation; skip it
        txundo.vprevout.reserve(tx.vin.size() - startInput);
        // for (const CTxIn &txin : tx.vin) {
        for (unsigned int i = startInput; i < tx.vin.size(); ++i) {
            txundo.vprevout.emplace_back();
            bool is_spent = inputs.SpendCoin(tx.vin[i].prevout, &txundo.vprevout.back());
            assert(is_spent);
        }
    }
    // add outputs
    AddCoins(inputs, tx, nHeight);
}

void UpdateCoins(const CTransaction& tx, CCoinsViewCache& inputs, int nHeight)
{
    CTxUndo txundo;
    UpdateCoins(tx, inputs, txundo, nHeight);
}

bool CScriptCheck::operator()() {
    const CScript &scriptSig = ptxTo->vin[nIn].scriptSig;
    const CScriptWitness *witness = &ptxTo->vin[nIn].scriptWitness;
    return VerifyScript(scriptSig, m_tx_out.scriptPubKey, witness, nFlags, CachingTransactionSignatureChecker(ptxTo, nIn, m_tx_out.nValue, cacheStore, *txdata), &error);
}

int GetSpendHeight(const CCoinsViewCache& inputs)
{
    LOCK(cs_main);
    CBlockIndex* pindexPrev = mapBlockIndex.find(inputs.GetBestBlock())->second;
    return pindexPrev->nHeight + 1;
}


static CuckooCache::cache<uint256, SignatureCacheHasher> scriptExecutionCache;
static uint256 scriptExecutionCacheNonce(GetRandHash());

void InitScriptExecutionCache() {
    // nMaxCacheSize is unsigned. If -maxsigcachesize is set to zero,
    // setup_bytes creates the minimum possible cache (2 elements).
    size_t nMaxCacheSize = std::min(std::max((int64_t)0, gArgs.GetArg("-maxsigcachesize", DEFAULT_MAX_SIG_CACHE_SIZE) / 2), MAX_MAX_SIG_CACHE_SIZE) * ((size_t) 1 << 20);
    size_t nElems = scriptExecutionCache.setup_bytes(nMaxCacheSize);
    LogPrintf("Using %zu MiB out of %zu/2 requested for script execution cache, able to store %zu elements\n",
            (nElems*sizeof(uint256)) >>20, (nMaxCacheSize*2)>>20, nElems);
}

/**
 * Check whether all inputs of this transaction are valid (no double spends, scripts & sigs, amounts)
 * This does not modify the UTXO set.
 *
 * If pvChecks is not nullptr, script checks are pushed onto it instead of being performed inline. Any
 * script checks which are not necessary (eg due to script execution cache hits) are, obviously,
 * not pushed onto pvChecks/run.
 *
 * Setting cacheSigStore/cacheFullScriptStore to false will remove elements from the corresponding cache
 * which are matched. This is useful for checking blocks where we will likely never need the cache
 * entry again.
 *
 * Non-static (and re-declared) in src/test/txvalidationcache_tests.cpp
 */
bool CheckInputs(const CTransaction& tx, CValidationState &state, const CCoinsViewCache &inputs, bool fScriptChecks, unsigned int flags, bool cacheSigStore, bool cacheFullScriptStore, PrecomputedTransactionData& txdata, std::vector<CScriptCheck> *pvChecks)
{
    if (!tx.IsCoinBase())
    {
        if (pvChecks)
            pvChecks->reserve(tx.vin.size());

        // The first loop above does all the inexpensive checks.
        // Only if ALL inputs pass do we perform expensive ECDSA signature checks.
        // Helps prevent CPU exhaustion attacks.

        // Skip script verification when connecting blocks under the
        // assumevalid block. Assuming the assumevalid block is valid this
        // is safe because block merkle hashes are still computed and checked,
        // Of course, if an assumed valid block is invalid due to false scriptSigs
        // this optimization would allow an invalid chain to be accepted.
        if (fScriptChecks) {
            // First check if script executions have been cached with the same
            // flags. Note that this assumes that the inputs provided are
            // correct (ie that the transaction hash which is in tx's prevouts
            // properly commits to the scriptPubKey in the inputs view of that
            // transaction).
            uint256 hashCacheEntry;
            // We only use the first 19 bytes of nonce to avoid a second SHA
            // round - giving us 19 + 32 + 4 = 55 bytes (+ 8 + 1 = 64)
            static_assert(55 - sizeof(flags) - 32 >= 128/8, "Want at least 128 bits of nonce for script execution cache");
            CSHA256().Write(scriptExecutionCacheNonce.begin(), 55 - sizeof(flags) - 32).Write(tx.GetWitnessHash().begin(), 32).Write((unsigned char*)&flags, sizeof(flags)).Finalize(hashCacheEntry.begin());
            AssertLockHeld(cs_main); //TODO: Remove this requirement by making CuckooCache not require external locks
            if (scriptExecutionCache.contains(hashCacheEntry, !cacheFullScriptStore)) {
                return true;
            }

            unsigned startInput = ParseTxClass(tx) == TX_Vote ? voteStakeInputIndex : 0;    // first input in a vote is subsidy generation; skip it
            for (unsigned int i = startInput; i < tx.vin.size(); i++) {
                const COutPoint &prevout = tx.vin[i].prevout;
                const Coin& coin = inputs.AccessCoin(prevout);
                assert(!coin.IsSpent());

                // We very carefully only pass in things to CScriptCheck which
                // are clearly committed to by tx' witness hash. This provides
                // a sanity check that our caching is not introducing consensus
                // failures through additional data in, eg, the coins being
                // spent being checked as a part of CScriptCheck.

                // Verify signature
                CScriptCheck check(coin.out, tx, i, flags, cacheSigStore, &txdata);
                if (pvChecks) {
                    pvChecks->push_back(CScriptCheck());
                    check.swap(pvChecks->back());
                } else if (!check()) {
                    if (flags & STANDARD_NOT_MANDATORY_VERIFY_FLAGS) {
                        // Check whether the failure was caused by a
                        // non-mandatory script verification check, such as
                        // non-standard DER encodings or non-null dummy
                        // arguments; if so, don't trigger DoS protection to
                        // avoid splitting the network between upgraded and
                        // non-upgraded nodes.
                        CScriptCheck check2(coin.out, tx, i,
                                flags & ~STANDARD_NOT_MANDATORY_VERIFY_FLAGS, cacheSigStore, &txdata);
                        if (check2())
                            return state.Invalid(false, REJECT_NONSTANDARD, strprintf("non-mandatory-script-verify-flag (%s)", ScriptErrorString(check.GetScriptError())));
                    }
                    // Failures of other flags indicate a transaction that is
                    // invalid in new blocks, e.g. an invalid P2SH. We DoS ban
                    // such nodes as they are not following the protocol. That
                    // said during an upgrade careful thought should be taken
                    // as to the correct behavior - we may want to continue
                    // peering with non-upgraded nodes even after soft-fork
                    // super-majority signaling has occurred.
                    return state.DoS(100,false, REJECT_INVALID, strprintf("mandatory-script-verify-flag-failed (%s)", ScriptErrorString(check.GetScriptError())));
                }
            }

            if (cacheFullScriptStore && !pvChecks) {
                // We executed all of the provided scripts, and were told to
                // cache the result. Do so now.
                scriptExecutionCache.insert(hashCacheEntry);
            }
        }
    }

    return true;
}

namespace {


bool StakeWriteToDisk(const StakeNode& stakeNode, CDiskBlockPos& pos, const uint256& hashBlock, const CMessageHeader::MessageStartChars& messageStart)
{
    // Open history file to append
    CAutoFile fileout(OpenStakeFile(pos), SER_DISK, CLIENT_VERSION);
    if (fileout.IsNull())
        return error("%s: OpenStakeFile failed", __func__);

    // Write index header
    unsigned int nSize = GetSerializeSize(fileout, stakeNode);
    fileout << FLATDATA(messageStart) << nSize;

    // Write undo data
    long fileOutPos = ftell(fileout.Get());
    if (fileOutPos < 0)
        return error("%s: ftell failed", __func__);
    pos.nPos = (unsigned int)fileOutPos;
    fileout << stakeNode;

    // calculate & write checksum
    CHashWriter hasher(SER_GETHASH, PROTOCOL_VERSION);
    hasher << hashBlock;
    hasher << stakeNode;
    fileout << hasher.GetHash();

    return true;
}

bool UndoWriteToDisk(const CBlockUndo& blockundo, CDiskBlockPos& pos, const uint256& hashBlock, const CMessageHeader::MessageStartChars& messageStart)
{
    // Open history file to append
    CAutoFile fileout(OpenUndoFile(pos), SER_DISK, CLIENT_VERSION);
    if (fileout.IsNull())
        return error("%s: OpenUndoFile failed", __func__);

    // Write index header
    unsigned int nSize = GetSerializeSize(fileout, blockundo);
    fileout << FLATDATA(messageStart) << nSize;

    // Write undo data
    long fileOutPos = ftell(fileout.Get());
    if (fileOutPos < 0)
        return error("%s: ftell failed", __func__);
    pos.nPos = (unsigned int)fileOutPos;
    fileout << blockundo;

    // calculate & write checksum
    CHashWriter hasher(SER_GETHASH, PROTOCOL_VERSION);
    hasher << hashBlock;
    hasher << blockundo;
    fileout << hasher.GetHash();

    return true;
}

bool UndoReadFromDisk(CBlockUndo& blockundo, const CDiskBlockPos& pos, const uint256& hashBlock)
{
    // Open history file to read
    CAutoFile filein(OpenUndoFile(pos, true), SER_DISK, CLIENT_VERSION);
    if (filein.IsNull())
        return error("%s: OpenUndoFile failed", __func__);

    // Read block
    uint256 hashChecksum;
    CHashVerifier<CAutoFile> verifier(&filein); // We need a CHashVerifier as reserializing may lose data
    try {
        verifier << hashBlock;
        verifier >> blockundo;
        filein >> hashChecksum;
    }
    catch (const std::exception& e) {
        return error("%s: Deserialize or I/O error - %s", __func__, e.what());
    }

    // Verify checksum
    if (hashChecksum != verifier.GetHash())
        return error("%s: Checksum mismatch", __func__);

    return true;
}

bool StakeReadFromDisk(StakeNode& stakeNode, const CDiskBlockPos& pos, const uint256& hashBlock)
{
    // Open history file to read
    CAutoFile filein(OpenUndoFile(pos, true), SER_DISK, CLIENT_VERSION);
    if (filein.IsNull())
        return error("%s: OpenStakeFile failed", __func__);

    // Read block
    uint256 hashChecksum;
    CHashVerifier<CAutoFile> verifier(&filein); // We need a CHashVerifier as reserializing may lose data
    try {
        verifier << hashBlock;
        verifier >> stakeNode;
        filein >> hashChecksum;
    }
    catch (const std::exception& e) {
        return error("%s: Deserialize or I/O error - %s", __func__, e.what());
    }

    // Verify checksum
    if (hashChecksum != verifier.GetHash())
        return error("%s: Checksum mismatch", __func__);

    return true;
}

/** Abort with a message */
bool AbortNode(const std::string& strMessage, const std::string& userMessage="")
{
    SetMiscWarning(strMessage);
    LogPrintf("*** %s\n", strMessage);
    uiInterface.ThreadSafeMessageBox(
        userMessage.empty() ? _("Error: A fatal internal error occurred, see debug.log for details") : userMessage,
        "", CClientUIInterface::MSG_ERROR);
    StartShutdown();
    return false;
}

bool AbortNode(CValidationState& state, const std::string& strMessage, const std::string& userMessage="")
{
    AbortNode(strMessage, userMessage);
    return state.Error(strMessage);
}

} // namespace

enum DisconnectResult
{
    DISCONNECT_OK,      // All good.
    DISCONNECT_UNCLEAN, // Rolled back, but UTXO set was inconsistent with block.
    DISCONNECT_FAILED   // Something else went wrong.
};

/**
 * Restore the UTXO in a Coin at a given COutPoint
 * @param undo The Coin to be restored.
 * @param view The coins view to which to apply the changes.
 * @param out The out point that corresponds to the tx input.
 * @return A DisconnectResult as an int
 */
int ApplyTxInUndo(Coin&& undo, CCoinsViewCache& view, const COutPoint& out)
{
    bool fClean = true;

    if (view.HaveCoin(out)) fClean = false; // overwriting transaction output

    if (undo.nHeight == 0) {
        // Missing undo metadata (height and coinbase). Older versions included this
        // information only in undo records for the last spend of a transactions'
        // outputs. This implies that it must be present for some other output of the same tx.
        const CChainParams& chainparams = Params();
        if (chainparams.HasGenesisBlockTxOutPoint(out)) {
            undo.nHeight = 0;
            undo.fCoinBase = true;
        } else {
            const Coin& alternate = AccessByTxid(view, out.hash);
            if (!alternate.IsSpent()) {
                undo.nHeight = alternate.nHeight;
                undo.fCoinBase = alternate.fCoinBase;
            } else {
                return DISCONNECT_FAILED; // adding output for transaction without known metadata
            }
        }
    }
    // The potential_overwrite parameter to AddCoin is only allowed to be false if we know for
    // sure that the coin did not already exist in the cache. As we have queried for that above
    // using HaveCoin, we don't need to guess. When fClean is false, a coin already existed and
    // it is an overwrite.
    view.AddCoin(out, std::move(undo), !fClean);

    return fClean ? DISCONNECT_OK : DISCONNECT_UNCLEAN;
}

/** Undo the effects of this block (with given index) on the UTXO set represented by coins.
 *  When FAILED is returned, view is left in an indeterminate state. */
static DisconnectResult DisconnectBlock(const CBlock& block, const CBlockIndex* pindex, CCoinsViewCache& view, bool bOnlyDisconnectRegularTxs = false)
{
    bool fClean = true;

    CBlockUndo blockUndo;
    CDiskBlockPos pos = pindex->GetUndoPos();
    if (pos.IsNull()) {
        error("DisconnectBlock(): no undo data available");
        return DISCONNECT_FAILED;
    }
    if (!UndoReadFromDisk(blockUndo, pos, pindex->pprev->GetBlockHash())) {
        error("DisconnectBlock(): failure reading undo data");
        return DISCONNECT_FAILED;
    }

    if (blockUndo.vtxundo.size() + 1 != block.vtx.size()) {
        error("DisconnectBlock(): block and undo data inconsistent");
        return DISCONNECT_FAILED;
    }

    // StakeNode stakeNode;
    // pos = pindex->GetStakePos();
    // if (!pos.IsNull()) {
    //     if (!StakeReadFromDisk(stakeNode, pos, pindex->pprev->GetBlockHash())) {
    //         error("DisconnectBlock(): failure reading stake data");
    //         return DISCONNECT_FAILED;
    //     }
    // }
    //TODO use the read StakeNode info, in case only Regular transactions are disconnected we won't need to do it

    // undo transactions in reverse order
    for (int i = block.vtx.size() - 1; i >= 0; i--) {
        const CTransaction &tx = *(block.vtx[i]);

        uint256 hash = tx.GetHash();
        bool is_coinbase = tx.IsCoinBase();

        if (!is_coinbase && bOnlyDisconnectRegularTxs) {
            const auto& txClass = ParseTxClass(tx);
            if (txClass != TX_Regular) continue;
        }

        // Check that all outputs are available and match the outputs in the block itself
        // exactly.
        for (size_t o = 0; o < tx.vout.size(); o++) {
            if (!tx.vout[o].scriptPubKey.IsUnspendable()) {
                COutPoint out(hash, o);
                Coin coin;
                bool is_spent = view.SpendCoin(out, &coin);
                if (!is_spent || tx.vout[o] != coin.out || pindex->nHeight != coin.nHeight || is_coinbase != coin.fCoinBase) {
                    fClean = false; // transaction output mismatch
                }
            }
        }

        // restore inputs
        if (i > 0) { // not coinbases
            CTxUndo &txundo = blockUndo.vtxundo[i-1];
            if (txundo.vprevout.size() != tx.vin.size()) {
                error("DisconnectBlock(): transaction and undo data inconsistent");
                return DISCONNECT_FAILED;
            }
            for (unsigned int j = tx.vin.size(); j-- > 0;) {
                const COutPoint &out = tx.vin[j].prevout;
                int res = ApplyTxInUndo(std::move(txundo.vprevout[j]), view, out);
                if (res == DISCONNECT_FAILED) return DISCONNECT_FAILED;
                fClean = fClean && res != DISCONNECT_UNCLEAN;
            }
            // At this point, all of txundo.vprevout should have been moved out.
        }
    }

    if (!bOnlyDisconnectRegularTxs) {
        // move best block pointer to prevout block
        view.SetBestBlock(pindex->pprev->GetBlockHash());
    }

    return fClean ? DISCONNECT_OK : DISCONNECT_UNCLEAN;
}

static bool DisconnectDisapprovedTip(CValidationState& state, const CChainParams& chainparams, DisconnectedBlockTransactions *disconnectpool)
{
    CBlockIndex *pindexDisapproved = chainActive.Tip();
    assert(pindexDisapproved);
    // Read block from disk.
    std::shared_ptr<CBlock> pblock = std::make_shared<CBlock>();
    CBlock& block = *pblock;
    if (!ReadBlockFromDisk(block, pindexDisapproved, chainparams.GetConsensus()))
        return AbortNode(state, "Failed to read block");
    CCoinsViewCache view(pcoinsTip);
    assert(view.GetBestBlock() == pindexDisapproved->GetBlockHash());
    if (DisconnectBlock(block, pindexDisapproved, view, true /*bOnlyDisconnectRegularTxs*/) != DISCONNECT_OK)
        return error("DisconnectDisapprovedTip(): DisconnectBlock %s failed", pindexDisapproved->GetBlockHash().ToString());
    bool flushed = view.Flush();
    assert(flushed);

    assert (disconnectpool != nullptr);

    for ( auto it = block.vtx.crbegin(); it != block.vtx.crend(); ++it ) {
        if (TX_Regular == ParseTxClass(**it))
            disconnectpool->addTransaction(*it);
        else // once we find a stake transaction we can break, we want to skip all stake txs and coinbase
            break;
    }

    return true;
}

void static FlushBlockFile(bool fFinalize = false)
{
    LOCK(cs_LastBlockFile);

    CDiskBlockPos posOld(nLastBlockFile, 0);

    FILE *fileOld = OpenBlockFile(posOld);
    if (fileOld) {
        if (fFinalize)
            TruncateFile(fileOld, vinfoBlockFile[nLastBlockFile].nSize);
        FileCommit(fileOld);
        fclose(fileOld);
    }

    fileOld = OpenUndoFile(posOld);
    if (fileOld) {
        if (fFinalize)
            TruncateFile(fileOld, vinfoBlockFile[nLastBlockFile].nUndoSize);
        FileCommit(fileOld);
        fclose(fileOld);
    }
}

static bool FindUndoPos(CValidationState &state, int nFile, CDiskBlockPos &pos, unsigned int nAddSize);
static bool FindStakePos(CValidationState &state, int nFile, CDiskBlockPos &pos, unsigned int nAddSize);

static CCheckQueue<CScriptCheck> scriptcheckqueue(128);

void ThreadScriptCheck() {
    RenameThread("paicoin-scriptch");
    scriptcheckqueue.Thread();
}

// Protected by cs_main
VersionBitsCache versionbitscache;

int32_t ComputeBlockVersion(const CBlockIndex* pindexPrev, const Consensus::Params& params)
{
    LOCK(cs_main);
    int32_t nVersion = VERSIONBITS_TOP_BITS;

    for (int i = 0; i < (int)Consensus::MAX_VERSION_BITS_DEPLOYMENTS; i++) {
        ThresholdState state = VersionBitsState(pindexPrev, params, static_cast<Consensus::DeploymentPos>(i), versionbitscache);
        if (state == THRESHOLD_LOCKED_IN || state == THRESHOLD_STARTED) {
            nVersion |= VersionBitsMask(params, static_cast<Consensus::DeploymentPos>(i));
        }
    }

    return nVersion;
}

/**
 * Threshold condition checker that triggers when unknown versionbits are seen on the network.
 */
class WarningBitsConditionChecker : public AbstractThresholdConditionChecker
{
private:
    int bit;

public:
    explicit WarningBitsConditionChecker(int bitIn) : bit(bitIn) {}

    int64_t BeginTime(const Consensus::Params& params) const override { return 0; }
    int64_t EndTime(const Consensus::Params& params) const override { return std::numeric_limits<int64_t>::max(); }
    int Period(const Consensus::Params& params) const override { return params.nMinerConfirmationWindow; }
    int Threshold(const Consensus::Params& params) const override { return params.nRuleChangeActivationThreshold; }

    bool Condition(const CBlockIndex* pindex, const Consensus::Params& params) const override
    {
        return ((pindex->nVersion & VERSIONBITS_TOP_MASK) == VERSIONBITS_TOP_BITS) &&
               ((pindex->nVersion >> bit) & 1) != 0 &&
               ((ComputeBlockVersion(pindex->pprev, params) >> bit) & 1) == 0;
    }
};

// Protected by cs_main
static ThresholdConditionCache warningcache[VERSIONBITS_NUM_BITS];

static unsigned int GetBlockScriptFlags(const CBlockIndex* pindex, const Consensus::Params& consensusparams) {
    AssertLockHeld(cs_main);

    // BIP16 didn't become active until Apr 1 2012
    int64_t nBIP16SwitchTime = 1333238400;
    bool fStrictPayToScriptHash = (pindex->GetBlockTime() >= nBIP16SwitchTime);

    unsigned int flags = fStrictPayToScriptHash ? SCRIPT_VERIFY_P2SH : SCRIPT_VERIFY_NONE;

    // Start enforcing the DERSIG (BIP66) rule
    if (pindex->nHeight >= consensusparams.BIP66Height) {
        flags |= SCRIPT_VERIFY_DERSIG;
    }

    // Start enforcing CHECKLOCKTIMEVERIFY (BIP65) rule
    if (pindex->nHeight >= consensusparams.BIP65Height) {
        flags |= SCRIPT_VERIFY_CHECKLOCKTIMEVERIFY;
    }

    // Start enforcing BIP68 (sequence locks) and BIP112 (CHECKSEQUENCEVERIFY) using versionbits logic.
    if (VersionBitsState(pindex->pprev, consensusparams, Consensus::DEPLOYMENT_CSV, versionbitscache) == THRESHOLD_ACTIVE) {
        flags |= SCRIPT_VERIFY_CHECKSEQUENCEVERIFY;
    }

    // Start enforcing WITNESS rules using versionbits logic.
    if (IsWitnessEnabled(pindex->pprev, consensusparams)) {
        flags |= SCRIPT_VERIFY_WITNESS;
        flags |= SCRIPT_VERIFY_NULLDUMMY;
    }

    return flags;
}



static int64_t nTimeCheck = 0;
static int64_t nTimeForks = 0;
static int64_t nTimeVerify = 0;
static int64_t nTimeConnect = 0;
static int64_t nTimeIndex = 0;
static int64_t nTimeCallbacks = 0;
static int64_t nTimeTotal = 0;
static int64_t nBlocksTotal = 0;

// Index either: a) every data push >=8 bytes,  b) if no such pushes, the entire script
void static BuildAddrIndex(const CScript &script, const CExtDiskTxPos &pos, std::vector<std::pair<uint160, CExtDiskTxPos> > &out)
{
    CScript::const_iterator pc = script.begin();
    CScript::const_iterator pend = script.end();
    std::vector<unsigned char> data;
    opcodetype opcode;
    bool fHaveData = false;
    while (pc < pend) {
        script.GetOp(pc, opcode, data);
        if (0 <= opcode && opcode <= OP_PUSHDATA4 && data.size() >= 8) { // data element
            uint160 addrid;
            if (data.size() <= 20) {
                memcpy(&addrid, &data[0], data.size());
            } else {
                addrid = Hash160(data);
            }
            out.push_back(std::make_pair(addrid, pos));
            fHaveData = true;
        }
    }
    if (!fHaveData) {
        uint160 addrid = Hash160(script);
        out.push_back(std::make_pair(addrid, pos));
    }
}

bool AddressExistsInIndex(const std::string& address)
{
    CTxDestination addrAsDest = DecodeDestination(address);

    std::set<CExtDiskTxPos> addressPositions;
    auto addressFound = FindTransactionsByDestination(addrAsDest, addressPositions);
    return (addressFound && !addressPositions.empty());
}

/** Apply the effects of this block (with given index) on the UTXO set represented by coins.
 *  Validity checks that depend on the UTXO set are also done; ConnectBlock()
 *  can fail if those validity checks fail (among other reasons). */
static bool ConnectBlock(const CBlock& block, CValidationState& state, CBlockIndex* pindex,
                  CCoinsViewCache& view, const CChainParams& chainparams, bool fJustCheck = false)
{
    AssertLockHeld(cs_main);
    assert(pindex);
    // pindex->phashBlock can be null if called by CreateNewBlock/TestBlockValidity
    assert((pindex->phashBlock == nullptr) ||
           (*pindex->phashBlock == block.GetHash()));
    int64_t nTimeStart = GetTimeMicros();

    // Check it again in case a previous version let a bad block in
    if (!CheckBlock(block, state, chainparams.GetConsensus(), !fJustCheck, !fJustCheck, !fJustCheck))
        return error("%s: Consensus::CheckBlock: %s", __func__, FormatStateMessage(state));

    // verify that the view's current state corresponds to the previous block
    uint256 hashPrevBlock = pindex->pprev == nullptr ? uint256() : pindex->pprev->GetBlockHash();
    assert(hashPrevBlock == view.GetBestBlock());

    // Special case for the genesis block, skipping connection of its transactions
    // (its coinbase is unspendable)
    //if (block.GetHash() == chainparams.GetConsensus().hashGenesisBlock) {
    //    if (!fJustCheck)
    //        view.SetBestBlock(pindex->GetBlockHash());
    //    return true;
    //}

    nBlocksTotal++;

    bool fScriptChecks = true;
    if (!hashAssumeValid.IsNull()) {
        // We've been configured with the hash of a block which has been externally verified to have a valid history.
        // A suitable default value is included with the software and updated from time to time.  Because validity
        //  relative to a piece of software is an objective fact these defaults can be easily reviewed.
        // This setting doesn't force the selection of any particular chain but makes validating some faster by
        //  effectively caching the result of part of the verification.
        BlockMap::const_iterator  it = mapBlockIndex.find(hashAssumeValid);
        if (it != mapBlockIndex.end()) {
            if (it->second->GetAncestor(pindex->nHeight) == pindex &&
                pindexBestHeader->GetAncestor(pindex->nHeight) == pindex &&
                pindexBestHeader->nChainWork >= nMinimumChainWork) {
                // This block is a member of the assumed verified chain and an ancestor of the best header.
                // The equivalent time check discourages hash power from extorting the network via DOS attack
                //  into accepting an invalid block through telling users they must manually set assumevalid.
                //  Requiring a software change or burying the invalid block, regardless of the setting, makes
                //  it hard to hide the implication of the demand.  This also avoids having release candidates
                //  that are hardly doing any signature verification at all in testing without having to
                //  artificially set the default assumed verified block further back.
                // The test against nMinimumChainWork prevents the skipping when denied access to any chain at
                //  least as good as the expected chain.
                fScriptChecks = (GetBlockProofEquivalentTime(*pindexBestHeader, *pindex, *pindexBestHeader, chainparams.GetConsensus()) <= 60 * 60 * 24 * 7 * 2);
            }
        }
    }

    int64_t nTime1 = GetTimeMicros(); nTimeCheck += nTime1 - nTimeStart;
    LogPrint(BCLog::BENCH, "    - Sanity checks: %.2fms [%.2fs (%.2fms/blk)]\n", MILLI * (nTime1 - nTimeStart), nTimeCheck * MICRO, nTimeCheck * MILLI / nBlocksTotal);

    // Do not allow blocks that contain transactions which 'overwrite' older transactions,
    // unless those are already completely spent.
    // If such overwrites are allowed, coinbases and transactions depending upon those
    // can be duplicated to remove the ability to spend the first instance -- even after
    // being sent to another address.
    // See BIP30 and http://r6.ca/blog/20120206T005236Z.html for more information.
    // This logic is not necessary for memory pool transactions, as AcceptToMemoryPool
    // already refuses previously-known transaction ids entirely.
    // This rule was originally applied to all blocks with a timestamp after March 15, 2012, 0:00 UTC.
    // Now that the whole chain is irreversibly beyond that time it is applied to all blocks except the
    // two in the chain that violate it. This prevents exploiting the issue against nodes during their
    // initial block download.
    bool fEnforceBIP30 = (!pindex->phashBlock) || // Enforce on CreateNewBlock invocations which don't have a hash.
                          !((pindex->nHeight==91842 && pindex->GetBlockHash() == uint256S("0x00000000000a4d0a398161ffc163c503763b1f4360639393e0e4c8e300e0caec")) ||
                           (pindex->nHeight==91880 && pindex->GetBlockHash() == uint256S("0x00000000000743f190a18c5577a3c2d2a1f610ae9601ac046a38084ccb7cd721")));

    // Once BIP34 activated it was not possible to create new duplicate coinbases and thus other than starting
    // with the 2 existing duplicate coinbase pairs, not possible to create overwriting txs.  But by the
    // time BIP34 activated, in each of the existing pairs the duplicate coinbase had overwritten the first
    // before the first had been spent.  Since those coinbases are sufficiently buried its no longer possible to create further
    // duplicate transactions descending from the known pairs either.
    // If we're on the known chain at height greater than where BIP34 activated, we can save the db accesses needed for the BIP30 check.
    CBlockIndex *pindexBIP34height = pindex->pprev == nullptr ? nullptr : pindex->pprev->GetAncestor(chainparams.GetConsensus().BIP34Height);
    //Only continue to enforce if we're below BIP34 activation height or the block hash at that height doesn't correspond.
    fEnforceBIP30 = fEnforceBIP30 && (!pindexBIP34height || !(pindexBIP34height->GetBlockHash() == chainparams.GetConsensus().BIP34Hash));

    if (fEnforceBIP30) {
        for (const auto& tx : block.vtx) {
            for (size_t o = 0; o < tx->vout.size(); o++) {
                if (view.HaveCoin(COutPoint(tx->GetHash(), o))) {
                    return state.DoS(100, error("ConnectBlock(): tried to overwrite transaction"),
                                     REJECT_INVALID, "bad-txns-BIP30");
                }
            }
        }
    }

    // Start enforcing BIP68 (sequence locks) and BIP112 (CHECKSEQUENCEVERIFY) using versionbits logic.
    int nLockTimeFlags = 0;
    if (VersionBitsState(pindex->pprev, chainparams.GetConsensus(), Consensus::DEPLOYMENT_CSV, versionbitscache) == THRESHOLD_ACTIVE) {
        nLockTimeFlags |= LOCKTIME_VERIFY_SEQUENCE;
    }

    if (pindex->nHeight > 1 && pindex->nVoteBits != 1) {
        DisconnectedBlockTransactions disconnectedPool;
        if (!DisconnectDisapprovedTip(state,chainparams, &disconnectedPool)){
            UpdateMempoolForReorg(disconnectedPool, false);
        }
        else {
            UpdateMempoolForReorg(disconnectedPool, true); //add the disconnected back to mempool
        }
    }

    // Get the script flags for this block
    unsigned int flags = GetBlockScriptFlags(pindex, chainparams.GetConsensus());

    int64_t nTime2 = GetTimeMicros(); nTimeForks += nTime2 - nTime1;
    LogPrint(BCLog::BENCH, "    - Fork checks: %.2fms [%.2fs (%.2fms/blk)]\n", MILLI * (nTime2 - nTime1), nTimeForks * MICRO, nTimeForks * MILLI / nBlocksTotal);

    CBlockUndo blockundo;

    CCheckQueueControl<CScriptCheck> control(fScriptChecks && nScriptCheckThreads ? &scriptcheckqueue : nullptr);

    std::vector<int> prevheights;
    CAmount nFees = 0;
    int nInputs = 0;
    int64_t nSigOpsCost = 0;

    CExtDiskTxPos pos(CDiskTxPos(pindex->GetBlockPos(), GetSizeOfCompactSize(block.vtx.size())), pindex->nHeight);
    std::vector<std::pair<uint256, CDiskTxPos> > vPosTxid;
    std::vector<std::pair<uint160, CExtDiskTxPos> > vPosAddrid;
    if (fTxIndex)
        vPosTxid.reserve(block.vtx.size());
    if (fAddrIndex)
        vPosAddrid.reserve(4*block.vtx.size());

    blockundo.vtxundo.reserve(block.vtx.size() - 1);
    std::vector<PrecomputedTransactionData> txdata;
    txdata.reserve(block.vtx.size()); // Required so that pointers to individual PrecomputedTransactionData don't get invalidated
    for (unsigned int i = 0; i < block.vtx.size(); i++)
    {
        const CTransaction &tx = *(block.vtx[i]);

        nInputs += tx.vin.size();

        if (!tx.IsCoinBase())
        {
            CAmount txfee = 0;
            if (!Consensus::CheckTxInputs(tx, state, view, pindex->nHeight, txfee, chainparams)) {
                return error("%s: Consensus::CheckTxInputs: %s, %s", __func__, tx.GetHash().ToString(), FormatStateMessage(state));
            }
            nFees += txfee;

            // Check that transaction is BIP68 final
            // BIP68 lock checks (as opposed to nLockTime checks) must
            // be in ConnectBlock because they require the UTXO set
            prevheights.resize(tx.vin.size());
            for (size_t j = 0; j < tx.vin.size(); j++) {
                prevheights[j] = view.AccessCoin(tx.vin[j].prevout).nHeight;
            }

            if (!SequenceLocks(tx, nLockTimeFlags, &prevheights, *pindex)) {
                return state.DoS(100, error("%s: contains a non-BIP68-final transaction", __func__),
                                 REJECT_INVALID, "bad-txns-nonfinal");
            }
        }

        // GetTransactionSigOpCost counts 3 types of sigops:
        // * legacy (always)
        // * p2sh (when P2SH enabled in flags and excludes coinbase)
        // * witness (when witness enabled in flags and excludes coinbase)
        nSigOpsCost += GetTransactionSigOpCost(tx, view, flags);
        if (nSigOpsCost > MAX_BLOCK_SIGOPS_COST)
            return state.DoS(100, error("ConnectBlock(): too many sigops"),
                             REJECT_INVALID, "bad-blk-sigops");

        txdata.emplace_back(tx);
        if (!tx.IsCoinBase())
        {
            std::vector<CScriptCheck> vChecks;
            bool fCacheResults = fJustCheck; /* Don't cache results if we're actually connecting blocks (still consult the cache, though) */
            if (!CheckInputs(tx, state, view, fScriptChecks, flags, fCacheResults, fCacheResults, txdata[i], nScriptCheckThreads ? &vChecks : nullptr))
                return error("ConnectBlock(): CheckInputs on %s failed with %s",
                    tx.GetHash().ToString(), FormatStateMessage(state));
            control.Add(vChecks);
        }
        
        if (fTxIndex)
            vPosTxid.push_back(std::make_pair(tx.GetHash(), pos));
        if (fAddrIndex) {
            if (!tx.IsCoinBase()) {
                for (const CTxIn &txin : tx.vin) {
                    Coin coin;
                    view.GetCoin(txin.prevout, coin);
                    BuildAddrIndex(coin.out.scriptPubKey, pos, vPosAddrid);
                }
            }
            for (const CTxOut &txout : tx.vout)
               BuildAddrIndex(txout.scriptPubKey, pos, vPosAddrid);
        }

        CTxUndo undoDummy;
        if (i > 0) {
            blockundo.vtxundo.push_back(CTxUndo());
        }
        UpdateCoins(tx, view, i == 0 ? undoDummy : blockundo.vtxundo.back(), pindex->nHeight);

        pos.nTxOffset += ::GetSerializeSize(tx, SER_DISK, CLIENT_VERSION);
    }
    int64_t nTime3 = GetTimeMicros(); nTimeConnect += nTime3 - nTime2;
    LogPrint(BCLog::BENCH, "      - Connect %u transactions: %.2fms (%.3fms/tx, %.3fms/txin) [%.2fs (%.2fms/blk)]\n", (unsigned)block.vtx.size(), MILLI * (nTime3 - nTime2), MILLI * (nTime3 - nTime2) / block.vtx.size(), nInputs <= 1 ? 0 : MILLI * (nTime3 - nTime2) / (nInputs-1), nTimeConnect * MICRO, nTimeConnect * MILLI / nBlocksTotal);

    if (block.GetHash() != chainparams.GetConsensus().hashGenesisBlock) {
        CAmount blockReward = nFees + GetMinerSubsidy(pindex->nHeight, chainparams.GetConsensus());
        if (block.vtx[0]->GetValueOut() > blockReward)
            return state.DoS(100,
                         error("ConnectBlock(): coinbase pays too much (actual=%d vs limit=%d)",
                               block.vtx[0]->GetValueOut(), blockReward),
                               REJECT_INVALID, "bad-cb-amount");
    }
    if (!control.Wait())
        return state.DoS(100, error("%s: CheckQueue failed", __func__), REJECT_INVALID, "block-validation-failed");
    int64_t nTime4 = GetTimeMicros(); nTimeVerify += nTime4 - nTime2;
    LogPrint(BCLog::BENCH, "    - Verify %u txins: %.2fms (%.3fms/txin) [%.2fs (%.2fms/blk)]\n", nInputs - 1, MILLI * (nTime4 - nTime2), nInputs <= 1 ? 0 : MILLI * (nTime4 - nTime2) / (nInputs-1), nTimeVerify * MICRO, nTimeVerify * MILLI / nBlocksTotal);

    if (fJustCheck)
        return true;

    // Write undo information to disk
    if (pindex->GetUndoPos().IsNull() || !pindex->IsValid(BLOCK_VALID_SCRIPTS))
    {
        if (pindex->GetUndoPos().IsNull()) {
            CDiskBlockPos _pos;
            if (!FindUndoPos(state, pindex->nFile, _pos, ::GetSerializeSize(blockundo, SER_DISK, CLIENT_VERSION) + 40))
                return error("ConnectBlock(): FindUndoPos failed");
            if (!UndoWriteToDisk(blockundo, _pos, pindex->pprev == nullptr ? uint256() : pindex->pprev->GetBlockHash(), chainparams.MessageStart()))
                return AbortNode(state, "Failed to write undo data");

            // update nUndoPos in block index
            pindex->nUndoPos = _pos.nPos;
            pindex->nStatus |= BLOCK_HAVE_UNDO;
        }

        pindex->RaiseValidity(BLOCK_VALID_SCRIPTS);
        setDirtyBlockIndex.insert(pindex);
    }

    if (pindex->nHeight == 0) {
        assert(pindex->pprev == nullptr);
        pindex->pstakeNode = StakeNode::genesisNode(chainparams.GetConsensus());
    }
    else{
        assert(pindex->pprev != nullptr);
        assert(pindex->pprev->pstakeNode != nullptr);
<<<<<<< HEAD

        pindex->pstakeNode = FetchStakeNode(pindex, chainparams.GetConsensus() );
    }
    // if(pindex->GetStakePos().IsNull()){
    //     CDiskBlockPos _pos;

    //     if (!FindStakePos(state, pindex->nFile, _pos, ::GetSerializeSize(*pindex->pstakeNode, SER_DISK, CLIENT_VERSION) + 40))
    //         return error("ConnectBlock(): FindStakePos failed");
    //     if (!StakeWriteToDisk(*pindex->pstakeNode, _pos, pindex->pprev == nullptr ? uint256() : pindex->pprev->GetBlockHash(), chainparams.MessageStart()))
    //         return AbortNode(state, "Failed to write stake data");

=======
        pindex->pstakeNode = FetchStakeNode(pindex, chainparams.GetConsensus() );
    }
    // if(pindex->GetStakePos().IsNull()){
    //     CDiskBlockPos _pos;

    //     if (!FindStakePos(state, pindex->nFile, _pos, ::GetSerializeSize(*pindex->pstakeNode, SER_DISK, CLIENT_VERSION) + 40))
    //         return error("ConnectBlock(): FindStakePos failed");
    //     if (!StakeWriteToDisk(*pindex->pstakeNode, _pos, pindex->pprev == nullptr ? uint256() : pindex->pprev->GetBlockHash(), chainparams.MessageStart()))
    //         return AbortNode(state, "Failed to write stake data");

>>>>>>> 7c2a06e5
    //     // update nStakePos in block index
    //     pindex->nStakePos = _pos.nPos;
    //     pindex->nStatus |= BLOCK_HAVE_STAKE;
    // }

    if (fTxIndex)
        if (!pblocktree->WriteTxIndex(vPosTxid))
            return AbortNode(state, "Failed to write transaction index");

    if (fAddrIndex)
        if (!pblocktree->AddAddrIndex(vPosAddrid))
            return AbortNode(state, "Failed to write address index");


    // add this block to the view's block chain
    view.SetBestBlock(pindex->GetBlockHash());

    int64_t nTime5 = GetTimeMicros(); nTimeIndex += nTime5 - nTime4;
    LogPrint(BCLog::BENCH, "    - Index writing: %.2fms [%.2fs (%.2fms/blk)]\n", MILLI * (nTime5 - nTime4), nTimeIndex * MICRO, nTimeIndex * MILLI / nBlocksTotal);

    int64_t nTime6 = GetTimeMicros(); nTimeCallbacks += nTime6 - nTime5;
    LogPrint(BCLog::BENCH, "    - Callbacks: %.2fms [%.2fs (%.2fms/blk)]\n", MILLI * (nTime6 - nTime5), nTimeCallbacks * MICRO, nTimeCallbacks * MILLI / nBlocksTotal);

    return true;
}

/**
 * Update the on-disk chain state.
 * The caches and indexes are flushed depending on the mode we're called with
 * if they're too large, if it's been a while since the last write,
 * or always and in all cases if we're in prune mode and are deleting files.
 */
bool static FlushStateToDisk(const CChainParams& chainparams, CValidationState &state, FlushStateMode mode, int nManualPruneHeight) {
    int64_t nMempoolUsage = mempool.DynamicMemoryUsage();
    LOCK(cs_main);
    static int64_t nLastWrite = 0;
    static int64_t nLastFlush = 0;
    static int64_t nLastSetChain = 0;
    std::set<int> setFilesToPrune;
    bool fFlushForPrune = false;
    bool fDoFullFlush = false;
    int64_t nNow = 0;
    try {
    {
        LOCK(cs_LastBlockFile);
        if (fPruneMode && (fCheckForPruning || nManualPruneHeight > 0) && !fReindex) {
            if (nManualPruneHeight > 0) {
                FindFilesToPruneManual(setFilesToPrune, nManualPruneHeight);
            } else {
                FindFilesToPrune(setFilesToPrune, chainparams.PruneAfterHeight());
                fCheckForPruning = false;
            }
            if (!setFilesToPrune.empty()) {
                fFlushForPrune = true;
                if (!fHavePruned) {
                    pblocktree->WriteFlag("prunedblockfiles", true);
                    fHavePruned = true;
                }
            }
        }
        nNow = GetTimeMicros();
        // Avoid writing/flushing immediately after startup.
        if (nLastWrite == 0) {
            nLastWrite = nNow;
        }
        if (nLastFlush == 0) {
            nLastFlush = nNow;
        }
        if (nLastSetChain == 0) {
            nLastSetChain = nNow;
        }
        int64_t nMempoolSizeMax = gArgs.GetArg("-maxmempool", DEFAULT_MAX_MEMPOOL_SIZE) * 1000000;
        int64_t cacheSize = pcoinsTip->DynamicMemoryUsage();
        int64_t nTotalSpace = nCoinCacheUsage + std::max<int64_t>(nMempoolSizeMax - nMempoolUsage, 0);
        // The cache is large and we're within 10% and 10 MiB of the limit, but we have time now (not in the middle of a block processing).
        bool fCacheLarge = mode == FLUSH_STATE_PERIODIC && cacheSize > std::max((9 * nTotalSpace) / 10, nTotalSpace - MAX_BLOCK_COINSDB_USAGE * 1024 * 1024);
        // The cache is over the limit, we have to write now.
        bool fCacheCritical = mode == FLUSH_STATE_IF_NEEDED && cacheSize > nTotalSpace;
        // It's been a while since we wrote the block index to disk. Do this frequently, so we don't need to redownload after a crash.
        bool fPeriodicWrite = mode == FLUSH_STATE_PERIODIC && nNow > nLastWrite + (int64_t)DATABASE_WRITE_INTERVAL * 1000000;
        // It's been very long since we flushed the cache. Do this infrequently, to optimize cache usage.
        bool fPeriodicFlush = mode == FLUSH_STATE_PERIODIC && nNow > nLastFlush + (int64_t)DATABASE_FLUSH_INTERVAL * 1000000;
        // Combine all conditions that result in a full cache flush.
        fDoFullFlush = (mode == FLUSH_STATE_ALWAYS) || fCacheLarge || fCacheCritical || fPeriodicFlush || fFlushForPrune;
        // Write blocks and block index to disk.
        if (fDoFullFlush || fPeriodicWrite) {
            // Depend on nMinDiskSpace to ensure we can write block index
            if (!CheckDiskSpace(0))
                return state.Error("out of disk space");
            // First make sure all block and undo data is flushed to disk.
            FlushBlockFile();
            // Then update all block file information (which may refer to block and undo files).
            {
                std::vector<std::pair<int, const CBlockFileInfo*> > vFiles;
                vFiles.reserve(setDirtyFileInfo.size());
                for (std::set<int>::iterator it = setDirtyFileInfo.begin(); it != setDirtyFileInfo.end(); ) {
                    vFiles.push_back(std::make_pair(*it, &vinfoBlockFile[*it]));
                    setDirtyFileInfo.erase(it++);
                }
                std::vector<const CBlockIndex*> vBlocks;
                vBlocks.reserve(setDirtyBlockIndex.size());
                for (std::set<CBlockIndex*>::iterator it = setDirtyBlockIndex.begin(); it != setDirtyBlockIndex.end(); ) {
                    vBlocks.push_back(*it);
                    setDirtyBlockIndex.erase(it++);
                }
                if (!pblocktree->WriteBatchSync(vFiles, nLastBlockFile, vBlocks)) {
                    return AbortNode(state, "Failed to write to block index database");
                }
            }
            // Finally remove any pruned files
            if (fFlushForPrune)
                UnlinkPrunedFiles(setFilesToPrune);
            nLastWrite = nNow;
        }
        // Flush best chain related state. This can only be done if the blocks / block index write was also done.
        if (fDoFullFlush) {
            // Typical Coin structures on disk are around 48 bytes in size.
            // Pushing a new one to the database can cause it to be written
            // twice (once in the log, and once in the tables). This is already
            // an overestimation, as most will delete an existing entry or
            // overwrite one. Still, use a conservative safety factor of 2.
            if (!CheckDiskSpace(48 * 2 * 2 * pcoinsTip->GetCacheSize()))
                return state.Error("out of disk space");
            // Flush the chainstate (which may refer to block index entries).
            if (!pcoinsTip->Flush())
                return AbortNode(state, "Failed to write to coin database");
            nLastFlush = nNow;
        }
    }
    if (fDoFullFlush || ((mode == FLUSH_STATE_ALWAYS || mode == FLUSH_STATE_PERIODIC) && nNow > nLastSetChain + (int64_t)DATABASE_WRITE_INTERVAL * 1000000)) {
        // Update best block in wallet (so we can detect restored wallets).
        GetMainSignals().SetBestChain(chainActive.GetLocator());
        nLastSetChain = nNow;
    }
    } catch (const std::runtime_error& e) {
        return AbortNode(state, std::string("System error while flushing: ") + e.what());
    }
    return true;
}

void FlushStateToDisk() {
    CValidationState state;
    const CChainParams& chainparams = Params();
    FlushStateToDisk(chainparams, state, FLUSH_STATE_ALWAYS);
}

void PruneAndFlush() {
    CValidationState state;
    fCheckForPruning = true;
    const CChainParams& chainparams = Params();
    FlushStateToDisk(chainparams, state, FLUSH_STATE_NONE);
}

static void DoWarning(const std::string& strWarning)
{
    static bool fWarned = false;
    SetMiscWarning(strWarning);
    if (!fWarned) {
        AlertNotify(strWarning);
        fWarned = true;
    }
}

/** Update chainActive and related internal data structures. */
void static UpdateTip(CBlockIndex *pindexNew, const CChainParams& chainParams) {
    chainActive.SetTip(pindexNew);

    // New best block
    mempool.AddTransactionsUpdated(1);

    cvBlockChange.notify_all();

    std::vector<std::string> warningMessages;
    if (!IsInitialBlockDownload())
    {
        int nUpgraded = 0;
        const CBlockIndex* pindex = chainActive.Tip();
        for (int bit = 0; bit < VERSIONBITS_NUM_BITS; bit++) {
            WarningBitsConditionChecker checker(bit);
            ThresholdState state = checker.GetStateFor(pindex, chainParams.GetConsensus(), warningcache[bit]);
            if (state == THRESHOLD_ACTIVE || state == THRESHOLD_LOCKED_IN) {
                const std::string strWarning = strprintf(_("Warning: unknown new rules activated (versionbit %i)"), bit);
                if (state == THRESHOLD_ACTIVE) {
                    DoWarning(strWarning);
                } else {
                    warningMessages.push_back(strWarning);
                }
            }
        }
        // Check the version of the last 100 blocks to see if we need to upgrade:
        for (int i = 0; i < 100 && pindex != nullptr; i++)
        {
            int32_t nExpectedVersion = ComputeBlockVersion(pindex->pprev, chainParams.GetConsensus());
            if (pindex->nVersion > VERSIONBITS_LAST_OLD_BLOCK_VERSION && (pindex->nVersion & ~nExpectedVersion) != 0)
                ++nUpgraded;
            pindex = pindex->pprev;
        }
        if (nUpgraded > 0)
            warningMessages.push_back(strprintf(_("%d of last 100 blocks have unexpected version"), nUpgraded));
        if (nUpgraded > 100/2)
        {
            std::string strWarning = _("Warning: Unknown block versions being mined! It's possible unknown rules are in effect");
            // notify GetWarnings(), called by Qt and the JSON-RPC code to warn the user:
            DoWarning(strWarning);
        }
    }
    LogPrintf("%s: new best=%s height=%d version=0x%08x log2_work=%.8g tx=%lu date='%s' progress=%f cache=%.1fMiB(%utxo)", __func__,
      chainActive.Tip()->GetBlockHash().ToString(), chainActive.Height(), chainActive.Tip()->nVersion,
      log(chainActive.Tip()->nChainWork.getdouble())/log(2.0), (unsigned long)chainActive.Tip()->nChainTx,
      DateTimeStrFormat("%Y-%m-%d %H:%M:%S", chainActive.Tip()->GetBlockTime()),
      GuessVerificationProgress(chainParams.TxData(), chainActive.Tip()), pcoinsTip->DynamicMemoryUsage() * (1.0 / (1<<20)), pcoinsTip->GetCacheSize());
    if (!warningMessages.empty())
        LogPrintf(" warning='%s'", boost::algorithm::join(warningMessages, ", "));
    LogPrintf("\n");

}

/** Disconnect chainActive's tip.
  * After calling, the mempool will be in an inconsistent state, with
  * transactions from disconnected blocks being added to disconnectpool.  You
  * should make the mempool consistent again by calling UpdateMempoolForReorg.
  * with cs_main held.
  *
  * If disconnectpool is nullptr, then no disconnected transactions are added to
  * disconnectpool (note that the caller is responsible for mempool consistency
  * in any case).
  */
bool static DisconnectTip(CValidationState& state, const CChainParams& chainparams, DisconnectedBlockTransactions *disconnectpool)
{
    CBlockIndex *pindexDelete = chainActive.Tip();
    assert(pindexDelete);
    // Read block from disk.
    std::shared_ptr<CBlock> pblock = std::make_shared<CBlock>();
    CBlock& block = *pblock;
    if (!ReadBlockFromDisk(block, pindexDelete, chainparams.GetConsensus()))
        return AbortNode(state, "Failed to read block");
    // Apply the block atomically to the chain state.
    int64_t nStart = GetTimeMicros();
    {
        CCoinsViewCache view(pcoinsTip);
        assert(view.GetBestBlock() == pindexDelete->GetBlockHash());
        if (DisconnectBlock(block, pindexDelete, view) != DISCONNECT_OK)
            return error("DisconnectTip(): DisconnectBlock %s failed", pindexDelete->GetBlockHash().ToString());
        bool flushed = view.Flush();
        assert(flushed);
    }
    LogPrint(BCLog::BENCH, "- Disconnect block: %.2fms\n", (GetTimeMicros() - nStart) * MILLI);
    // Write the chain state to disk, if necessary.
    if (!FlushStateToDisk(chainparams, state, FLUSH_STATE_IF_NEEDED))
        return false;

    if (disconnectpool) {
        // Save transactions to re-add to mempool at end of reorg
        for (auto it = block.vtx.rbegin(); it != block.vtx.rend(); ++it) {
            disconnectpool->addTransaction(*it);
        }
        while (disconnectpool->DynamicMemoryUsage() > MAX_DISCONNECTED_TX_POOL_SIZE * 1000) {
            // Drop the earliest entry, and remove its children from the mempool.
            auto it = disconnectpool->queuedTx.get<insertion_order>().begin();
            mempool.removeRecursive(**it, MemPoolRemovalReason::REORG);
            disconnectpool->removeEntry(it);
        }
    }

    // Update chainActive and related variables.
    UpdateTip(pindexDelete->pprev, chainparams);
    // Let wallets know transactions went from 1-confirmed to
    // 0-confirmed or conflicted:
    GetMainSignals().BlockDisconnected(pblock);
    return true;
}

static int64_t nTimeReadFromDisk = 0;
static int64_t nTimeConnectTotal = 0;
static int64_t nTimeFlush = 0;
static int64_t nTimeChainState = 0;
static int64_t nTimePostConnect = 0;

struct PerBlockConnectTrace {
    CBlockIndex* pindex = nullptr;
    std::shared_ptr<const CBlock> pblock;
    std::shared_ptr<std::vector<CTransactionRef>> conflictedTxs;
    PerBlockConnectTrace() : conflictedTxs(std::make_shared<std::vector<CTransactionRef>>()) {}
};
/**
 * Used to track blocks whose transactions were applied to the UTXO state as a
 * part of a single ActivateBestChainStep call.
 *
 * This class also tracks transactions that are removed from the mempool as
 * conflicts (per block) and can be used to pass all those transactions
 * through SyncTransaction.
 *
 * This class assumes (and asserts) that the conflicted transactions for a given
 * block are added via mempool callbacks prior to the BlockConnected() associated
 * with those transactions. If any transactions are marked conflicted, it is
 * assumed that an associated block will always be added.
 *
 * This class is single-use, once you call GetBlocksConnected() you have to throw
 * it away and make a new one.
 */
class ConnectTrace {
private:
    std::vector<PerBlockConnectTrace> blocksConnected;
    CTxMemPool &pool;

public:
    explicit ConnectTrace(CTxMemPool &_pool) : blocksConnected(1), pool(_pool) {
        pool.NotifyEntryRemoved.connect(boost::bind(&ConnectTrace::NotifyEntryRemoved, this, _1, _2));
    }

    ~ConnectTrace() {
        pool.NotifyEntryRemoved.disconnect(boost::bind(&ConnectTrace::NotifyEntryRemoved, this, _1, _2));
    }

    void BlockConnected(CBlockIndex* pindex, std::shared_ptr<const CBlock> pblock) {
        assert(!blocksConnected.back().pindex);
        assert(pindex);
        assert(pblock);
        blocksConnected.back().pindex = pindex;
        blocksConnected.back().pblock = std::move(pblock);
        blocksConnected.emplace_back();
    }

    std::vector<PerBlockConnectTrace>& GetBlocksConnected() {
        // We always keep one extra block at the end of our list because
        // blocks are added after all the conflicted transactions have
        // been filled in. Thus, the last entry should always be an empty
        // one waiting for the transactions from the next block. We pop
        // the last entry here to make sure the list we return is sane.
        assert(!blocksConnected.back().pindex);
        assert(blocksConnected.back().conflictedTxs->empty());
        blocksConnected.pop_back();
        return blocksConnected;
    }

    void NotifyEntryRemoved(CTransactionRef txRemoved, MemPoolRemovalReason reason) {
        assert(!blocksConnected.back().pindex);
        if (reason == MemPoolRemovalReason::CONFLICT) {
            blocksConnected.back().conflictedTxs->emplace_back(std::move(txRemoved));
        }
    }
};

/**
 * Connect a new block to chainActive. pblock is either nullptr or a pointer to a CBlock
 * corresponding to pindexNew, to bypass loading it again from disk.
 *
 * The block is added to connectTrace if connection succeeds.
 */
bool static ConnectTip(CValidationState& state, const CChainParams& chainparams, CBlockIndex* pindexNew, const std::shared_ptr<const CBlock>& pblock, ConnectTrace& connectTrace, DisconnectedBlockTransactions &disconnectpool)
{
    assert(pindexNew->pprev == chainActive.Tip());
    // Read block from disk.
    int64_t nTime1 = GetTimeMicros();
    std::shared_ptr<const CBlock> pthisBlock;
    if (!pblock) {
        std::shared_ptr<CBlock> pblockNew = std::make_shared<CBlock>();
        if (!ReadBlockFromDisk(*pblockNew, pindexNew, chainparams.GetConsensus()))
            return AbortNode(state, "Failed to read block");
        pthisBlock = pblockNew;
    } else {
        pthisBlock = pblock;
    }
    const CBlock& blockConnecting = *pthisBlock;
    // Apply the block atomically to the chain state.
    int64_t nTime2 = GetTimeMicros(); nTimeReadFromDisk += nTime2 - nTime1;
    int64_t nTime3;
    LogPrint(BCLog::BENCH, "  - Load block from disk: %.2fms [%.2fs]\n", (nTime2 - nTime1) * MILLI, nTimeReadFromDisk * MICRO);
    {
        CCoinsViewCache view(pcoinsTip);
        bool rv = ConnectBlock(blockConnecting, state, pindexNew, view, chainparams);
        GetMainSignals().BlockChecked(blockConnecting, state);
        if (!rv) {
            if (state.IsInvalid())
                InvalidBlockFound(pindexNew, state);
            return error("ConnectTip(): ConnectBlock %s failed", pindexNew->GetBlockHash().ToString());
        }
        nTime3 = GetTimeMicros(); nTimeConnectTotal += nTime3 - nTime2;
        LogPrint(BCLog::BENCH, "  - Connect total: %.2fms [%.2fs (%.2fms/blk)]\n", (nTime3 - nTime2) * MILLI, nTimeConnectTotal * MICRO, nTimeConnectTotal * MILLI / nBlocksTotal);
        bool flushed = view.Flush();
        assert(flushed);
    }
    int64_t nTime4 = GetTimeMicros(); nTimeFlush += nTime4 - nTime3;
    LogPrint(BCLog::BENCH, "  - Flush: %.2fms [%.2fs (%.2fms/blk)]\n", (nTime4 - nTime3) * MILLI, nTimeFlush * MICRO, nTimeFlush * MILLI / nBlocksTotal);
    // Write the chain state to disk, if necessary.
    if (!FlushStateToDisk(chainparams, state, FLUSH_STATE_IF_NEEDED))
        return false;
    int64_t nTime5 = GetTimeMicros(); nTimeChainState += nTime5 - nTime4;
    LogPrint(BCLog::BENCH, "  - Writing chainstate: %.2fms [%.2fs (%.2fms/blk)]\n", (nTime5 - nTime4) * MILLI, nTimeChainState * MICRO, nTimeChainState * MILLI / nBlocksTotal);
    // Remove conflicting transactions from the mempool.;
    mempool.removeForBlock(blockConnecting.vtx, pindexNew->nHeight);
    disconnectpool.removeForBlock(blockConnecting.vtx);
    // Update chainActive & related variables.
    UpdateTip(pindexNew, chainparams);

    int64_t nTime6 = GetTimeMicros(); nTimePostConnect += nTime6 - nTime5; nTimeTotal += nTime6 - nTime1;
    LogPrint(BCLog::BENCH, "  - Connect postprocess: %.2fms [%.2fs (%.2fms/blk)]\n", (nTime6 - nTime5) * MILLI, nTimePostConnect * MICRO, nTimePostConnect * MILLI / nBlocksTotal);
    LogPrint(BCLog::BENCH, "- Connect block: %.2fms [%.2fs (%.2fms/blk)]\n", (nTime6 - nTime1) * MILLI, nTimeTotal * MICRO, nTimeTotal * MILLI / nBlocksTotal);

    connectTrace.BlockConnected(pindexNew, std::move(pthisBlock));
    return true;
}

/**
 * Return the tip of the chain with the most work in it, that isn't
 * known to be invalid (it's however far from certain to be valid).
 */
static CBlockIndex* FindMostWorkChain() {
    do {
        CBlockIndex *pindexNew = nullptr;

        // Find the best candidate header.
        {
            std::set<CBlockIndex*, CBlockIndexWorkComparator>::reverse_iterator it = setBlockIndexCandidates.rbegin();
            if (it == setBlockIndexCandidates.rend())
                return nullptr;
            pindexNew = *it;
        }

        // Check whether all blocks on the path between the currently active chain and the candidate are valid.
        // Just going until the active chain is an optimization, as we know all blocks in it are valid already.
        CBlockIndex *pindexTest = pindexNew;
        bool fInvalidAncestor = false;
        while (pindexTest && !chainActive.Contains(pindexTest)) {
            assert(pindexTest->nChainTx || pindexTest->nHeight == 0);

            // Pruned nodes may have entries in setBlockIndexCandidates for
            // which block files have been deleted.  Remove those as candidates
            // for the most work chain if we come across them; we can't switch
            // to a chain unless we have all the non-active-chain parent blocks.
            bool fFailedChain = pindexTest->nStatus & BLOCK_FAILED_MASK;
            bool fMissingData = !(pindexTest->nStatus & BLOCK_HAVE_DATA);
            if (fFailedChain || fMissingData) {
                // Candidate chain is not usable (either invalid or missing data)
                if (fFailedChain && (pindexBestInvalid == nullptr || pindexNew->nChainWork > pindexBestInvalid->nChainWork))
                    pindexBestInvalid = pindexNew;
                CBlockIndex *pindexFailed = pindexNew;
                // Remove the entire chain from the set.
                while (pindexTest != pindexFailed) {
                    if (fFailedChain) {
                        pindexFailed->nStatus |= BLOCK_FAILED_CHILD;
                    } else if (fMissingData) {
                        // If we're missing data, then add back to mapBlocksUnlinked,
                        // so that if the block arrives in the future we can try adding
                        // to setBlockIndexCandidates again.
                        mapBlocksUnlinked.insert(std::make_pair(pindexFailed->pprev, pindexFailed));
                    }
                    setBlockIndexCandidates.erase(pindexFailed);
                    pindexFailed = pindexFailed->pprev;
                }
                setBlockIndexCandidates.erase(pindexTest);
                fInvalidAncestor = true;
                break;
            }
            pindexTest = pindexTest->pprev;
        }
        if (!fInvalidAncestor)
            return pindexNew;
    } while(true);
}

/** Delete all entries in setBlockIndexCandidates that are worse than the current tip. */
static void PruneBlockIndexCandidates() {
    // Note that we can't delete the current block itself, as we may need to return to it later in case a
    // reorganization to a better block fails.
    std::set<CBlockIndex*, CBlockIndexWorkComparator>::iterator it = setBlockIndexCandidates.begin();
    while (it != setBlockIndexCandidates.end() && setBlockIndexCandidates.value_comp()(*it, chainActive.Tip())) {
        setBlockIndexCandidates.erase(it++);
    }
    // Either the current tip or a successor of it we're working towards is left in setBlockIndexCandidates.
    assert(!setBlockIndexCandidates.empty());
}

/**
 * Try to make some progress towards making pindexMostWork the active block.
 * pblock is either nullptr or a pointer to a CBlock corresponding to pindexMostWork.
 */
static bool ActivateBestChainStep(CValidationState& state, const CChainParams& chainparams, CBlockIndex* pindexMostWork, const std::shared_ptr<const CBlock>& pblock, bool& fInvalidFound, ConnectTrace& connectTrace)
{
    AssertLockHeld(cs_main);
    const CBlockIndex *pindexOldTip = chainActive.Tip();
    const CBlockIndex *pindexFork = chainActive.FindFork(pindexMostWork);

    // Disconnect active blocks which are no longer in the best chain.
    bool fBlocksDisconnected = false;
    DisconnectedBlockTransactions disconnectpool;
    while (chainActive.Tip() && chainActive.Tip() != pindexFork) {
        if (!DisconnectTip(state, chainparams, &disconnectpool)) {
            // This is likely a fatal error, but keep the mempool consistent,
            // just in case. Only remove from the mempool in this case.
            UpdateMempoolForReorg(disconnectpool, false);
            return false;
        }
        fBlocksDisconnected = true;
    }

    // Build list of new blocks to connect.
    std::vector<CBlockIndex*> vpindexToConnect;
    bool fContinue = true;
    int nHeight = pindexFork ? pindexFork->nHeight : -1;
    while (fContinue && nHeight != pindexMostWork->nHeight) {
        // Don't iterate the entire list of potential improvements toward the best tip, as we likely only need
        // a few blocks along the way.
        int nTargetHeight = std::min(nHeight + 32, pindexMostWork->nHeight);
        vpindexToConnect.clear();
        vpindexToConnect.reserve(nTargetHeight - nHeight);
        CBlockIndex *pindexIter = pindexMostWork->GetAncestor(nTargetHeight);
        while (pindexIter && pindexIter->nHeight != nHeight) {
            vpindexToConnect.push_back(pindexIter);
            pindexIter = pindexIter->pprev;
        }
        nHeight = nTargetHeight;

        // Connect new blocks.
        for (CBlockIndex *pindexConnect : reverse_iterate(vpindexToConnect)) {
            if (!ConnectTip(state, chainparams, pindexConnect, pindexConnect == pindexMostWork ? pblock : std::shared_ptr<const CBlock>(), connectTrace, disconnectpool)) {
                if (state.IsInvalid()) {
                    // The block violates a consensus rule.
                    if (!state.CorruptionPossible())
                        InvalidChainFound(vpindexToConnect.back());
                    state = CValidationState();
                    fInvalidFound = true;
                    fContinue = false;
                    break;
                } else {
                    // A system error occurred (disk space, database error, ...).
                    // Make the mempool consistent with the current tip, just in case
                    // any observers try to use it before shutdown.
                    UpdateMempoolForReorg(disconnectpool, false);
                    return false;
                }
            } else {
                PruneBlockIndexCandidates();
                if (!pindexOldTip || chainActive.Tip()->nChainWork > pindexOldTip->nChainWork) {
                    // We're in a better position than we were. Return temporarily to release the lock.
                    fContinue = false;
                    break;
                }
            }
        }
    }

    if (fBlocksDisconnected) {
        // If any blocks were disconnected, disconnectpool may be non empty.  Add
        // any disconnected transactions back to the mempool.
        UpdateMempoolForReorg(disconnectpool, true);
    }
    mempool.check(pcoinsTip, chainparams);

    // Callbacks/notifications for a new best chain.
    if (fInvalidFound)
        CheckForkWarningConditionsOnNewFork(vpindexToConnect.back());
    else
        CheckForkWarningConditions();

    return true;
}

static void NotifyHeaderTip() {
    bool fNotify = false;
    bool fInitialBlockDownload = false;
    static CBlockIndex* pindexHeaderOld = nullptr;
    CBlockIndex* pindexHeader = nullptr;
    {
        LOCK(cs_main);
        pindexHeader = pindexBestHeader;

        if (pindexHeader != pindexHeaderOld) {
            fNotify = true;
            fInitialBlockDownload = IsInitialBlockDownload();
            pindexHeaderOld = pindexHeader;
        }
    }
    // Send block tip changed notifications without cs_main
    if (fNotify) {
        uiInterface.NotifyHeaderTip(fInitialBlockDownload, pindexHeader);
    }
}

/**
 * Make the best chain active, in multiple steps. The result is either failure
 * or an activated best chain. pblock is either nullptr or a pointer to a block
 * that is already loaded (to avoid loading it again from disk).
 */
bool ActivateBestChain(CValidationState &state, const CChainParams& chainparams, std::shared_ptr<const CBlock> pblock) {
    // Note that while we're often called here from ProcessNewBlock, this is
    // far from a guarantee. Things in the P2P/RPC will often end up calling
    // us in the middle of ProcessNewBlock - do not assume pblock is set
    // sanely for performance or correctness!

    CBlockIndex *pindexMostWork = nullptr;
    CBlockIndex *pindexNewTip = nullptr;
    int nStopAtHeight = gArgs.GetArg("-stopatheight", DEFAULT_STOPATHEIGHT);
    do {
        boost::this_thread::interruption_point();
        if (ShutdownRequested())
            break;

        const CBlockIndex *pindexFork;
        bool fInitialDownload;
        {
            LOCK(cs_main);
            ConnectTrace connectTrace(mempool); // Destructed before cs_main is unlocked

            CBlockIndex *pindexOldTip = chainActive.Tip();
            if (pindexMostWork == nullptr) {
                pindexMostWork = FindMostWorkChain();
            }

            // Whether we have anything to do at all.
            if (pindexMostWork == nullptr || pindexMostWork == chainActive.Tip())
                return true;

            bool fInvalidFound = false;
            std::shared_ptr<const CBlock> nullBlockPtr;
            if (!ActivateBestChainStep(state, chainparams, pindexMostWork, pblock && pblock->GetHash() == pindexMostWork->GetBlockHash() ? pblock : nullBlockPtr, fInvalidFound, connectTrace))
                return false;

            if (fInvalidFound) {
                // Wipe cache, we may need another branch now.
                pindexMostWork = nullptr;
            }
            pindexNewTip = chainActive.Tip();
            pindexFork = chainActive.FindFork(pindexOldTip);
            fInitialDownload = IsInitialBlockDownload();

            for (const PerBlockConnectTrace& trace : connectTrace.GetBlocksConnected()) {
                assert(trace.pblock && trace.pindex);
                GetMainSignals().BlockConnected(trace.pblock, trace.pindex, *trace.conflictedTxs);
            }
        }
        // When we reach this point, we switched to a new tip (stored in pindexNewTip).

        // Notifications/callbacks that can run without cs_main

        // Notify external listeners about the new tip.
        GetMainSignals().UpdatedBlockTip(pindexNewTip, pindexFork, fInitialDownload);

        // Always notify the UI if a new block tip was connected
        if (pindexFork != pindexNewTip) {
            uiInterface.NotifyBlockTip(fInitialDownload, pindexNewTip);
        }

        if (nStopAtHeight && pindexNewTip && pindexNewTip->nHeight >= nStopAtHeight) StartShutdown();
    } while (pindexNewTip != pindexMostWork);
    CheckBlockIndex(chainparams.GetConsensus());

    // Write changes periodically to disk, after relay.
    if (!FlushStateToDisk(chainparams, state, FLUSH_STATE_PERIODIC)) {
        return false;
    }

    return true;
}


bool PreciousBlock(CValidationState& state, const CChainParams& params, CBlockIndex *pindex)
{
    {
        LOCK(cs_main);
        if (pindex->nChainWork < chainActive.Tip()->nChainWork) {
            // Nothing to do, this block is not at the tip.
            return true;
        }
        if (chainActive.Tip()->nChainWork > nLastPreciousChainwork) {
            // The chain has been extended since the last call, reset the counter.
            nBlockReverseSequenceId = -1;
        }
        nLastPreciousChainwork = chainActive.Tip()->nChainWork;
        setBlockIndexCandidates.erase(pindex);
        pindex->nSequenceId = nBlockReverseSequenceId;
        if (nBlockReverseSequenceId > std::numeric_limits<int32_t>::min()) {
            // We can't keep reducing the counter if somebody really wants to
            // call preciousblock 2**31-1 times on the same set of tips...
            nBlockReverseSequenceId--;
        }
        if (pindex->IsValid(BLOCK_VALID_TRANSACTIONS) && pindex->nChainTx) {
            setBlockIndexCandidates.insert(pindex);
            PruneBlockIndexCandidates();
        }
    }

    return ActivateBestChain(state, params);
}

bool InvalidateBlock(CValidationState& state, const CChainParams& chainparams, CBlockIndex *pindex)
{
    AssertLockHeld(cs_main);

    // Mark the block itself as invalid.
    pindex->nStatus |= BLOCK_FAILED_VALID;
    setDirtyBlockIndex.insert(pindex);
    setBlockIndexCandidates.erase(pindex);

    DisconnectedBlockTransactions disconnectpool;
    while (chainActive.Contains(pindex)) {
        CBlockIndex *pindexWalk = chainActive.Tip();
        pindexWalk->nStatus |= BLOCK_FAILED_CHILD;
        setDirtyBlockIndex.insert(pindexWalk);
        setBlockIndexCandidates.erase(pindexWalk);
        // ActivateBestChain considers blocks already in chainActive
        // unconditionally valid already, so force disconnect away from it.
        if (!DisconnectTip(state, chainparams, &disconnectpool)) {
            // It's probably hopeless to try to make the mempool consistent
            // here if DisconnectTip failed, but we can try.
            UpdateMempoolForReorg(disconnectpool, false);
            return false;
        }
    }

    // DisconnectTip will add transactions to disconnectpool; try to add these
    // back to the mempool.
    UpdateMempoolForReorg(disconnectpool, true);

    // The resulting new best tip may not be in setBlockIndexCandidates anymore, so
    // add it again.
    BlockMap::iterator it = mapBlockIndex.begin();
    while (it != mapBlockIndex.end()) {
        if (it->second->IsValid(BLOCK_VALID_TRANSACTIONS) && it->second->nChainTx && !setBlockIndexCandidates.value_comp()(it->second, chainActive.Tip())) {
            setBlockIndexCandidates.insert(it->second);
        }
        it++;
    }

    InvalidChainFound(pindex);
    uiInterface.NotifyBlockTip(IsInitialBlockDownload(), pindex->pprev);
    return true;
}

bool ResetBlockFailureFlags(CBlockIndex *pindex) {
    AssertLockHeld(cs_main);

    int nHeight = pindex->nHeight;

    // Remove the invalidity flag from this block and all its descendants.
    BlockMap::iterator it = mapBlockIndex.begin();
    while (it != mapBlockIndex.end()) {
        if (!it->second->IsValid() && it->second->GetAncestor(nHeight) == pindex) {
            it->second->nStatus &= ~BLOCK_FAILED_MASK;
            setDirtyBlockIndex.insert(it->second);
            if (it->second->IsValid(BLOCK_VALID_TRANSACTIONS) && it->second->nChainTx && setBlockIndexCandidates.value_comp()(chainActive.Tip(), it->second)) {
                setBlockIndexCandidates.insert(it->second);
            }
            if (it->second == pindexBestInvalid) {
                // Reset invalid block marker if it was pointing to one of those.
                pindexBestInvalid = nullptr;
            }
        }
        it++;
    }

    // Remove the invalidity flag from all ancestors too.
    while (pindex != nullptr) {
        if (pindex->nStatus & BLOCK_FAILED_MASK) {
            pindex->nStatus &= ~BLOCK_FAILED_MASK;
            setDirtyBlockIndex.insert(pindex);
        }
        pindex = pindex->pprev;
    }
    return true;
}

static CBlockIndex* AddToBlockIndex(const CBlockHeader& block)
{
    // Check for duplicate
    uint256 hash = block.GetHash();
    BlockMap::iterator it = mapBlockIndex.find(hash);
    if (it != mapBlockIndex.end())
        return it->second;

    // Construct new block index object
    CBlockIndex* pindexNew = new CBlockIndex(block);
    // We assign the sequence id to blocks only when the full data is available,
    // to avoid miners withholding blocks but broadcasting headers, to get a
    // competitive advantage.
    pindexNew->nSequenceId = 0;
    BlockMap::iterator mi = mapBlockIndex.insert(std::make_pair(hash, pindexNew)).first;
    pindexNew->phashBlock = &((*mi).first);
    BlockMap::iterator miPrev = mapBlockIndex.find(block.hashPrevBlock);
    if (miPrev != mapBlockIndex.end())
    {
        pindexNew->pprev = (*miPrev).second;
        pindexNew->nHeight = pindexNew->pprev->nHeight + 1;
        pindexNew->BuildSkip();
    }
    pindexNew->nTimeMax = (pindexNew->pprev ? std::max(pindexNew->pprev->nTimeMax, pindexNew->nTime) : pindexNew->nTime);
    pindexNew->nChainWork = (pindexNew->pprev ? pindexNew->pprev->nChainWork : 0) + GetBlockProof(*pindexNew);
    pindexNew->RaiseValidity(BLOCK_VALID_TREE);
    if (pindexBestHeader == nullptr || pindexBestHeader->nChainWork < pindexNew->nChainWork)
        pindexBestHeader = pindexNew;

    setDirtyBlockIndex.insert(pindexNew);

    return pindexNew;
}

/** Mark a block as having its data received and checked (up to BLOCK_VALID_TRANSACTIONS). */
static bool ReceivedBlockTransactions(const CBlock &block, CValidationState& state, CBlockIndex *pindexNew, const CDiskBlockPos& pos, const Consensus::Params& consensusParams)
{
    pindexNew->nTx = block.vtx.size();
    pindexNew->nChainTx = 0;
    pindexNew->nFile = pos.nFile;
    pindexNew->nDataPos = pos.nPos;
    pindexNew->nUndoPos = 0;
    pindexNew->nStatus |= BLOCK_HAVE_DATA;
    if (IsWitnessEnabled(pindexNew->pprev, consensusParams)) {
        pindexNew->nStatus |= BLOCK_OPT_WITNESS;
    }
    pindexNew->RaiseValidity(BLOCK_VALID_TRANSACTIONS);
    setDirtyBlockIndex.insert(pindexNew);

    if (pindexNew->pprev == nullptr || pindexNew->pprev->nChainTx) {
        // If pindexNew is the genesis block or all parents are BLOCK_VALID_TRANSACTIONS.
        std::deque<CBlockIndex*> queue;
        queue.push_back(pindexNew);

        // Recursively process any descendant blocks that now may be eligible to be connected.
        while (!queue.empty()) {
            CBlockIndex *pindex = queue.front();
            queue.pop_front();
            pindex->nChainTx = (pindex->pprev ? pindex->pprev->nChainTx : 0) + pindex->nTx;
            {
                LOCK(cs_nBlockSequenceId);
                pindex->nSequenceId = nBlockSequenceId++;
            }
            if (chainActive.Tip() == nullptr || !setBlockIndexCandidates.value_comp()(pindex, chainActive.Tip())) {
                setBlockIndexCandidates.insert(pindex);
            }
            std::pair<std::multimap<CBlockIndex*, CBlockIndex*>::iterator, std::multimap<CBlockIndex*, CBlockIndex*>::iterator> range = mapBlocksUnlinked.equal_range(pindex);
            while (range.first != range.second) {
                std::multimap<CBlockIndex*, CBlockIndex*>::iterator it = range.first;
                queue.push_back(it->second);
                range.first++;
                mapBlocksUnlinked.erase(it);
            }
        }
    } else {
        if (pindexNew->pprev && pindexNew->pprev->IsValid(BLOCK_VALID_TREE)) {
            mapBlocksUnlinked.insert(std::make_pair(pindexNew->pprev, pindexNew));
        }
    }

    return true;
}

static bool FindBlockPos(CValidationState &state, CDiskBlockPos &pos, unsigned int nAddSize, unsigned int nHeight, uint64_t nTime, bool fKnown = false)
{
    LOCK(cs_LastBlockFile);

    unsigned int nFile = fKnown ? pos.nFile : nLastBlockFile;
    if (vinfoBlockFile.size() <= nFile) {
        vinfoBlockFile.resize(nFile + 1);
    }

    if (!fKnown) {
        while (vinfoBlockFile[nFile].nSize + nAddSize >= MAX_BLOCKFILE_SIZE) {
            nFile++;
            if (vinfoBlockFile.size() <= nFile) {
                vinfoBlockFile.resize(nFile + 1);
            }
        }
        pos.nFile = nFile;
        pos.nPos = vinfoBlockFile[nFile].nSize;
    }

    if ((int)nFile != nLastBlockFile) {
        if (!fKnown) {
            LogPrintf("Leaving block file %i: %s\n", nLastBlockFile, vinfoBlockFile[nLastBlockFile].ToString());
        }
        FlushBlockFile(!fKnown);
        nLastBlockFile = nFile;
    }

    vinfoBlockFile[nFile].AddBlock(nHeight, nTime);
    if (fKnown)
        vinfoBlockFile[nFile].nSize = std::max(pos.nPos + nAddSize, vinfoBlockFile[nFile].nSize);
    else
        vinfoBlockFile[nFile].nSize += nAddSize;

    if (!fKnown) {
        unsigned int nOldChunks = (pos.nPos + BLOCKFILE_CHUNK_SIZE - 1) / BLOCKFILE_CHUNK_SIZE;
        unsigned int nNewChunks = (vinfoBlockFile[nFile].nSize + BLOCKFILE_CHUNK_SIZE - 1) / BLOCKFILE_CHUNK_SIZE;
        if (nNewChunks > nOldChunks) {
            if (fPruneMode)
                fCheckForPruning = true;
            if (CheckDiskSpace(nNewChunks * BLOCKFILE_CHUNK_SIZE - pos.nPos)) {
                FILE *file = OpenBlockFile(pos);
                if (file) {
                    LogPrintf("Pre-allocating up to position 0x%x in blk%05u.dat\n", nNewChunks * BLOCKFILE_CHUNK_SIZE, pos.nFile);
                    AllocateFileRange(file, pos.nPos, nNewChunks * BLOCKFILE_CHUNK_SIZE - pos.nPos);
                    fclose(file);
                }
            }
            else
                return state.Error("out of disk space");
        }
    }

    setDirtyFileInfo.insert(nFile);
    return true;
}

static bool FindStakePos(CValidationState &state, int nFile, CDiskBlockPos &pos, unsigned int nAddSize)
{
    pos.nFile = nFile;

    LOCK(cs_LastBlockFile);

    unsigned int nNewSize;
    pos.nPos = vinfoBlockFile[nFile].nStakeSize;
    nNewSize = vinfoBlockFile[nFile].nStakeSize += nAddSize;
    setDirtyFileInfo.insert(nFile);

    unsigned int nOldChunks = (pos.nPos + STAKEFILE_CHUNK_SIZE - 1) / STAKEFILE_CHUNK_SIZE;
    unsigned int nNewChunks = (nNewSize + STAKEFILE_CHUNK_SIZE - 1) / STAKEFILE_CHUNK_SIZE;
    if (nNewChunks > nOldChunks) {
        if (fPruneMode)
            fCheckForPruning = true;
        if (CheckDiskSpace(nNewChunks * STAKEFILE_CHUNK_SIZE - pos.nPos)) {
            FILE *file = OpenUndoFile(pos);
            if (file) {
                LogPrintf("Pre-allocating up to position 0x%x in stk%05u.dat\n", nNewChunks * STAKEFILE_CHUNK_SIZE, pos.nFile);
                AllocateFileRange(file, pos.nPos, nNewChunks * STAKEFILE_CHUNK_SIZE - pos.nPos);
                fclose(file);
            }
        }
        else
            return state.Error("out of disk space");
    }

    return true;
}

static bool FindUndoPos(CValidationState &state, int nFile, CDiskBlockPos &pos, unsigned int nAddSize)
{
    pos.nFile = nFile;

    LOCK(cs_LastBlockFile);

    unsigned int nNewSize;
    pos.nPos = vinfoBlockFile[nFile].nUndoSize;
    nNewSize = vinfoBlockFile[nFile].nUndoSize += nAddSize;
    setDirtyFileInfo.insert(nFile);

    unsigned int nOldChunks = (pos.nPos + UNDOFILE_CHUNK_SIZE - 1) / UNDOFILE_CHUNK_SIZE;
    unsigned int nNewChunks = (nNewSize + UNDOFILE_CHUNK_SIZE - 1) / UNDOFILE_CHUNK_SIZE;
    if (nNewChunks > nOldChunks) {
        if (fPruneMode)
            fCheckForPruning = true;
        if (CheckDiskSpace(nNewChunks * UNDOFILE_CHUNK_SIZE - pos.nPos)) {
            FILE *file = OpenUndoFile(pos);
            if (file) {
                LogPrintf("Pre-allocating up to position 0x%x in rev%05u.dat\n", nNewChunks * UNDOFILE_CHUNK_SIZE, pos.nFile);
                AllocateFileRange(file, pos.nPos, nNewChunks * UNDOFILE_CHUNK_SIZE - pos.nPos);
                fclose(file);
            }
        }
        else
            return state.Error("out of disk space");
    }

    return true;
}

static unsigned CountStakeTransactions(const CBlock& block, int& numTickets, int& numVotes, int& numRevocations)
{
    numTickets = numVotes = numRevocations = 0;

    auto vtx = StakeSlice(block.vtx);
    for (const auto& tx : vtx)
    {
        ETxClass txClass = ParseTxClass(*tx);

        if (txClass == TX_BuyTicket)
            ++numTickets;
        else if (txClass == TX_Vote)
            ++numVotes;
        else if (txClass == TX_RevokeTicket)
            ++numRevocations;
    }

    return vtx.size();  // this can differ from (numTickets + numVotes + numRevocations) only in case an unrecognized transaction is present
}

// checkProofOfStake ensures that all ticket purchases in the block pay at least
// the amount required by the block header stake difficulty which indicate the target ticket price.
bool CheckProofOfStake(const CBlock& block, int64_t posLimit)
{
    for (const auto& tx : StakeSlice(block.vtx, TX_BuyTicket))
    {
        auto stakedAmount = tx->vout[ticketStakeOutputIndex].nValue;

        // Check against block stake difficulty.
        if (stakedAmount < block.nStakeDifficulty)
            return false;

        // Check if it's above the PoS limit.
        if (stakedAmount < posLimit)
            return false;
    }

    return true;
}

CAmount calcNextRequiredStakeDifficulty(const CBlock& block, const CBlockIndex *pindexPrev, const CChainParams& params)
{
    int blockHeight = pindexPrev->nHeight + 1;
    if (blockHeight >= params.GetConsensus().nStakeValidationHeight)
        return 1 * COIN;
    else
        return params.GetConsensus().nMinimumStakeDiff;
}

static bool CheckBlockHeader(const CBlockHeader& block, CValidationState& state, const Consensus::Params& consensusParams, int nBlockHeight, bool fCheckPOW = true)
{
    // Check proof of work matches claimed amount
    if (fCheckPOW && !CheckProofOfWork(block.GetHash(), block.nBits, consensusParams))
        return state.DoS(50, false, REJECT_INVALID, "high-hash", false, "proof of work failed");

    // Consensus checks rely on this assumption
    if (consensusParams.nStakeEnabledHeight > consensusParams.nStakeValidationHeight)
        return state.Error("bad stake height consensus parameters");

    return true;
}

bool CheckBlock(const CBlock& block, CValidationState& state, const Consensus::Params& consensusParams, bool fCheckPOW, bool fCheckMerkleRoot, bool fCheckCoinbase, int blockHeight)
{
    // These are checks that are independent of context.
    if (blockHeight < 0) {
        blockHeight = chainActive.Height() + 1;
    }

    if (block.fChecked)
        return true;

    // Check that the header is valid (particularly PoW).  This is mostly
    // redundant with the call in AcceptBlockHeader.
    if (!CheckBlockHeader(block, state, consensusParams, blockHeight, fCheckPOW))
        return false;

    // Count transactions by class
    int numTickets, numVotes, numRevocations;
    int numStakeTx = CountStakeTransactions(block, numTickets, numVotes, numRevocations);

    // Before stake validation begins, a block must not contain any votes or revocations, its vote bits
    // must be 0x0001, and its ticket lottery state must be all zeroes.
    if (blockHeight < consensusParams.nStakeValidationHeight) {
        if (numVotes > 0)
            return state.DoS(50, false, REJECT_INVALID, "votes-too-early", false, "vote transactions present before stake validation time");

        if (numRevocations > 0)
            return state.DoS(50, false, REJECT_INVALID, "revocations-too-early", false, "revocation transactions present before stake validation time");

        if (block.nVoteBits != 1)   // before stake validation height, blocks must all have voteBits set to 1 (simple approval)
            return state.DoS(50, false, REJECT_INVALID, "voteBits-too-early", false, "voteBits present before stake validation time");

        StakeState earlyLotteryState;
        std::fill(earlyLotteryState.begin(), earlyLotteryState.end(), 0);
        if (block.ticketLotteryState != earlyLotteryState)
            return state.DoS(50, false, REJECT_INVALID, "lottery-too-early", false, "ticket lottery state non-zero before stake validation time");
    }

    // Check that the number of votes in a block is within limits
    if (blockHeight >= consensusParams.nStakeValidationHeight)
    {
        auto majority = (consensusParams.nTicketsPerBlock / 2) + 1;
        if (numVotes < majority)
            return state.DoS(50, false, REJECT_INVALID, "too-few-votes", false, "block does not contain the minimum required number of votes");
        if (numVotes > consensusParams.nTicketsPerBlock)
            return state.DoS(50, false, REJECT_INVALID, "too-many-votes", false, "block contains more than the maximum allowed number of votes");
    }

    // The block must not contain more ticket purchases than the maximum allowed.
    if (numTickets > consensusParams.nMaxFreshStakePerBlock)
        return state.DoS(50, false, REJECT_INVALID, "too-many-tickets", false, "block contains more than the maximum allowed number of tickets per block");

    // All ticket purchases must meet the difficulty specified by the block header.
    if (!CheckProofOfStake(block, consensusParams.nMinimumStakeDiff))
        return state.DoS(100, false, REJECT_INVALID, "stake-too-low", true, "ticket transaction's staked amount lower than expected");

    // Check the merkle root.
    if (fCheckMerkleRoot) {
        bool mutated;
        uint256 hashMerkleRoot2 = BlockMerkleRoot(block, &mutated);
        if (block.hashMerkleRoot != hashMerkleRoot2)
            return state.DoS(100, false, REJECT_INVALID, "bad-txnmrklroot", true, "hashMerkleRoot mismatch");

        // Check for merkle tree malleability (CVE-2012-2459): repeating sequences
        // of transactions in a block without affecting the merkle root of a block,
        // while still invalidating it.
        if (mutated)
            return state.DoS(100, false, REJECT_INVALID, "bad-txns-duplicate", true, "duplicate transaction");
    }

    // All potential-corruption validation must be done before we do any
    // transaction validation, as otherwise we may mark the header as invalid
    // because we receive the wrong transactions for it.
    // Note that witness malleability is checked in ContextualCheckBlock, so no
    // checks that use witness data may be performed here.

    // Size limits
    if (block.vtx.empty() || block.vtx.size() * WITNESS_SCALE_FACTOR > MAX_BLOCK_WEIGHT || ::GetSerializeSize(block, SER_NETWORK, PROTOCOL_VERSION | SERIALIZE_TRANSACTION_NO_WITNESS) * WITNESS_SCALE_FACTOR > MAX_BLOCK_WEIGHT)
        return state.DoS(100, false, REJECT_INVALID, "bad-blk-length", false, "size limits failed");

    // First transaction must be coinbase
    if (block.vtx.empty() || !block.vtx[0]->IsCoinBase())
        return state.DoS(100, false, REJECT_INVALID, "bad-cb-missing", false, "first tx is not coinbase");

    // After coinbase must come stake transactions, followed by regular transactions
    unsigned firstRegularTxIndex = 1 + numStakeTx;
    for (unsigned int i = 1; i < block.vtx.size(); i++) {
        if (block.vtx[i]->IsCoinBase())
            return state.DoS(100, false, REJECT_INVALID, "bad-cb-multiple", false, "more than one coinbase");
        if (blockHeight >= consensusParams.nStakeValidationHeight) {
            ETxClass txClass = ParseTxClass(*block.vtx[i]);
            if (i > firstRegularTxIndex && txClass != TX_Regular) {
                auto report = strprintf("transactions not sorted: found a tx of class %d at index %d; stake transactions counted as %d", (int) txClass, i, numStakeTx);
                return state.DoS(100, false, REJECT_INVALID, "transactions-not-sorted", false, report);
            }
        }
    }

    // Check transactions
    int numYesVotes = 0;
    for (const auto& tx : block.vtx)
    {
        if (!CheckTransaction(*tx, state, true))
            return state.Invalid(false, state.GetRejectCode(), state.GetRejectReason(),
                                 strprintf("Transaction check failed (tx hash %s) %s", tx->GetHash().ToString(), state.GetDebugMessage()));

        ETxClass txClass = ParseTxClass(*tx);

        // All votes in a block must commit to the parent of the block once stake validation height has been reached.
        if (txClass == TX_Vote && blockHeight >= consensusParams.nStakeValidationHeight)
        {
            VoteData voteData;
            ParseVote(*tx, voteData);
            if (voteData.blockHash != block.hashPrevBlock || voteData.blockHeight != (uint32_t)blockHeight - 1)
                return state.DoS(100, false, REJECT_INVALID, "vote-for-wrong-block", false, "vote transaction references unexpected block");

            // Tally how many votes approve the previous block for use.
            if (voteData.voteBits != 0)     // for now: 0 means rejection, non-zero is approval
                ++numYesVotes;
        }
    }

    // A block must not contain more than the maximum allowed number of revocations.
    const int maxRevocationsPerBlock = 255;
    if (numRevocations > maxRevocationsPerBlock)
        return state.DoS(100, false, REJECT_INVALID, "too-many-revocations", false, "block contains more revocations than maximum allowed");

    // There must be no unrecognized classes of stake transactions
    if (numStakeTx != numTickets + numVotes + numRevocations)
        return state.DoS(100, false, REJECT_INVALID, "unrecognized-staketx-present", false, "block contains unrecognized stake transactions");

    // Block header voteBits must match actual votes contained in the block
    if (blockHeight >= consensusParams.nStakeValidationHeight) {
        int numNoVotes = numVotes - numYesVotes;
        bool votesApprovePrevBlock = numYesVotes > numNoVotes;
        bool headerApprovesPrevBlock = block.nVoteBits != 0;
        if (votesApprovePrevBlock != headerApprovesPrevBlock)
            return state.DoS(100, false, REJECT_INVALID, "header-votebits-incorrect", false, "header voteBits does not match votes");
    }

    // A block must not contain any other stake transactions than ticket purchases prior to stake validation height.
    //
    // NOTE: This case is impossible to hit at this point at the time this
    // comment was written since the votes and revocations have already been
    // proven to be zero before stake validation height and the only other
    // type at the current time is ticket purchases, however, if another
    // stake type is ever added, consensus would break without this check.
    // It's better to be safe and it's a cheap check.
    if (blockHeight < consensusParams.nStakeValidationHeight)
    {
        if (numStakeTx != numTickets)
            return state.DoS(100, false, REJECT_INVALID, "nontickets-too-early", false, "block contains non-ticket stake transactions before stake validation height");
    }

    if (fCheckCoinbase && block.GetHash() != consensusParams.hashGenesisBlock) {
        const auto& coinbaseAddrs = Params().coinbaseAddrs;
        if (!coinbaseAddrs.empty()) {
            for (const CTxOut& out : block.vtx[0]->vout) {
                if (out.nValue > 0.00) {
                    CTxDestination address;
                    if (ExtractDestination(out.scriptPubKey, address)) {
                        std::string pubKey(EncodeDestination(address));
                        auto validCoinbaseIter = coinbaseAddrs.find(pubKey);
                        if (validCoinbaseIter == coinbaseAddrs.end() || (validCoinbaseIter->second > -1 && validCoinbaseIter->second < blockHeight)) {
                            return state.DoS(100, error("CheckBlock(): invalid coinbase address %s", pubKey),
                                REJECT_INVALID, "bad-cb-address");
                        }
                    } else {
                        return state.DoS(100, error("CheckBlock(): invalid coinbase script: %s", HexStr(out.scriptPubKey)),
                            REJECT_INVALID, "bad-cb-script");
                    }
                }
            }
        }
    }

    unsigned int nSigOps = 0;
    for (const auto& tx : block.vtx)
    {
        nSigOps += GetLegacySigOpCount(*tx);
    }
    if (nSigOps * WITNESS_SCALE_FACTOR > MAX_BLOCK_SIGOPS_COST)
        return state.DoS(100, false, REJECT_INVALID, "bad-blk-sigops", false, "out-of-bounds SigOpCount");

    if (fCheckPOW && fCheckMerkleRoot)
        block.fChecked = true;

    return true;
}

bool IsWitnessEnabled(const CBlockIndex* pindexPrev, const Consensus::Params& params)
{
    LOCK(cs_main);
    return (VersionBitsState(pindexPrev, params, Consensus::DEPLOYMENT_SEGWIT, versionbitscache) == THRESHOLD_ACTIVE);
}

// Compute at which vout of the block's coinbase transaction the witness
// commitment occurs, or -1 if not found.
static int GetWitnessCommitmentIndex(const CBlock& block)
{
    int commitpos = -1;
    if (!block.vtx.empty()) {
        for (size_t o = 0; o < block.vtx[0]->vout.size(); o++) {
            if (block.vtx[0]->vout[o].scriptPubKey.size() >= 38 && block.vtx[0]->vout[o].scriptPubKey[0] == OP_RETURN && block.vtx[0]->vout[o].scriptPubKey[1] == 0x24 && block.vtx[0]->vout[o].scriptPubKey[2] == 0xaa && block.vtx[0]->vout[o].scriptPubKey[3] == 0x21 && block.vtx[0]->vout[o].scriptPubKey[4] == 0xa9 && block.vtx[0]->vout[o].scriptPubKey[5] == 0xed) {
                commitpos = o;
            }
        }
    }
    return commitpos;
}

void UpdateUncommittedBlockStructures(CBlock& block, const CBlockIndex* pindexPrev, const Consensus::Params& consensusParams)
{
    int commitpos = GetWitnessCommitmentIndex(block);
    static const std::vector<unsigned char> nonce(32, 0x00);
    if (commitpos != -1 && IsWitnessEnabled(pindexPrev, consensusParams) && !block.vtx[0]->HasWitness()) {
        CMutableTransaction tx(*block.vtx[0]);
        tx.vin[0].scriptWitness.stack.resize(1);
        tx.vin[0].scriptWitness.stack[0] = nonce;
        block.vtx[0] = MakeTransactionRef(std::move(tx));
    }
}

std::vector<unsigned char> GenerateCoinbaseCommitment(CBlock& block, const CBlockIndex* pindexPrev, const Consensus::Params& consensusParams)
{
    std::vector<unsigned char> commitment;
    int commitpos = GetWitnessCommitmentIndex(block);
    std::vector<unsigned char> ret(32, 0x00);
    if (consensusParams.vDeployments[Consensus::DEPLOYMENT_SEGWIT].nTimeout != 0) {
        if (commitpos == -1) {
            uint256 witnessroot = BlockWitnessMerkleRoot(block, nullptr);
            CSha256D().Write(witnessroot.begin(), 32).Write(ret.data(), 32).Finalize(witnessroot.begin());
            CTxOut out;
            out.nValue = 0;
            out.scriptPubKey.resize(38);
            out.scriptPubKey[0] = OP_RETURN;
            out.scriptPubKey[1] = 0x24;
            out.scriptPubKey[2] = 0xaa;
            out.scriptPubKey[3] = 0x21;
            out.scriptPubKey[4] = 0xa9;
            out.scriptPubKey[5] = 0xed;
            memcpy(&out.scriptPubKey[6], witnessroot.begin(), 32);
            commitment = std::vector<unsigned char>(out.scriptPubKey.begin(), out.scriptPubKey.end());
            CMutableTransaction tx(*block.vtx[0]);
            tx.vout.push_back(out);
            block.vtx[0] = MakeTransactionRef(std::move(tx));
        }
    }
    UpdateUncommittedBlockStructures(block, pindexPrev, consensusParams);
    return commitment;
}

/** Context-dependent validity checks.
 *  By "context", we mean only the previous block headers, but not the UTXO
 *  set; UTXO-related validity checks are done in ConnectBlock(). */
static bool ContextualCheckBlockHeader(const CBlockHeader& block, CValidationState& state, const CChainParams& params, const CBlockIndex* pindexPrev, int64_t nAdjustedTime)
{
    assert(pindexPrev != nullptr);
    const int nHeight = pindexPrev->nHeight + 1;

    // Check proof of work
    const Consensus::Params& consensusParams = params.GetConsensus();
    if (block.nBits != GetNextWorkRequired(pindexPrev, &block, consensusParams))
        return state.DoS(100, false, REJECT_INVALID, "bad-diffbits", false, "incorrect proof of work");

    // Ensure the stake difficulty specified in the block header matches the calculated difficulty based on the previous block
    // and difficulty retarget rules.
    CAmount expectedStakeDifficulty = calcNextRequiredStakeDifficulty(block, pindexPrev, params);
    if (block.nStakeDifficulty != expectedStakeDifficulty) {
        auto report = strprintf("incorrect stake difficulty in a block: expected %.2f, found %.2f", expectedStakeDifficulty / (float)COIN, block.nStakeDifficulty / (float)COIN);
        return state.DoS(100, false, REJECT_INVALID, "bad-stakediff", false, report);
    }

    if (pindexPrev->pstakeNode != nullptr) {
        // Ensure the header commits to the correct pool size based on its position within the chain.
        auto expectedTicketPoolSize = pindexPrev->pstakeNode->PoolSize();
        if (block.nTicketPoolSize != (uint32_t)expectedTicketPoolSize) {
            auto report = strprintf("block ticket pool size does not match the expected ticket pool size: expected %u, found %u", expectedTicketPoolSize, block.nTicketPoolSize);
            return state.DoS(100, false, REJECT_INVALID, "bad-poolsize", false, report);
        }

        // Ensure the header commits to the correct lottery state based on its position within the chain.
        auto expectedTicketLotteryState = pindexPrev->pstakeNode->FinalState();
        if (block.ticketLotteryState != expectedTicketLotteryState)
            return state.DoS(100, false, REJECT_INVALID, "bad-lotterystate", false, "block ticket lottery state does not match the expected ticket lottery state");
    }

    // Check against checkpoints
    if (fCheckpointsEnabled) {
        // Don't accept any forks from the main chain prior to last checkpoint.
        // GetLastCheckpoint finds the last checkpoint in MapCheckpoints that's in our
        // MapBlockIndex.
        CBlockIndex* pcheckpoint = Checkpoints::GetLastCheckpoint(params.Checkpoints());
        if (pcheckpoint && nHeight < pcheckpoint->nHeight)
            return state.DoS(100, error("%s: forked chain older than last checkpoint (height %d)", __func__, nHeight), REJECT_CHECKPOINT, "bad-fork-prior-to-checkpoint");
    }

    // Check timestamp against prev
    if (block.GetBlockTime() <= pindexPrev->GetMedianTimePast())
        return state.Invalid(false, REJECT_INVALID, "time-too-old", "block's timestamp is too early");

    // Check timestamp
    if (block.GetBlockTime() > nAdjustedTime + MAX_FUTURE_BLOCK_TIME)
        return state.Invalid(false, REJECT_INVALID, "time-too-new", "block timestamp too far in the future");

    // Reject outdated version blocks when 95% (75% on testnet) of the network has upgraded:
    // check for version 2, 3 and 4 upgrades
    if((block.nVersion < 2 && nHeight >= consensusParams.BIP34Height) ||
       (block.nVersion < 3 && nHeight >= consensusParams.BIP66Height) ||
       (block.nVersion < 4 && nHeight >= consensusParams.BIP65Height))
            return state.Invalid(false, REJECT_OBSOLETE, strprintf("bad-version(0x%08x)", block.nVersion),
                                 strprintf("rejected nVersion=0x%08x block", block.nVersion));

    return true;
}

// checkAllowedVotes performs validation of all votes in the block to ensure
// they spend tickets that are actually allowed to vote per the lottery.
static bool checkAllowedVotes(const CBlock& block, CValidationState& state, const Consensus::Params& consensusParams, const CBlockIndex* pindexPrev)
{
    auto winningHashes = pindexPrev->pstakeNode->Winners();

    for (const auto& tx : StakeSlice(block.vtx, TX_Vote))
    {
        const auto& ticketHash = tx->vin[voteStakeInputIndex].prevout.hash;
        if (std::find(winningHashes.begin(), winningHashes.end(), ticketHash) == winningHashes.end())
            return false;
    }

    return true;
}

// checkAllowedRevocations performs validation of all revocations in the block
// to ensure they spend tickets that are actually allowed to be revoked per the
// lottery. Tickets are only eligible to be revoked if they were missed or have
// expired.
bool checkAllowedRevocations(const CBlock& block, CValidationState& state, const Consensus::Params& consensusParams, const CBlockIndex* pindexPrev)
{
    for (const auto& tx : StakeSlice(block.vtx, TX_RevokeTicket))
    {
        const auto& ticketHash = tx->vin[revocationStakeInputIndex].prevout.hash;
        bool ticketRevocable = pindexPrev->pstakeNode->ExistsMissedTicket(ticketHash);
        if (!ticketRevocable)
            return false;
    }

    return true;
}

static bool ContextualCheckBlock(const CBlock& block, CValidationState& state, const Consensus::Params& consensusParams, const CBlockIndex* pindexPrev)
{
    const int nHeight = pindexPrev == nullptr ? 0 : pindexPrev->nHeight + 1;

    // Start enforcing BIP113 (Median Time Past) using versionbits logic.
    int nLockTimeFlags = 0;
    if (VersionBitsState(pindexPrev, consensusParams, Consensus::DEPLOYMENT_CSV, versionbitscache) == THRESHOLD_ACTIVE) {
        nLockTimeFlags |= LOCKTIME_MEDIAN_TIME_PAST;
    }

    int64_t nLockTimeCutoff = (nLockTimeFlags & LOCKTIME_MEDIAN_TIME_PAST)
                              ? pindexPrev->GetMedianTimePast()
                              : block.GetBlockTime();

    // Check that all transactions are finalized and that they aren't expired
    for (const auto& tx : block.vtx) {
        if (!IsFinalTx(*tx, nHeight, nLockTimeCutoff))
            return state.DoS(10, false, REJECT_INVALID, "bad-txns-nonfinal", false, "non-final transaction");
        if (IsExpiredTx(*tx, nHeight))
            return state.DoS(10, false, REJECT_INVALID, "bad-txns-expired", false, "expired transaction");
    }

    // Ensure that votes and revocations refer only to tickets that are valid from the perspective of this block
    if (nHeight >= consensusParams.nStakeValidationHeight)
    {
        if (!checkAllowedVotes(block, state, consensusParams, pindexPrev))
            return state.DoS(100, false, REJECT_INVALID, "bad-ticket-reference-in-vote", false, "vote transaction references a ticket that isn't eligible to vote");

        if (!checkAllowedRevocations(block, state, consensusParams, pindexPrev))
            return state.DoS(100, false, REJECT_INVALID, "bad-ticket-reference-in-revocation", false, "revocation transaction references a ticket that isn't eligible to be revoked");
    }

    // Enforce rule that the coinbase starts with serialized block height
    if (nHeight >= consensusParams.BIP34Height)
    {
        CScript expect = CScript() << nHeight;
        if (block.vtx[0]->vin[0].scriptSig.size() < expect.size() ||
            !std::equal(expect.begin(), expect.end(), block.vtx[0]->vin[0].scriptSig.begin())) {
            return state.DoS(100, false, REJECT_INVALID, "bad-cb-height", false, "block height mismatch in coinbase");
        }
    }

    // Validation for witness commitments.
    // * We compute the witness hash (which is the hash including witnesses) of all the block's transactions, except the
    //   coinbase (where 0x0000....0000 is used instead).
    // * The coinbase scriptWitness is a stack of a single 32-byte vector, containing a witness nonce (unconstrained).
    // * We build a merkle tree with all those witness hashes as leaves (similar to the hashMerkleRoot in the block header).
    // * There must be at least one output whose scriptPubKey is a single 36-byte push, the first 4 bytes of which are
    //   {0xaa, 0x21, 0xa9, 0xed}, and the following 32 bytes are SHA256^2(witness root, witness nonce). In case there are
    //   multiple, the last one is used.
    bool fHaveWitness = false;
    if (VersionBitsState(pindexPrev, consensusParams, Consensus::DEPLOYMENT_SEGWIT, versionbitscache) == THRESHOLD_ACTIVE) {
        int commitpos = GetWitnessCommitmentIndex(block);
        if (commitpos != -1) {
            bool malleated = false;
            uint256 hashWitness = BlockWitnessMerkleRoot(block, &malleated);
            // The malleation check is ignored; as the transaction tree itself
            // already does not permit it, it is impossible to trigger in the
            // witness tree.
            if (block.vtx[0]->vin[0].scriptWitness.stack.size() != 1 || block.vtx[0]->vin[0].scriptWitness.stack[0].size() != 32) {
                return state.DoS(100, false, REJECT_INVALID, "bad-witness-nonce-size", true, strprintf("%s : invalid witness nonce size", __func__));
            }
            CSha256D().Write(hashWitness.begin(), 32).Write(&block.vtx[0]->vin[0].scriptWitness.stack[0][0], 32).Finalize(hashWitness.begin());
            if (memcmp(hashWitness.begin(), &block.vtx[0]->vout[commitpos].scriptPubKey[6], 32)) {
                return state.DoS(100, false, REJECT_INVALID, "bad-witness-merkle-match", true, strprintf("%s : witness merkle commitment mismatch", __func__));
            }
            fHaveWitness = true;
        }
    }

    // No witness data is allowed in blocks that don't commit to witness data, as this would otherwise leave room for spam
    if (!fHaveWitness) {
      for (const auto& tx : block.vtx) {
            if (tx->HasWitness()) {
                return state.DoS(100, false, REJECT_INVALID, "unexpected-witness", true, strprintf("%s : unexpected witness data found", __func__));
            }
        }
    }

    // After the coinbase witness nonce and commitment are verified,
    // we can check if the block weight passes (before we've checked the
    // coinbase witness, it would be possible for the weight to be too
    // large by filling up the coinbase witness, which doesn't change
    // the block hash, so we couldn't mark the block as permanently
    // failed).
    if (GetBlockWeight(block) > MAX_BLOCK_WEIGHT) {
        return state.DoS(100, false, REJECT_INVALID, "bad-blk-weight", false, strprintf("%s : weight limit failed", __func__));
    }

    return true;
}

static bool AcceptBlockHeader(const CBlockHeader& block, CValidationState& state, const CChainParams& chainparams, CBlockIndex** ppindex)
{
    AssertLockHeld(cs_main);
    // Check for duplicate
    uint256 hash = block.GetHash();
    BlockMap::iterator miSelf = mapBlockIndex.find(hash);
    CBlockIndex *pindex = nullptr;
    if (hash != chainparams.GetConsensus().hashGenesisBlock) {

        if (miSelf != mapBlockIndex.end()) {
            // Block header is already known.
            pindex = miSelf->second;
            if (ppindex)
                *ppindex = pindex;
            if (pindex->nStatus & BLOCK_FAILED_MASK)
                return state.Invalid(error("%s: block %s is marked invalid", __func__, hash.ToString()), 0, "duplicate");
            return true;
        }

        // Get prev block index
        CBlockIndex* pindexPrev = nullptr;
        BlockMap::iterator mi = mapBlockIndex.find(block.hashPrevBlock);
        if (mi == mapBlockIndex.end())
            return state.DoS(10, error("%s: prev block not found", __func__), 0, "prev-blk-not-found");
        pindexPrev = (*mi).second;
        if (pindexPrev->nStatus & BLOCK_FAILED_MASK)
            return state.DoS(100, error("%s: prev block invalid", __func__), REJECT_INVALID, "bad-prevblk");

        int nHeight = *ppindex ? (*ppindex)->nHeight : (pindexPrev->nHeight + 1);
        if (!CheckBlockHeader(block, state, chainparams.GetConsensus(), nHeight))
            return error("%s: Consensus::CheckBlockHeader: %s, %s", __func__, hash.ToString(), FormatStateMessage(state));

        if (!ContextualCheckBlockHeader(block, state, chainparams, pindexPrev, GetAdjustedTime()))
            return error("%s: Consensus::ContextualCheckBlockHeader: %s, %s", __func__, hash.ToString(), FormatStateMessage(state));
    }
    if (pindex == nullptr)
        pindex = AddToBlockIndex(block);

    if (ppindex)
        *ppindex = pindex;

    CheckBlockIndex(chainparams.GetConsensus());

    return true;
}

// Exposed wrapper for AcceptBlockHeader
bool ProcessNewBlockHeaders(const std::vector<CBlockHeader>& headers, CValidationState& state, const CChainParams& chainparams, const CBlockIndex** ppindex)
{
    {
        LOCK(cs_main);
        for (const CBlockHeader& header : headers) {
            CBlockIndex *pindex = nullptr; // Use a temp pindex instead of ppindex to avoid a const_cast
            if (!AcceptBlockHeader(header, state, chainparams, &pindex)) {
                return false;
            }
            if (ppindex) {
                *ppindex = pindex;
            }
        }
    }
    NotifyHeaderTip();
    return true;
}

/** Store block on disk. If dbp is non-nullptr, the file is known to already reside on disk */
static bool AcceptBlock(const std::shared_ptr<const CBlock>& pblock, CValidationState& state, const CChainParams& chainparams, CBlockIndex** ppindex, bool fRequested, const CDiskBlockPos* dbp, bool* fNewBlock)
{
    const CBlock& block = *pblock;

    if (fNewBlock) *fNewBlock = false;
    AssertLockHeld(cs_main);

    CBlockIndex *pindexDummy = nullptr;
    CBlockIndex *&pindex = ppindex ? *ppindex : pindexDummy;

    if (!AcceptBlockHeader(block, state, chainparams, &pindex))
        return false;

    // Try to process all requested blocks that we don't have, but only
    // process an unrequested block if it's new and has enough work to
    // advance our tip, and isn't too many blocks ahead.
    bool fAlreadyHave = pindex->nStatus & BLOCK_HAVE_DATA;
    bool fHasMoreWork = (chainActive.Tip() ? pindex->nChainWork > chainActive.Tip()->nChainWork : true);
    // Blocks that are too out-of-order needlessly limit the effectiveness of
    // pruning, because pruning will not delete block files that contain any
    // blocks which are too close in height to the tip.  Apply this test
    // regardless of whether pruning is enabled; it should generally be safe to
    // not process unrequested blocks.
    bool fTooFarAhead = (pindex->nHeight > int(chainActive.Height() + MIN_BLOCKS_TO_KEEP));

    // TODO: Decouple this function from the block download logic by removing fRequested
    // This requires some new chain data structure to efficiently look up if a
    // block is in a chain leading to a candidate for best tip, despite not
    // being such a candidate itself.

    // TODO: deal better with return value and error conditions for duplicate
    // and unrequested blocks.
    if (fAlreadyHave) return true;
    if (!fRequested) {  // If we didn't ask for it:
        if (pindex->nTx != 0) return true;  // This is a previously-processed block that was pruned
        if (!fHasMoreWork) return true;     // Don't process less-work chains
        if (fTooFarAhead) return true;      // Block height is too high
    }
    if (fNewBlock) *fNewBlock = true;

    if (!CheckBlock(block, state, chainparams.GetConsensus()) ||
        !ContextualCheckBlock(block, state, chainparams.GetConsensus(), pindex->pprev)) {
        if (state.IsInvalid() && !state.CorruptionPossible()) {
            pindex->nStatus |= BLOCK_FAILED_VALID;
            setDirtyBlockIndex.insert(pindex);
        }
        return error("%s: %s", __func__, FormatStateMessage(state));
    }

    // Header is valid/has work, merkle tree and segwit merkle tree are good...RELAY NOW
    // (but if it does not build on our best tip, let the SendMessages loop relay it)
    if (!IsInitialBlockDownload() && chainActive.Tip() == pindex->pprev)
        GetMainSignals().NewPoWValidBlock(pindex, pblock);

    int nHeight = pindex->nHeight;

    // Write block to history file
    try {
        unsigned int nBlockSize = ::GetSerializeSize(block, SER_DISK, CLIENT_VERSION);
        CDiskBlockPos blockPos;
        if (dbp != nullptr)
            blockPos = *dbp;
        if (!FindBlockPos(state, blockPos, nBlockSize+8, nHeight, block.GetBlockTime(), dbp != nullptr))
            return error("AcceptBlock(): FindBlockPos failed");
        if (dbp == nullptr)
            if (!WriteBlockToDisk(block, blockPos, chainparams.MessageStart()))
                AbortNode(state, "Failed to write block");
        if (!ReceivedBlockTransactions(block, state, pindex, blockPos, chainparams.GetConsensus()))
            return error("AcceptBlock(): ReceivedBlockTransactions failed");
    } catch (const std::runtime_error& e) {
        return AbortNode(state, std::string("System error: ") + e.what());
    }

    if (fCheckForPruning)
        FlushStateToDisk(chainparams, state, FLUSH_STATE_NONE); // we just allocated more disk space for block files

    return true;
}

bool ProcessNewBlock(const CChainParams& chainparams, const std::shared_ptr<const CBlock> pblock, bool fForceProcessing, bool *fNewBlock)
{
    {
        CBlockIndex *pindex = nullptr;
        if (fNewBlock) *fNewBlock = false;
        CValidationState state;
        // Ensure that CheckBlock() passes before calling AcceptBlock, as
        // belt-and-suspenders.
        bool ret = CheckBlock(*pblock, state, chainparams.GetConsensus());

        LOCK(cs_main);

        if (ret) {
            // Store to disk
            ret = AcceptBlock(pblock, state, chainparams, &pindex, fForceProcessing, nullptr, fNewBlock);
        }
        CheckBlockIndex(chainparams.GetConsensus());
        if (!ret) {
            GetMainSignals().BlockChecked(*pblock, state);
            return error("%s: AcceptBlock FAILED (%s)", __func__, state.GetDebugMessage());
        }
    }

    NotifyHeaderTip();

    CValidationState state; // Only used to report errors, not invalidity - ignore it
    if (!ActivateBestChain(state, chainparams, pblock))
        return error("%s: ActivateBestChain failed", __func__);

    return true;
}

bool TestBlockValidity(CValidationState& state, const CChainParams& chainparams, const CBlock& block, CBlockIndex* pindexPrev, bool fCheckPOW, bool fCheckMerkleRoot, bool fCheckCoinbase)
{
    AssertLockHeld(cs_main);
    assert(pindexPrev && pindexPrev == chainActive.Tip());
    CCoinsViewCache viewNew(pcoinsTip);
    CBlockIndex indexDummy(block);
    indexDummy.pprev = pindexPrev;
    indexDummy.nHeight = pindexPrev->nHeight + 1;

    // NOTE: CheckBlockHeader is called by CheckBlock
    if (!ContextualCheckBlockHeader(block, state, chainparams, pindexPrev, GetAdjustedTime()))
        return error("%s: Consensus::ContextualCheckBlockHeader: %s", __func__, FormatStateMessage(state));
    if (!CheckBlock(block, state, chainparams.GetConsensus(), fCheckPOW, fCheckMerkleRoot, fCheckCoinbase))
        return error("%s: Consensus::CheckBlock: %s", __func__, FormatStateMessage(state));
    if (!ContextualCheckBlock(block, state, chainparams.GetConsensus(), pindexPrev))
        return error("%s: Consensus::ContextualCheckBlock: %s", __func__, FormatStateMessage(state));
    if (!ConnectBlock(block, state, &indexDummy, viewNew, chainparams, true))
        return false;
    assert(state.IsValid());

    return true;
}

/**
 * BLOCK PRUNING CODE
 */

/* Calculate the amount of disk space the block & undo files currently use */
uint64_t CalculateCurrentUsage()
{
    LOCK(cs_LastBlockFile);

    uint64_t retval = 0;
    for (const CBlockFileInfo &file : vinfoBlockFile) {
        retval += file.nSize + file.nUndoSize;
    }
    return retval;
}

/* Prune a block file (modify associated database entries)*/
void PruneOneBlockFile(const int fileNumber)
{
    LOCK(cs_LastBlockFile);
    for (const auto& entry : mapBlockIndex) {
        CBlockIndex* pindex = entry.second;
        if (pindex->nFile == fileNumber) {
            pindex->nStatus &= ~BLOCK_HAVE_DATA;
            pindex->nStatus &= ~BLOCK_HAVE_UNDO;
            pindex->nFile = 0;
            pindex->nDataPos = 0;
            pindex->nUndoPos = 0;
            setDirtyBlockIndex.insert(pindex);

            // Prune from mapBlocksUnlinked -- any block we prune would have
            // to be downloaded again in order to consider its chain, at which
            // point it would be considered as a candidate for
            // mapBlocksUnlinked or setBlockIndexCandidates.
            std::pair<std::multimap<CBlockIndex*, CBlockIndex*>::iterator, std::multimap<CBlockIndex*, CBlockIndex*>::iterator> range = mapBlocksUnlinked.equal_range(pindex->pprev);
            while (range.first != range.second) {
                std::multimap<CBlockIndex *, CBlockIndex *>::iterator _it = range.first;
                range.first++;
                if (_it->second == pindex) {
                    mapBlocksUnlinked.erase(_it);
                }
            }
        }
    }

    vinfoBlockFile[fileNumber].SetNull();
    setDirtyFileInfo.insert(fileNumber);
}


void UnlinkPrunedFiles(const std::set<int>& setFilesToPrune)
{
    for (std::set<int>::iterator it = setFilesToPrune.begin(); it != setFilesToPrune.end(); ++it) {
        CDiskBlockPos pos(*it, 0);
        fs::remove(GetBlockPosFilename(pos, "blk"));
        fs::remove(GetBlockPosFilename(pos, "rev"));
        LogPrintf("Prune: %s deleted blk/rev (%05u)\n", __func__, *it);
    }
}

/* Calculate the block/rev files to delete based on height specified by user with RPC command pruneblockchain */
static void FindFilesToPruneManual(std::set<int>& setFilesToPrune, int nManualPruneHeight)
{
    assert(fPruneMode && nManualPruneHeight > 0);

    LOCK2(cs_main, cs_LastBlockFile);
    if (chainActive.Tip() == nullptr)
        return;

    // last block to prune is the lesser of (user-specified height, MIN_BLOCKS_TO_KEEP from the tip)
    unsigned int nLastBlockWeCanPrune = std::min((unsigned)nManualPruneHeight, chainActive.Tip()->nHeight - MIN_BLOCKS_TO_KEEP);
    int count=0;
    for (int fileNumber = 0; fileNumber < nLastBlockFile; fileNumber++) {
        if (vinfoBlockFile[fileNumber].nSize == 0 || vinfoBlockFile[fileNumber].nHeightLast > nLastBlockWeCanPrune)
            continue;
        PruneOneBlockFile(fileNumber);
        setFilesToPrune.insert(fileNumber);
        count++;
    }
    LogPrintf("Prune (Manual): prune_height=%d removed %d blk/rev pairs\n", nLastBlockWeCanPrune, count);
}

/* This function is called from the RPC code for pruneblockchain */
void PruneBlockFilesManual(int nManualPruneHeight)
{
    CValidationState state;
    const CChainParams& chainparams = Params();
    FlushStateToDisk(chainparams, state, FLUSH_STATE_NONE, nManualPruneHeight);
}

/**
 * Prune block and undo files (blk???.dat and undo???.dat) so that the disk space used is less than a user-defined target.
 * The user sets the target (in MB) on the command line or in config file.  This will be run on startup and whenever new
 * space is allocated in a block or undo file, staying below the target. Changing back to unpruned requires a reindex
 * (which in this case means the blockchain must be re-downloaded.)
 *
 * Pruning functions are called from FlushStateToDisk when the global fCheckForPruning flag has been set.
 * Block and undo files are deleted in lock-step (when blk00003.dat is deleted, so is rev00003.dat.)
 * Pruning cannot take place until the longest chain is at least a certain length (100000 on mainnet, 1000 on testnet, 1000 on regtest).
 * Pruning will never delete a block within a defined distance (currently 288) from the active chain's tip.
 * The block index is updated by unsetting HAVE_DATA and HAVE_UNDO for any blocks that were stored in the deleted files.
 * A db flag records the fact that at least some block files have been pruned.
 *
 * @param[out]   setFilesToPrune   The set of file indices that can be unlinked will be returned
 */
static void FindFilesToPrune(std::set<int>& setFilesToPrune, uint64_t nPruneAfterHeight)
{
    LOCK2(cs_main, cs_LastBlockFile);
    if (chainActive.Tip() == nullptr || nPruneTarget == 0) {
        return;
    }
    if ((uint64_t)chainActive.Tip()->nHeight <= nPruneAfterHeight) {
        return;
    }

    unsigned int nLastBlockWeCanPrune = chainActive.Tip()->nHeight - MIN_BLOCKS_TO_KEEP;
    uint64_t nCurrentUsage = CalculateCurrentUsage();
    // We don't check to prune until after we've allocated new space for files
    // So we should leave a buffer under our target to account for another allocation
    // before the next pruning.
    uint64_t nBuffer = BLOCKFILE_CHUNK_SIZE + UNDOFILE_CHUNK_SIZE;
    uint64_t nBytesToPrune;
    int count=0;

    if (nCurrentUsage + nBuffer >= nPruneTarget) {
        for (int fileNumber = 0; fileNumber < nLastBlockFile; fileNumber++) {
            nBytesToPrune = vinfoBlockFile[fileNumber].nSize + vinfoBlockFile[fileNumber].nUndoSize;

            if (vinfoBlockFile[fileNumber].nSize == 0)
                continue;

            if (nCurrentUsage + nBuffer < nPruneTarget)  // are we below our target?
                break;

            // don't prune files that could have a block within MIN_BLOCKS_TO_KEEP of the main chain's tip but keep scanning
            if (vinfoBlockFile[fileNumber].nHeightLast > nLastBlockWeCanPrune)
                continue;

            PruneOneBlockFile(fileNumber);
            // Queue up the files for removal
            setFilesToPrune.insert(fileNumber);
            nCurrentUsage -= nBytesToPrune;
            count++;
        }
    }

    LogPrint(BCLog::PRUNE, "Prune: target=%dMiB actual=%dMiB diff=%dMiB max_prune_height=%d removed %d blk/rev pairs\n",
           nPruneTarget/1024/1024, nCurrentUsage/1024/1024,
           ((int64_t)nPruneTarget - (int64_t)nCurrentUsage)/1024/1024,
           nLastBlockWeCanPrune, count);
}

bool CheckDiskSpace(uint64_t nAdditionalBytes)
{
    uint64_t nFreeBytesAvailable = fs::space(GetDataDir()).available;

    // Check for nMinDiskSpace bytes (currently 50MB)
    if (nFreeBytesAvailable < nMinDiskSpace + nAdditionalBytes)
        return AbortNode("Disk space is low!", _("Error: Disk space is low!"));

    return true;
}

static FILE* OpenDiskFile(const CDiskBlockPos &pos, const char *prefix, bool fReadOnly)
{
    if (pos.IsNull())
        return nullptr;
    fs::path path = GetBlockPosFilename(pos, prefix);
    fs::create_directories(path.parent_path());
    FILE* file = fsbridge::fopen(path, "rb+");
    if (!file && !fReadOnly)
        file = fsbridge::fopen(path, "wb+");
    if (!file) {
        LogPrintf("Unable to open file %s\n", path.string());
        return nullptr;
    }
    if (pos.nPos) {
        if (fseek(file, pos.nPos, SEEK_SET)) {
            LogPrintf("Unable to seek to position %u of %s\n", pos.nPos, path.string());
            fclose(file);
            return nullptr;
        }
    }
    return file;
}

FILE* OpenBlockFile(const CDiskBlockPos &pos, bool fReadOnly) {
    return OpenDiskFile(pos, "blk", fReadOnly);
}

/** Open an undo file (rev?????.dat) */
static FILE* OpenUndoFile(const CDiskBlockPos &pos, bool fReadOnly) {
    return OpenDiskFile(pos, "rev", fReadOnly);
}

/** Open a stake file (stk?????.dat) */
static FILE* OpenStakeFile(const CDiskBlockPos &pos, bool fReadOnly) {
    return OpenDiskFile(pos, "stk", fReadOnly);
}

fs::path GetBlockPosFilename(const CDiskBlockPos &pos, const char *prefix)
{
    return GetDataDir() / "blocks" / strprintf("%s%05u.dat", prefix, pos.nFile);
}

CBlockIndex * InsertBlockIndex(uint256 hash)
{
    if (hash.IsNull())
        return nullptr;

    // Return existing
    BlockMap::iterator mi = mapBlockIndex.find(hash);
    if (mi != mapBlockIndex.end())
        return (*mi).second;

    // Create new
    CBlockIndex* pindexNew = new CBlockIndex();
    mi = mapBlockIndex.insert(std::make_pair(hash, pindexNew)).first;
    pindexNew->phashBlock = &((*mi).first);

    return pindexNew;
}

bool static LoadBlockIndexDB(const CChainParams& chainparams)
{
    if (!pblocktree->LoadBlockIndexGuts(chainparams.GetConsensus(), InsertBlockIndex))
        return false;

    boost::this_thread::interruption_point();

    // Calculate nChainWork
    std::vector<std::pair<int, CBlockIndex*> > vSortedByHeight;
    vSortedByHeight.reserve(mapBlockIndex.size());
    for (const std::pair<uint256, CBlockIndex*>& item : mapBlockIndex)
    {
        CBlockIndex* pindex = item.second;
        vSortedByHeight.push_back(std::make_pair(pindex->nHeight, pindex));
    }
    sort(vSortedByHeight.begin(), vSortedByHeight.end());
    for (const std::pair<int, CBlockIndex*>& item : vSortedByHeight)
    {
        CBlockIndex* pindex = item.second;
        pindex->nChainWork = (pindex->pprev ? pindex->pprev->nChainWork : 0) + GetBlockProof(*pindex);
        pindex->nTimeMax = (pindex->pprev ? std::max(pindex->pprev->nTimeMax, pindex->nTime) : pindex->nTime);
        // We can link the chain of blocks for which we've received transactions at some point.
        // Pruned nodes may have deleted the block.
        if (pindex->nTx > 0) {
            if (pindex->pprev) {
                if (pindex->pprev->nChainTx) {
                    pindex->nChainTx = pindex->pprev->nChainTx + pindex->nTx;
                } else {
                    pindex->nChainTx = 0;
                    mapBlocksUnlinked.insert(std::make_pair(pindex->pprev, pindex));
                }
            } else {
                pindex->nChainTx = pindex->nTx;
            }
        }
        if (pindex->IsValid(BLOCK_VALID_TRANSACTIONS) && (pindex->nChainTx || pindex->pprev == nullptr))
            setBlockIndexCandidates.insert(pindex);
        if (pindex->nStatus & BLOCK_FAILED_MASK && (!pindexBestInvalid || pindex->nChainWork > pindexBestInvalid->nChainWork))
            pindexBestInvalid = pindex;
        if (pindex->pprev)
            pindex->BuildSkip();
        if (pindex->IsValid(BLOCK_VALID_TREE) && (pindexBestHeader == nullptr || CBlockIndexWorkComparator()(pindexBestHeader, pindex)))
            pindexBestHeader = pindex;

        if (pindex->nHeight == 0) {
            assert(pindex->pprev == nullptr);
            pindex->pstakeNode = StakeNode::genesisNode(chainparams.GetConsensus());
        }
        else{
            assert(pindex->pprev != nullptr);
            assert(pindex->pprev->pstakeNode != nullptr);

            pindex->pstakeNode = FetchStakeNode(pindex, chainparams.GetConsensus() );
        }
    }

    // Load block file info
    pblocktree->ReadLastBlockFile(nLastBlockFile);
    vinfoBlockFile.resize(nLastBlockFile + 1);
    LogPrintf("%s: last block file = %i\n", __func__, nLastBlockFile);
    for (int nFile = 0; nFile <= nLastBlockFile; nFile++) {
        pblocktree->ReadBlockFileInfo(nFile, vinfoBlockFile[nFile]);
    }
    LogPrintf("%s: last block file info: %s\n", __func__, vinfoBlockFile[nLastBlockFile].ToString());
    for (int nFile = nLastBlockFile + 1; true; nFile++) {
        CBlockFileInfo info;
        if (pblocktree->ReadBlockFileInfo(nFile, info)) {
            vinfoBlockFile.push_back(info);
        } else {
            break;
        }
    }

    // Check presence of blk files
    LogPrintf("Checking all blk files are present...\n");
    std::set<int> setBlkDataFiles;
    for (const std::pair<uint256, CBlockIndex*>& item : mapBlockIndex)
    {
        CBlockIndex* pindex = item.second;
        if (pindex->nStatus & BLOCK_HAVE_DATA) {
            setBlkDataFiles.insert(pindex->nFile);
        }
    }
    for (std::set<int>::iterator it = setBlkDataFiles.begin(); it != setBlkDataFiles.end(); it++)
    {
        CDiskBlockPos pos(*it, 0);
        if (CAutoFile(OpenBlockFile(pos, true), SER_DISK, CLIENT_VERSION).IsNull()) {
            return false;
        }
    }

    // Check whether we have ever pruned block & undo files
    pblocktree->ReadFlag("prunedblockfiles", fHavePruned);
    if (fHavePruned)
        LogPrintf("LoadBlockIndexDB(): Block files have previously been pruned\n");

    // Check whether we need to continue reindexing
    bool fReindexing = false;
    pblocktree->ReadReindexing(fReindexing);
    if(fReindexing) fReindex = true;

    // Check whether we have a transaction index
    pblocktree->ReadFlag("txindex", fTxIndex);
    LogPrintf("%s: transaction index %s\n", __func__, fTxIndex ? "enabled" : "disabled");

    return true;
}

bool LoadChainTip(const CChainParams& chainparams)
{
    if (chainActive.Tip() && chainActive.Tip()->GetBlockHash() == pcoinsTip->GetBestBlock()) return true;

    if (pcoinsTip->GetBestBlock().IsNull() && mapBlockIndex.size() == 1) {
        // In case we just added the genesis block, connect it now, so
        // that we always have a chainActive.Tip() when we return.
        LogPrintf("%s: Connecting genesis block...\n", __func__);
        CValidationState state;
        if (!ActivateBestChain(state, chainparams)) {
            return false;
        }
    }

    pblocktree->ReadFlag("addrindex", fAddrIndex);
    LogPrintf("LoadBlockIndexDB(): address index %s\n", fAddrIndex ? "enabled" : "disabled");

    // Load pointer to end of best chain
    BlockMap::iterator it = mapBlockIndex.find(pcoinsTip->GetBestBlock());
    if (it == mapBlockIndex.end())
        return false;
    chainActive.SetTip(it->second);

    PruneBlockIndexCandidates();

    LogPrintf("Loaded best chain: hashBestChain=%s height=%d date=%s progress=%f\n",
        chainActive.Tip()->GetBlockHash().ToString(), chainActive.Height(),
        DateTimeStrFormat("%Y-%m-%d %H:%M:%S", chainActive.Tip()->GetBlockTime()),
        GuessVerificationProgress(chainparams.TxData(), chainActive.Tip()));
    return true;
}

CVerifyDB::CVerifyDB()
{
    uiInterface.ShowProgress(_("Verifying blocks..."), 0, false);
}

CVerifyDB::~CVerifyDB()
{
    uiInterface.ShowProgress("", 100, false);
}

bool CVerifyDB::VerifyDB(const CChainParams& chainparams, CCoinsView *coinsview, int nCheckLevel, int nCheckDepth)
{
    LOCK(cs_main);
    if (chainActive.Tip() == nullptr || chainActive.Tip()->pprev == nullptr)
        return true;

    // Verify blocks in the best chain
    if (nCheckDepth <= 0 || nCheckDepth > chainActive.Height())
        nCheckDepth = chainActive.Height();
    nCheckLevel = std::max(0, std::min(4, nCheckLevel));
    LogPrintf("Verifying last %i blocks at level %i\n", nCheckDepth, nCheckLevel);
    CCoinsViewCache coins(coinsview);
    CBlockIndex* pindexState = chainActive.Tip();
    CBlockIndex* pindexFailure = nullptr;
    int nGoodTransactions = 0;
    CValidationState state;
    int reportDone = 0;
    LogPrintf("[0%%]...");
    for (CBlockIndex* pindex = chainActive.Tip(); pindex && pindex->pprev; pindex = pindex->pprev)
    {
        boost::this_thread::interruption_point();
        int percentageDone = std::max(1, std::min(99, (int)(((double)(chainActive.Height() - pindex->nHeight)) / (double)nCheckDepth * (nCheckLevel >= 4 ? 50 : 100))));
        if (reportDone < percentageDone/10) {
            // report every 10% step
            LogPrintf("[%d%%]...", percentageDone);
            reportDone = percentageDone/10;
        }
        uiInterface.ShowProgress(_("Verifying blocks..."), percentageDone, false);
        if (pindex->nHeight < chainActive.Height()-nCheckDepth)
            break;
        if (fPruneMode && !(pindex->nStatus & BLOCK_HAVE_DATA)) {
            // If pruning, only go back as far as we have data.
            LogPrintf("VerifyDB(): block verification stopping at height %d (pruning, no data)\n", pindex->nHeight);
            break;
        }
        CBlock block;
        // check level 0: read from disk
        if (!ReadBlockFromDisk(block, pindex, chainparams.GetConsensus()))
            return error("VerifyDB(): *** ReadBlockFromDisk failed at %d, hash=%s", pindex->nHeight, pindex->GetBlockHash().ToString());
        // check level 1: verify block validity
        if (nCheckLevel >= 1 && !CheckBlock(block, state, chainparams.GetConsensus(), true, true, true, pindex->nHeight))
            return error("%s: *** found bad block at %d, hash=%s (%s)\n", __func__,
                         pindex->nHeight, pindex->GetBlockHash().ToString(), FormatStateMessage(state));
        // check level 2: verify undo and stake validity
        if (nCheckLevel >= 2 && pindex) {
            CBlockUndo undo;
            CDiskBlockPos pos = pindex->GetUndoPos();
            if (!pos.IsNull()) {
                if (!UndoReadFromDisk(undo, pos, pindex->pprev->GetBlockHash()))
                    return error("VerifyDB(): *** found bad undo data at %d, hash=%s\n", pindex->nHeight, pindex->GetBlockHash().ToString());
            }
            // StakeNode stake(chainparams.GetConsensus());
            // pos = pindex->GetStakePos();
            // if (!pos.IsNull()) {
            //     if (!StakeReadFromDisk(stake, pos, pindex->pprev->GetBlockHash()))
            //         return error("VerifyDB(): *** found bad stake data at %d, hash=%s\n", pindex->nHeight, pindex->GetBlockHash().ToString());
            // }
        }
        // check level 3: check for inconsistencies during memory-only disconnect of tip blocks
        if (nCheckLevel >= 3 && pindex == pindexState && (coins.DynamicMemoryUsage() + pcoinsTip->DynamicMemoryUsage()) <= nCoinCacheUsage) {
            assert(coins.GetBestBlock() == pindex->GetBlockHash());
            DisconnectResult res = DisconnectBlock(block, pindex, coins);
            if (res == DISCONNECT_FAILED) {
                return error("VerifyDB(): *** irrecoverable inconsistency in block data at %d, hash=%s", pindex->nHeight, pindex->GetBlockHash().ToString());
            }
            pindexState = pindex->pprev;
            if (res == DISCONNECT_UNCLEAN) {
                nGoodTransactions = 0;
                pindexFailure = pindex;
            } else {
                nGoodTransactions += block.vtx.size();
            }
        }
        if (ShutdownRequested())
            return true;
    }
    if (pindexFailure)
        return error("VerifyDB(): *** coin database inconsistencies found (last %i blocks, %i good transactions before that)\n", chainActive.Height() - pindexFailure->nHeight + 1, nGoodTransactions);

    // check level 4: try reconnecting blocks
    if (nCheckLevel >= 4) {
        CBlockIndex *pindex = pindexState;
        while (pindex != chainActive.Tip()) {
            boost::this_thread::interruption_point();
            uiInterface.ShowProgress(_("Verifying blocks..."), std::max(1, std::min(99, 100 - (int)(((double)(chainActive.Height() - pindex->nHeight)) / (double)nCheckDepth * 50))), false);
            pindex = chainActive.Next(pindex);
            CBlock block;
            if (!ReadBlockFromDisk(block, pindex, chainparams.GetConsensus()))
                return error("VerifyDB(): *** ReadBlockFromDisk failed at %d, hash=%s", pindex->nHeight, pindex->GetBlockHash().ToString());
            if (!ConnectBlock(block, state, pindex, coins, chainparams))
                return error("VerifyDB(): *** found unconnectable block at %d, hash=%s", pindex->nHeight, pindex->GetBlockHash().ToString());
        }
    }

    LogPrintf("[DONE].\n");
    LogPrintf("No coin database inconsistencies in last %i blocks (%i transactions)\n", chainActive.Height() - pindexState->nHeight, nGoodTransactions);

    return true;
}

/** Apply the effects of a block on the utxo cache, ignoring that it may already have been applied. */
static bool RollforwardBlock(const CBlockIndex* pindex, CCoinsViewCache& inputs, const CChainParams& params)
{
    // TODO: merge with ConnectBlock
    CBlock block;
    if (!ReadBlockFromDisk(block, pindex, params.GetConsensus())) {
        return error("ReplayBlock(): ReadBlockFromDisk failed at %d, hash=%s", pindex->nHeight, pindex->GetBlockHash().ToString());
    }

    for (const CTransactionRef& tx : block.vtx) {
        if (!tx->IsCoinBase()) {
            for (const CTxIn &txin : tx->vin) {
                inputs.SpendCoin(txin.prevout);
            }
        }
        // Pass check = true as every addition may be an overwrite.
        AddCoins(inputs, *tx, pindex->nHeight, true);
    }
    return true;
}

bool ReplayBlocks(const CChainParams& params, CCoinsView* view)
{
    LOCK(cs_main);

    CCoinsViewCache cache(view);

    std::vector<uint256> hashHeads = view->GetHeadBlocks();
    if (hashHeads.empty()) return true; // We're already in a consistent state.
    if (hashHeads.size() != 2) return error("ReplayBlocks(): unknown inconsistent state");

    uiInterface.ShowProgress(_("Replaying blocks..."), 0, false);
    LogPrintf("Replaying blocks\n");

    const CBlockIndex* pindexOld = nullptr;  // Old tip during the interrupted flush.
    const CBlockIndex* pindexNew;            // New tip during the interrupted flush.
    const CBlockIndex* pindexFork = nullptr; // Latest block common to both the old and the new tip.

    if (mapBlockIndex.count(hashHeads[0]) == 0) {
        return error("ReplayBlocks(): reorganization to unknown block requested");
    }
    pindexNew = mapBlockIndex[hashHeads[0]];

    if (!hashHeads[1].IsNull()) { // The old tip is allowed to be 0, indicating it's the first flush.
        if (mapBlockIndex.count(hashHeads[1]) == 0) {
            return error("ReplayBlocks(): reorganization from unknown block requested");
        }
        pindexOld = mapBlockIndex[hashHeads[1]];
        pindexFork = LastCommonAncestor(pindexOld, pindexNew);
        assert(pindexFork != nullptr);
    }

    // Rollback along the old branch.
    while (pindexOld != pindexFork) {
        if (pindexOld->nHeight > 0) { // Never disconnect the genesis block.
            CBlock block;
            if (!ReadBlockFromDisk(block, pindexOld, params.GetConsensus())) {
                return error("RollbackBlock(): ReadBlockFromDisk() failed at %d, hash=%s", pindexOld->nHeight, pindexOld->GetBlockHash().ToString());
            }
            LogPrintf("Rolling back %s (%i)\n", pindexOld->GetBlockHash().ToString(), pindexOld->nHeight);
            DisconnectResult res = DisconnectBlock(block, pindexOld, cache);
            if (res == DISCONNECT_FAILED) {
                return error("RollbackBlock(): DisconnectBlock failed at %d, hash=%s", pindexOld->nHeight, pindexOld->GetBlockHash().ToString());
            }
            // If DISCONNECT_UNCLEAN is returned, it means a non-existing UTXO was deleted, or an existing UTXO was
            // overwritten. It corresponds to cases where the block-to-be-disconnect never had all its operations
            // applied to the UTXO set. However, as both writing a UTXO and deleting a UTXO are idempotent operations,
            // the result is still a version of the UTXO set with the effects of that block undone.
        }
        pindexOld = pindexOld->pprev;
    }

    // Roll forward from the forking point to the new tip.
    int nForkHeight = pindexFork ? pindexFork->nHeight : 0;
    for (int nHeight = nForkHeight + 1; nHeight <= pindexNew->nHeight; ++nHeight) {
        const CBlockIndex* pindex = pindexNew->GetAncestor(nHeight);
        LogPrintf("Rolling forward %s (%i)\n", pindex->GetBlockHash().ToString(), nHeight);
        if (!RollforwardBlock(pindex, cache, params)) return false;
    }

    cache.SetBestBlock(pindexNew->GetBlockHash());
    cache.Flush();
    uiInterface.ShowProgress("", 100, false);
    return true;
}

bool RewindBlockIndex(const CChainParams& params)
{
    LOCK(cs_main);

    // Note that during -reindex-chainstate we are called with an empty chainActive!

    int nHeight = 1;
    while (nHeight <= chainActive.Height()) {
        if (IsWitnessEnabled(chainActive[nHeight - 1], params.GetConsensus()) && !(chainActive[nHeight]->nStatus & BLOCK_OPT_WITNESS)) {
            break;
        }
        nHeight++;
    }

    // nHeight is now the height of the first insufficiently-validated block, or tipheight + 1
    CValidationState state;
    CBlockIndex* pindex = chainActive.Tip();
    while (chainActive.Height() >= nHeight) {
        if (fPruneMode && !(chainActive.Tip()->nStatus & BLOCK_HAVE_DATA)) {
            // If pruning, don't try rewinding past the HAVE_DATA point;
            // since older blocks can't be served anyway, there's
            // no need to walk further, and trying to DisconnectTip()
            // will fail (and require a needless reindex/redownload
            // of the blockchain).
            break;
        }
        if (!DisconnectTip(state, params, nullptr)) {
            return error("RewindBlockIndex: unable to disconnect block at height %i", pindex->nHeight);
        }
        // Occasionally flush state to disk.
        if (!FlushStateToDisk(params, state, FLUSH_STATE_PERIODIC))
            return false;
    }

    // Reduce validity flag and have-data flags.
    // We do this after actual disconnecting, otherwise we'll end up writing the lack of data
    // to disk before writing the chainstate, resulting in a failure to continue if interrupted.
    for (const auto& entry : mapBlockIndex) {
        CBlockIndex* pindexIter = entry.second;

        // Note: If we encounter an insufficiently validated block that
        // is on chainActive, it must be because we are a pruning node, and
        // this block or some successor doesn't HAVE_DATA, so we were unable to
        // rewind all the way.  Blocks remaining on chainActive at this point
        // must not have their validity reduced.
        if (IsWitnessEnabled(pindexIter->pprev, params.GetConsensus()) && !(pindexIter->nStatus & BLOCK_OPT_WITNESS) && !chainActive.Contains(pindexIter)) {
            // Reduce validity
            pindexIter->nStatus = std::min<unsigned int>(pindexIter->nStatus & BLOCK_VALID_MASK, BLOCK_VALID_TREE) | (pindexIter->nStatus & ~BLOCK_VALID_MASK);
            // Remove have-data flags.
            pindexIter->nStatus &= ~(BLOCK_HAVE_DATA | BLOCK_HAVE_UNDO);
            // Remove storage location.
            pindexIter->nFile = 0;
            pindexIter->nDataPos = 0;
            pindexIter->nUndoPos = 0;
            // Remove various other things
            pindexIter->nTx = 0;
            pindexIter->nChainTx = 0;
            pindexIter->nSequenceId = 0;
            // Make sure it gets written.
            setDirtyBlockIndex.insert(pindexIter);
            // Update indexes
            setBlockIndexCandidates.erase(pindexIter);
            std::pair<std::multimap<CBlockIndex*, CBlockIndex*>::iterator, std::multimap<CBlockIndex*, CBlockIndex*>::iterator> ret = mapBlocksUnlinked.equal_range(pindexIter->pprev);
            while (ret.first != ret.second) {
                if (ret.first->second == pindexIter) {
                    mapBlocksUnlinked.erase(ret.first++);
                } else {
                    ++ret.first;
                }
            }
        } else if (pindexIter->IsValid(BLOCK_VALID_TRANSACTIONS) && pindexIter->nChainTx) {
            setBlockIndexCandidates.insert(pindexIter);
        }
    }

    if (chainActive.Tip() != nullptr) {
        // We can't prune block index candidates based on our tip if we have
        // no tip due to chainActive being empty!
        PruneBlockIndexCandidates();

        CheckBlockIndex(params.GetConsensus());

        // FlushStateToDisk can possibly read chainActive. Be conservative
        // and skip it here, we're about to -reindex-chainstate anyway, so
        // it'll get called a bunch real soon.
        if (!FlushStateToDisk(params, state, FLUSH_STATE_ALWAYS)) {
            return false;
        }
    }

    return true;
}

// May NOT be used after any connections are up as much
// of the peer-processing logic assumes a consistent
// block index state
void UnloadBlockIndex()
{
    LOCK(cs_main);
    setBlockIndexCandidates.clear();
    chainActive.SetTip(nullptr);
    pindexBestInvalid = nullptr;
    pindexBestHeader = nullptr;
    mempool.clear();
    mapBlocksUnlinked.clear();
    vinfoBlockFile.clear();
    nLastBlockFile = 0;
    nBlockSequenceId = 1;
    setDirtyBlockIndex.clear();
    setDirtyFileInfo.clear();
    versionbitscache.Clear();
    for (int b = 0; b < VERSIONBITS_NUM_BITS; b++) {
        warningcache[b].clear();
    }

    for (BlockMap::value_type& entry : mapBlockIndex) {
        delete entry.second;
    }
    mapBlockIndex.clear();
    fHavePruned = false;
}

bool LoadBlockIndex(const CChainParams& chainparams)
{
    // Load block index from databases
    bool needs_init = fReindex;
    if (!fReindex) {
        bool ret = LoadBlockIndexDB(chainparams);
        if (!ret) return false;
        needs_init = mapBlockIndex.empty();
    }

    if (needs_init) {
        // Everything here is for *new* reindex/DBs. Thus, though
        // LoadBlockIndexDB may have set fReindex if we shut down
        // mid-reindex previously, we don't check fReindex and
        // instead only check it prior to LoadBlockIndexDB to set
        // needs_init.

        LogPrintf("Initializing databases...\n");
        // Use the provided setting for -txindex in the new database
        fTxIndex = gArgs.GetBoolArg("-txindex", DEFAULT_TXINDEX);
        pblocktree->WriteFlag("txindex", fTxIndex);
        fAddrIndex = gArgs.GetBoolArg("-addrindex", DEFAULT_ADDRINDEX);
        pblocktree->WriteFlag("addrindex", fAddrIndex);
    }
    return true;
}

bool LoadGenesisBlock(const CChainParams& chainparams)
{
    LOCK(cs_main);

    // Check whether we're already initialized by checking for genesis in
    // mapBlockIndex. Note that we can't use chainActive here, since it is
    // set based on the coins db, not the block index db, which is the only
    // thing loaded at this point.
    if (mapBlockIndex.count(chainparams.GenesisBlock().GetHash()))
        return true;

    try {
        CBlock &block = const_cast<CBlock&>(chainparams.GenesisBlock());
        CBlockIndex *pindex = AddToBlockIndex(block);
        CValidationState state;
        assert (pindex->pprev == nullptr);
        // pindex->pstakeNode = StakeNode::genesisNode(chainparams.GetConsensus());
        // assert(pindex->pstakeNode != nullptr);
        // assert(pindex->GetStakePos().IsNull());
        // {
        //     // Start new stake file
        //     CDiskBlockPos _pos;
        //     if (!FindStakePos(state, pindex->nFile, _pos, ::GetSerializeSize(*pindex->pstakeNode, SER_DISK, CLIENT_VERSION) + 40))
        //         return error("%s: FindStakePos failed", __func__);
        //     if (!StakeWriteToDisk(*pindex->pstakeNode, _pos, uint256(), chainparams.MessageStart()))
        //         return error("%s: writing stake data for genesis block to disk failed", __func__);
        //     // update nStakePos in block index
        //     pindex->nStakePos = _pos.nPos;
        //     pindex->nStatus |= BLOCK_HAVE_STAKE;
        // }
        // Start new block file
        unsigned int nBlockSize = ::GetSerializeSize(block, SER_DISK, CLIENT_VERSION);
        CDiskBlockPos blockPos;
        if (!FindBlockPos(state, blockPos, nBlockSize+8, 0, block.GetBlockTime()))
            return error("%s: FindBlockPos failed", __func__);
        if (!WriteBlockToDisk(block, blockPos, chainparams.MessageStart()))
            return error("%s: writing genesis block to disk failed", __func__);

        if (!ReceivedBlockTransactions(block, state, pindex, blockPos, chainparams.GetConsensus()))
            return error("%s: genesis block not accepted", __func__);
    } catch (const std::runtime_error& e) {
        return error("%s: failed to write genesis block: %s", __func__, e.what());
    }

    return true;
}

bool LoadExternalBlockFile(const CChainParams& chainparams, FILE* fileIn, CDiskBlockPos *dbp)
{
    // Map of disk positions for blocks with unknown parent (only used for reindex)
    static std::multimap<uint256, CDiskBlockPos> mapBlocksUnknownParent;
    int64_t nStart = GetTimeMillis();

    int nLoaded = 0;
    try {
        // This takes over fileIn and calls fclose() on it in the CBufferedFile destructor
        CBufferedFile blkdat(fileIn, 2*MAX_BLOCK_SERIALIZED_SIZE, MAX_BLOCK_SERIALIZED_SIZE+8, SER_DISK, CLIENT_VERSION);
        uint64_t nRewind = blkdat.GetPos();
        while (!blkdat.eof()) {
            boost::this_thread::interruption_point();

            blkdat.SetPos(nRewind);
            nRewind++; // start one byte further next time, in case of failure
            blkdat.SetLimit(); // remove former limit
            unsigned int nSize = 0;
            try {
                // locate a header
                unsigned char buf[CMessageHeader::MESSAGE_START_SIZE];
                blkdat.FindByte(chainparams.MessageStart()[0]);
                nRewind = blkdat.GetPos()+1;
                blkdat >> FLATDATA(buf);
                if (memcmp(buf, chainparams.MessageStart(), CMessageHeader::MESSAGE_START_SIZE))
                    continue;
                // read size
                blkdat >> nSize;
                if (nSize < 80 || nSize > MAX_BLOCK_SERIALIZED_SIZE)
                    continue;
            } catch (const std::exception&) {
                // no valid block header found; don't complain
                break;
            }
            try {
                // read block
                uint64_t nBlockPos = blkdat.GetPos();
                if (dbp)
                    dbp->nPos = nBlockPos;
                blkdat.SetLimit(nBlockPos + nSize);
                blkdat.SetPos(nBlockPos);
                std::shared_ptr<CBlock> pblock = std::make_shared<CBlock>();
                CBlock& block = *pblock;
                blkdat >> block;
                nRewind = blkdat.GetPos();

                // detect out of order blocks, and store them for later
                uint256 hash = block.GetHash();
                if (hash != chainparams.GetConsensus().hashGenesisBlock && mapBlockIndex.find(block.hashPrevBlock) == mapBlockIndex.end()) {
                    LogPrint(BCLog::REINDEX, "%s: Out of order block %s, parent %s not known\n", __func__, hash.ToString(),
                            block.hashPrevBlock.ToString());
                    if (dbp)
                        mapBlocksUnknownParent.insert(std::make_pair(block.hashPrevBlock, *dbp));
                    continue;
                }

                // process in case the block isn't known yet
                if (mapBlockIndex.count(hash) == 0 || (mapBlockIndex[hash]->nStatus & BLOCK_HAVE_DATA) == 0) {
                    LOCK(cs_main);
                    CValidationState state;
                    if (AcceptBlock(pblock, state, chainparams, nullptr, true, dbp, nullptr))
                        nLoaded++;
                    if (state.IsError())
                        break;
                } else if (hash != chainparams.GetConsensus().hashGenesisBlock && mapBlockIndex[hash]->nHeight % 1000 == 0) {
                    LogPrint(BCLog::REINDEX, "Block Import: already had block %s at height %d\n", hash.ToString(), mapBlockIndex[hash]->nHeight);
                }

                // Activate the genesis block so normal node progress can continue
                if (hash == chainparams.GetConsensus().hashGenesisBlock) {
                    CValidationState state;
                    if (!ActivateBestChain(state, chainparams)) {
                        break;
                    }
                }

                NotifyHeaderTip();

                // Recursively process earlier encountered successors of this block
                std::deque<uint256> queue;
                queue.push_back(hash);
                while (!queue.empty()) {
                    uint256 head = queue.front();
                    queue.pop_front();
                    std::pair<std::multimap<uint256, CDiskBlockPos>::iterator, std::multimap<uint256, CDiskBlockPos>::iterator> range = mapBlocksUnknownParent.equal_range(head);
                    while (range.first != range.second) {
                        std::multimap<uint256, CDiskBlockPos>::iterator it = range.first;
                        std::shared_ptr<CBlock> pblockrecursive = std::make_shared<CBlock>();
                        if (ReadBlockFromDisk(*pblockrecursive, it->second, chainparams.GetConsensus()))
                        {
                            LogPrint(BCLog::REINDEX, "%s: Processing out of order child %s of %s\n", __func__, pblockrecursive->GetHash().ToString(),
                                    head.ToString());
                            LOCK(cs_main);
                            CValidationState dummy;
                            if (AcceptBlock(pblockrecursive, dummy, chainparams, nullptr, true, &it->second, nullptr))
                            {
                                nLoaded++;
                                queue.push_back(pblockrecursive->GetHash());
                            }
                        }
                        range.first++;
                        mapBlocksUnknownParent.erase(it);
                        NotifyHeaderTip();
                    }
                }
            } catch (const std::exception& e) {
                LogPrintf("%s: Deserialize or I/O error - %s\n", __func__, e.what());
            }
        }
    } catch (const std::runtime_error& e) {
        AbortNode(std::string("System error: ") + e.what());
    }
    if (nLoaded > 0)
        LogPrintf("Loaded %i blocks from external file in %dms\n", nLoaded, GetTimeMillis() - nStart);
    return nLoaded > 0;
}

void static CheckBlockIndex(const Consensus::Params& consensusParams)
{
    if (!fCheckBlockIndex) {
        return;
    }

    LOCK(cs_main);

    // During a reindex, we read the genesis block and call CheckBlockIndex before ActivateBestChain,
    // so we have the genesis block in mapBlockIndex but no active chain.  (A few of the tests when
    // iterating the block tree require that chainActive has been initialized.)
    if (chainActive.Height() < 0) {
        assert(mapBlockIndex.size() <= 1);
        return;
    }

    // Build forward-pointing map of the entire block tree.
    std::multimap<CBlockIndex*,CBlockIndex*> forward;
    for (const auto& entry : mapBlockIndex) {
        forward.insert(std::make_pair(entry.second->pprev, entry.second));
    }

    assert(forward.size() == mapBlockIndex.size());

    std::pair<std::multimap<CBlockIndex*,CBlockIndex*>::iterator,std::multimap<CBlockIndex*,CBlockIndex*>::iterator> rangeGenesis = forward.equal_range(nullptr);
    CBlockIndex *pindex = rangeGenesis.first->second;
    rangeGenesis.first++;
    assert(rangeGenesis.first == rangeGenesis.second); // There is only one index entry with parent nullptr.

    // Iterate over the entire block tree, using depth-first search.
    // Along the way, remember whether there are blocks on the path from genesis
    // block being explored which are the first to have certain properties.
    size_t nNodes = 0;
    int nHeight = 0;
    CBlockIndex* pindexFirstInvalid = nullptr; // Oldest ancestor of pindex which is invalid.
    CBlockIndex* pindexFirstMissing = nullptr; // Oldest ancestor of pindex which does not have BLOCK_HAVE_DATA.
    CBlockIndex* pindexFirstNeverProcessed = nullptr; // Oldest ancestor of pindex for which nTx == 0.
    CBlockIndex* pindexFirstNotTreeValid = nullptr; // Oldest ancestor of pindex which does not have BLOCK_VALID_TREE (regardless of being valid or not).
    CBlockIndex* pindexFirstNotTransactionsValid = nullptr; // Oldest ancestor of pindex which does not have BLOCK_VALID_TRANSACTIONS (regardless of being valid or not).
    CBlockIndex* pindexFirstNotChainValid = nullptr; // Oldest ancestor of pindex which does not have BLOCK_VALID_CHAIN (regardless of being valid or not).
    CBlockIndex* pindexFirstNotScriptsValid = nullptr; // Oldest ancestor of pindex which does not have BLOCK_VALID_SCRIPTS (regardless of being valid or not).
    while (pindex != nullptr) {
        nNodes++;
        if (pindexFirstInvalid == nullptr && pindex->nStatus & BLOCK_FAILED_VALID) pindexFirstInvalid = pindex;
        if (pindexFirstMissing == nullptr && !(pindex->nStatus & BLOCK_HAVE_DATA)) pindexFirstMissing = pindex;
        if (pindexFirstNeverProcessed == nullptr && pindex->nTx == 0) pindexFirstNeverProcessed = pindex;
        if (pindex->pprev != nullptr && pindexFirstNotTreeValid == nullptr && (pindex->nStatus & BLOCK_VALID_MASK) < BLOCK_VALID_TREE) pindexFirstNotTreeValid = pindex;
        if (pindex->pprev != nullptr && pindexFirstNotTransactionsValid == nullptr && (pindex->nStatus & BLOCK_VALID_MASK) < BLOCK_VALID_TRANSACTIONS) pindexFirstNotTransactionsValid = pindex;
        if (pindex->pprev != nullptr && pindexFirstNotChainValid == nullptr && (pindex->nStatus & BLOCK_VALID_MASK) < BLOCK_VALID_CHAIN) pindexFirstNotChainValid = pindex;
        if (pindex->pprev != nullptr && pindexFirstNotScriptsValid == nullptr && (pindex->nStatus & BLOCK_VALID_MASK) < BLOCK_VALID_SCRIPTS) pindexFirstNotScriptsValid = pindex;

        // Begin: actual consistency checks.
        if (pindex->pprev == nullptr) {
            // Genesis block checks.
            assert(pindex->GetBlockHash() == consensusParams.hashGenesisBlock); // Genesis block's hash must match.
            assert(pindex == chainActive.Genesis()); // The current active chain's genesis block must be this block.
        }
        if (pindex->nChainTx == 0) assert(pindex->nSequenceId <= 0);  // nSequenceId can't be set positive for blocks that aren't linked (negative is used for preciousblock)
        // VALID_TRANSACTIONS is equivalent to nTx > 0 for all nodes (whether or not pruning has occurred).
        // HAVE_DATA is only equivalent to nTx > 0 (or VALID_TRANSACTIONS) if no pruning has occurred.
        if (!fHavePruned) {
            // If we've never pruned, then HAVE_DATA should be equivalent to nTx > 0
            assert(!(pindex->nStatus & BLOCK_HAVE_DATA) == (pindex->nTx == 0));
            assert(pindexFirstMissing == pindexFirstNeverProcessed);
        } else {
            // If we have pruned, then we can only say that HAVE_DATA implies nTx > 0
            if (pindex->nStatus & BLOCK_HAVE_DATA) assert(pindex->nTx > 0);
        }
        if (pindex->nStatus & BLOCK_HAVE_UNDO) assert(pindex->nStatus & BLOCK_HAVE_DATA);
        assert(((pindex->nStatus & BLOCK_VALID_MASK) >= BLOCK_VALID_TRANSACTIONS) == (pindex->nTx > 0)); // This is pruning-independent.
        // All parents having had data (at some point) is equivalent to all parents being VALID_TRANSACTIONS, which is equivalent to nChainTx being set.
        assert((pindexFirstNeverProcessed != nullptr) == (pindex->nChainTx == 0)); // nChainTx != 0 is used to signal that all parent blocks have been processed (but may have been pruned).
        assert((pindexFirstNotTransactionsValid != nullptr) == (pindex->nChainTx == 0));
        assert(pindex->nHeight == nHeight); // nHeight must be consistent.
        assert(pindex->pprev == nullptr || pindex->nChainWork >= pindex->pprev->nChainWork); // For every block except the genesis block, the chainwork must be larger than the parent's.
        assert(nHeight < 2 || (pindex->pskip && (pindex->pskip->nHeight < nHeight))); // The pskip pointer must point back for all but the first 2 blocks.
        assert(pindexFirstNotTreeValid == nullptr); // All mapBlockIndex entries must at least be TREE valid
        if ((pindex->nStatus & BLOCK_VALID_MASK) >= BLOCK_VALID_TREE) assert(pindexFirstNotTreeValid == nullptr); // TREE valid implies all parents are TREE valid
        if ((pindex->nStatus & BLOCK_VALID_MASK) >= BLOCK_VALID_CHAIN) assert(pindexFirstNotChainValid == nullptr); // CHAIN valid implies all parents are CHAIN valid
        if ((pindex->nStatus & BLOCK_VALID_MASK) >= BLOCK_VALID_SCRIPTS) assert(pindexFirstNotScriptsValid == nullptr); // SCRIPTS valid implies all parents are SCRIPTS valid
        if (pindexFirstInvalid == nullptr) {
            // Checks for not-invalid blocks.
            assert((pindex->nStatus & BLOCK_FAILED_MASK) == 0); // The failed mask cannot be set for blocks without invalid parents.
        }
        if (!CBlockIndexWorkComparator()(pindex, chainActive.Tip()) && pindexFirstNeverProcessed == nullptr) {
            if (pindexFirstInvalid == nullptr) {
                // If this block sorts at least as good as the current tip and
                // is valid and we have all data for its parents, it must be in
                // setBlockIndexCandidates.  chainActive.Tip() must also be there
                // even if some data has been pruned.
                if (pindexFirstMissing == nullptr || pindex == chainActive.Tip()) {
                    assert(setBlockIndexCandidates.count(pindex));
                }
                // If some parent is missing, then it could be that this block was in
                // setBlockIndexCandidates but had to be removed because of the missing data.
                // In this case it must be in mapBlocksUnlinked -- see test below.
            }
        } else { // If this block sorts worse than the current tip or some ancestor's block has never been seen, it cannot be in setBlockIndexCandidates.
            assert(setBlockIndexCandidates.count(pindex) == 0);
        }
        // Check whether this block is in mapBlocksUnlinked.
        std::pair<std::multimap<CBlockIndex*,CBlockIndex*>::iterator,std::multimap<CBlockIndex*,CBlockIndex*>::iterator> rangeUnlinked = mapBlocksUnlinked.equal_range(pindex->pprev);
        bool foundInUnlinked = false;
        while (rangeUnlinked.first != rangeUnlinked.second) {
            assert(rangeUnlinked.first->first == pindex->pprev);
            if (rangeUnlinked.first->second == pindex) {
                foundInUnlinked = true;
                break;
            }
            rangeUnlinked.first++;
        }
        if (pindex->pprev && (pindex->nStatus & BLOCK_HAVE_DATA) && pindexFirstNeverProcessed != nullptr && pindexFirstInvalid == nullptr) {
            // If this block has block data available, some parent was never received, and has no invalid parents, it must be in mapBlocksUnlinked.
            assert(foundInUnlinked);
        }
        if (!(pindex->nStatus & BLOCK_HAVE_DATA)) assert(!foundInUnlinked); // Can't be in mapBlocksUnlinked if we don't HAVE_DATA
        if (pindexFirstMissing == nullptr) assert(!foundInUnlinked); // We aren't missing data for any parent -- cannot be in mapBlocksUnlinked.
        if (pindex->pprev && (pindex->nStatus & BLOCK_HAVE_DATA) && pindexFirstNeverProcessed == nullptr && pindexFirstMissing != nullptr) {
            // We HAVE_DATA for this block, have received data for all parents at some point, but we're currently missing data for some parent.
            assert(fHavePruned); // We must have pruned.
            // This block may have entered mapBlocksUnlinked if:
            //  - it has a descendant that at some point had more work than the
            //    tip, and
            //  - we tried switching to that descendant but were missing
            //    data for some intermediate block between chainActive and the
            //    tip.
            // So if this block is itself better than chainActive.Tip() and it wasn't in
            // setBlockIndexCandidates, then it must be in mapBlocksUnlinked.
            if (!CBlockIndexWorkComparator()(pindex, chainActive.Tip()) && setBlockIndexCandidates.count(pindex) == 0) {
                if (pindexFirstInvalid == nullptr) {
                    assert(foundInUnlinked);
                }
            }
        }
        // assert(pindex->GetBlockHash() == pindex->GetBlockHeader().GetHash()); // Perhaps too slow
        // End: actual consistency checks.

        // Try descending into the first subnode.
        std::pair<std::multimap<CBlockIndex*,CBlockIndex*>::iterator,std::multimap<CBlockIndex*,CBlockIndex*>::iterator> range = forward.equal_range(pindex);
        if (range.first != range.second) {
            // A subnode was found.
            pindex = range.first->second;
            nHeight++;
            continue;
        }
        // This is a leaf node.
        // Move upwards until we reach a node of which we have not yet visited the last child.
        while (pindex) {
            // We are going to either move to a parent or a sibling of pindex.
            // If pindex was the first with a certain property, unset the corresponding variable.
            if (pindex == pindexFirstInvalid) pindexFirstInvalid = nullptr;
            if (pindex == pindexFirstMissing) pindexFirstMissing = nullptr;
            if (pindex == pindexFirstNeverProcessed) pindexFirstNeverProcessed = nullptr;
            if (pindex == pindexFirstNotTreeValid) pindexFirstNotTreeValid = nullptr;
            if (pindex == pindexFirstNotTransactionsValid) pindexFirstNotTransactionsValid = nullptr;
            if (pindex == pindexFirstNotChainValid) pindexFirstNotChainValid = nullptr;
            if (pindex == pindexFirstNotScriptsValid) pindexFirstNotScriptsValid = nullptr;
            // Find our parent.
            CBlockIndex* pindexPar = pindex->pprev;
            // Find which child we just visited.
            std::pair<std::multimap<CBlockIndex*,CBlockIndex*>::iterator,std::multimap<CBlockIndex*,CBlockIndex*>::iterator> rangePar = forward.equal_range(pindexPar);
            while (rangePar.first->second != pindex) {
                assert(rangePar.first != rangePar.second); // Our parent must have at least the node we're coming from as child.
                rangePar.first++;
            }
            // Proceed to the next one.
            rangePar.first++;
            if (rangePar.first != rangePar.second) {
                // Move to the sibling.
                pindex = rangePar.first->second;
                break;
            } else {
                // Move up further.
                pindex = pindexPar;
                nHeight--;
                continue;
            }
        }
    }

    // Check that we actually traversed the entire map.
    assert(nNodes == forward.size());
}

std::string CBlockFileInfo::ToString() const
{
    return strprintf("CBlockFileInfo(blocks=%u, size=%u, heights=%u...%u, time=%s...%s)", nBlocks, nSize, nHeightFirst, nHeightLast, DateTimeStrFormat("%Y-%m-%d", nTimeFirst), DateTimeStrFormat("%Y-%m-%d", nTimeLast));
}

CBlockFileInfo* GetBlockFileInfo(size_t n)
{
    LOCK(cs_LastBlockFile);

    return &vinfoBlockFile.at(n);
}

ThresholdState VersionBitsTipState(const Consensus::Params& params, Consensus::DeploymentPos pos)
{
    LOCK(cs_main);
    return VersionBitsState(chainActive.Tip(), params, pos, versionbitscache);
}

BIP9Stats VersionBitsTipStatistics(const Consensus::Params& params, Consensus::DeploymentPos pos)
{
    LOCK(cs_main);
    return VersionBitsStatistics(chainActive.Tip(), params, pos);
}

int VersionBitsTipStateSinceHeight(const Consensus::Params& params, Consensus::DeploymentPos pos)
{
    LOCK(cs_main);
    return VersionBitsStateSinceHeight(chainActive.Tip(), params, pos, versionbitscache);
}

static const uint64_t MEMPOOL_DUMP_VERSION = 1;

bool LoadMempool()
{
    const CChainParams& chainparams = Params();
    int64_t nExpiryTimeout = gArgs.GetArg("-mempoolexpiry", DEFAULT_MEMPOOL_EXPIRY) * 60 * 60;
    FILE* filestr = fsbridge::fopen(GetDataDir() / "mempool.dat", "rb");
    CAutoFile file(filestr, SER_DISK, CLIENT_VERSION);
    if (file.IsNull()) {
        LogPrintf("Failed to open mempool file from disk. Continuing anyway.\n");
        return false;
    }

    int64_t count = 0;
    int64_t skipped = 0;
    int64_t failed = 0;
    int64_t nNow = GetTime();

    try {
        uint64_t version;
        file >> version;
        if (version != MEMPOOL_DUMP_VERSION) {
            return false;
        }
        uint64_t num;
        file >> num;
        while (num--) {
            CTransactionRef tx;
            int64_t nTime;
            int64_t nFeeDelta;
            file >> tx;
            file >> nTime;
            file >> nFeeDelta;

            CAmount amountdelta = nFeeDelta;
            if (amountdelta) {
                mempool.PrioritiseTransaction(tx->GetHash(), amountdelta);
            }
            CValidationState state;
            if (nTime + nExpiryTimeout > nNow) {
                LOCK(cs_main);
                AcceptToMemoryPoolWithTime(chainparams, mempool, state, tx, nullptr /* pfMissingInputs */, nTime,
                                           nullptr /* plTxnReplaced */, false /* bypass_limits */, 0 /* nAbsurdFee */);
                if (state.IsValid()) {
                    ++count;
                } else {
                    ++failed;
                }
            } else {
                ++skipped;
            }
            if (ShutdownRequested())
                return false;
        }
        std::map<uint256, CAmount> mapDeltas;
        file >> mapDeltas;

        for (const auto& i : mapDeltas) {
            mempool.PrioritiseTransaction(i.first, i.second);
        }
    } catch (const std::exception& e) {
        LogPrintf("Failed to deserialize mempool data on disk: %s. Continuing anyway.\n", e.what());
        return false;
    }

    LogPrintf("Imported mempool transactions from disk: %i successes, %i failed, %i expired\n", count, failed, skipped);
    return true;
}

bool DumpMempool()
{
    int64_t start = GetTimeMicros();

    std::map<uint256, CAmount> mapDeltas;
    std::vector<TxMempoolInfo> vinfo;

    {
        LOCK(mempool.cs);
        for (const auto &i : mempool.mapDeltas) {
            mapDeltas[i.first] = i.second;
        }
        vinfo = mempool.infoAll();
    }

    int64_t mid = GetTimeMicros();

    try {
        FILE* filestr = fsbridge::fopen(GetDataDir() / "mempool.dat.new", "wb");
        if (!filestr) {
            return false;
        }

        CAutoFile file(filestr, SER_DISK, CLIENT_VERSION);

        uint64_t version = MEMPOOL_DUMP_VERSION;
        file << version;

        file << (uint64_t)vinfo.size();
        for (const auto& i : vinfo) {
            file << *(i.tx);
            file << (int64_t)i.nTime;
            file << (int64_t)i.nFeeDelta;
            mapDeltas.erase(i.tx->GetHash());
        }

        file << mapDeltas;
        FileCommit(file.Get());
        file.fclose();
        RenameOver(GetDataDir() / "mempool.dat.new", GetDataDir() / "mempool.dat");
        int64_t last = GetTimeMicros();
        LogPrintf("Dumped mempool: %gs to copy, %gs to dump\n", (mid-start)*MICRO, (last-mid)*MICRO);
    } catch (const std::exception& e) {
        LogPrintf("Failed to dump mempool: %s. Continuing anyway.\n", e.what());
        return false;
    }
    return true;
}

//! Guess how far we are in the verification process at the given block index
double GuessVerificationProgress(const ChainTxData& data, CBlockIndex *pindex) {
    if (pindex == nullptr)
        return 0.0;

    int64_t nNow = time(nullptr);

    double fTxTotal;

    if (pindex->nChainTx <= data.nTxCount) {
        fTxTotal = data.nTxCount + (nNow - data.nTime) * data.dTxRate;
    } else {
        fTxTotal = pindex->nChainTx + (nNow - pindex->GetBlockTime()) * data.dTxRate;
    }

    return pindex->nChainTx / fTxTotal;
}

class CMainCleanup
{
public:
    CMainCleanup() {}
    ~CMainCleanup() {
        // block headers
        BlockMap::iterator it1 = mapBlockIndex.begin();
        for (; it1 != mapBlockIndex.end(); it1++)
            delete (*it1).second;
        mapBlockIndex.clear();
    }
} instance_of_cmaincleanup;

// maybeFetchTicketInfo loads and populates prunable ticket information in the
// provided block node if needed.
//
// This function MUST be called with the chain state lock held (for writes).
void MaybeFetchTicketInfo(CBlockIndex* pindex, const Consensus::Params& params)
{
    // Load and populate the tickets maturing in this block when they are not
    // already loaded.
    MaybeFetchNewTickets(pindex, params);

    // Load and populate the vote and revocation information as needed.
    if (pindex->ticketsVoted.empty() || pindex->ticketsRevoked.empty() || pindex->votes.empty()) {
        CBlock blockAtIndex;
        if(ReadBlockFromDisk(blockAtIndex, pindex, params)) {
            pindex->PopulateTicketInfo(
                FindSpentTicketsInBlock(blockAtIndex)
                );
        }
    }
}

// maybeFetchNewTickets loads the list of newly maturing tickets for a given
// node by traversing backwards through its parents until it finds the block
// that contains the original tickets to mature if needed.
//
// This function MUST be called with the chain state lock held (for writes).
void MaybeFetchNewTickets(CBlockIndex* pindex, const Consensus::Params& params)
{
    // Nothing to do if the tickets are already loaded.  It's important to make
    // the distinction here that nil means the value was never looked up, while
    // an empty slice means that there are no new tickets at this height.
    if (pindex->newTickets != nullptr) {
        return;
    }

    // No tickets in the live ticket pool are possible before stake enabled
    // height.
    if (pindex->nHeight < params.nStakeEnabledHeight) {
        pindex->newTickets = std::make_shared<HashVector>();
        return;
    }

    // Calculate block number for where new tickets matured from and retrieve
    // its block from DB.
    const auto matureBlockIndex = pindex->GetAncestor(pindex->nHeight - params.nTicketMaturity);
    if (matureBlockIndex == nullptr) {
        assert(!"Unable to obtian ancestor");
        // return fmt.Errorf("unable to obtain ancestor %d blocks prior to %s "+
        //     "(height %d)", b.chainParams.TicketMaturity, node.hash, node.height)
    }

    CBlock matureBlock;
    if(ReadBlockFromDisk(matureBlock, matureBlockIndex, params)) {
        // Extract any ticket purchases from the block and cache them.
        pindex->newTickets = std::make_shared<HashVector>();
        for (const auto& tx : StakeSlice(matureBlock.vtx, TX_BuyTicket)){
            pindex->newTickets->push_back(tx->GetHash());
        }
    }
    else {
        assert(!"Could not read block from disk");
    }
}

std::shared_ptr<StakeNode> FetchStakeNode(CBlockIndex* pindex, const Consensus::Params& params)
{
    // Return the cached immutable stake node when it is already loaded.
    if (pindex->pstakeNode != nullptr)
        return pindex->pstakeNode;

    // Create the requested stake node from the parent stake node if it is
    // already loaded as an optimization.

    if  (pindex->pprev->pstakeNode != nullptr) {
        // Populate the prunable ticket information as needed.
        MaybeFetchTicketInfo(pindex,params);

        auto stakeNode = pindex->pprev->pstakeNode->ConnectNode( pindex->LotteryIV(),
            pindex->ticketsVoted, pindex->ticketsRevoked, *pindex->newTickets);

        pindex->pstakeNode = stakeNode;

        return stakeNode;
    }

    // -------------------------------------------------------------------------
    // In order to create the stake node, it is necessary to generate a path to
    // the stake node from the current tip, which always has the stake node
    // loaded, and undo the effects of each block back to, and including, the
    // fork point (which might be the requested node itself), and then, in the
    // case the target node is on a side chain, replay the effects of each on
    // the side chain.  In most cases, many of the stake nodes along the path
    // will already be loaded, so, they are only regenerated and populated if
    // they aren't.
    //
    // For example, consider the following scenario:
    //   A -> B  -> C  -> D
    //    \-> B' -> C'
    //
    // Further assume the requested stake node is for C'.  The code that follows
    // will regenerate and populate (only for those not already loaded) the
    // stake nodes for C, B, A, B', and finally, C'.
    // -------------------------------------------------------------------------

    // Start by undoing the effects from the current tip back to, and including
    // the fork point per the above description.

    auto tip = chainActive.Tip();
    auto fork = chainActive.FindFork(pindex);

    for (auto it = tip; it != nullptr && it != fork; it = it->pprev){
        // No need to load nodes that are already loaded.
        auto * prev = it->pprev;
        if (prev == nullptr || prev->pstakeNode != nullptr)
            continue;

        // Generate the previous stake node by starting with the child stake
        // node and undoing the modifications caused by the stake details in
        // the previous block.
        auto stakeNode = it->pstakeNode->DisconnectNode(prev->LotteryIV(),prev->pstakeNode->UndoData(), prev->pstakeNode->NewTickets());
        // stakeNode, err := n.stakeNode.DisconnectNode(prev.lotteryIV(), nil, nil, dbTx)
        prev->pstakeNode = stakeNode;
    }

    // Nothing more to do if the requested node is the fork point itself.
    if (pindex == fork)
        return pindex->pstakeNode;

    // The requested node is on a side chain, so replay the effects of the
    // blocks up to the requested node per the above description.
    //
    // Note that the blocks between the fork point and the requested node are
    // added to the slice from back to front so that they are attached in the
    // appropriate order when iterating the slice.
    std::vector<CBlockIndex*> attachNodes{static_cast<size_t>(pindex->nHeight - fork->nHeight), nullptr};
    for (auto it = pindex; it != nullptr && it != fork; it = it->pprev) {
        attachNodes[it->nHeight - fork->nHeight-1] = it;
    }

    for (auto it : attachNodes){
        // No need to load nodes that are already loaded.
        if (it->pstakeNode != nullptr)
            continue;

        // Populate the prunable ticket information as needed.
        MaybeFetchTicketInfo(it,params);

        // Generate the stake node by applying the stake details in the current
        // block to the previous stake node.
        auto stakeNode = it->pprev->pstakeNode->ConnectNode( it->LotteryIV(),
            it->ticketsVoted, it->ticketsRevoked, *it->newTickets);
        it->pstakeNode = stakeNode;
    }

    return pindex->pstakeNode;
}<|MERGE_RESOLUTION|>--- conflicted
+++ resolved
@@ -2170,8 +2170,6 @@
     else{
         assert(pindex->pprev != nullptr);
         assert(pindex->pprev->pstakeNode != nullptr);
-<<<<<<< HEAD
-
         pindex->pstakeNode = FetchStakeNode(pindex, chainparams.GetConsensus() );
     }
     // if(pindex->GetStakePos().IsNull()){
@@ -2182,18 +2180,6 @@
     //     if (!StakeWriteToDisk(*pindex->pstakeNode, _pos, pindex->pprev == nullptr ? uint256() : pindex->pprev->GetBlockHash(), chainparams.MessageStart()))
     //         return AbortNode(state, "Failed to write stake data");
 
-=======
-        pindex->pstakeNode = FetchStakeNode(pindex, chainparams.GetConsensus() );
-    }
-    // if(pindex->GetStakePos().IsNull()){
-    //     CDiskBlockPos _pos;
-
-    //     if (!FindStakePos(state, pindex->nFile, _pos, ::GetSerializeSize(*pindex->pstakeNode, SER_DISK, CLIENT_VERSION) + 40))
-    //         return error("ConnectBlock(): FindStakePos failed");
-    //     if (!StakeWriteToDisk(*pindex->pstakeNode, _pos, pindex->pprev == nullptr ? uint256() : pindex->pprev->GetBlockHash(), chainparams.MessageStart()))
-    //         return AbortNode(state, "Failed to write stake data");
-
->>>>>>> 7c2a06e5
     //     // update nStakePos in block index
     //     pindex->nStakePos = _pos.nPos;
     //     pindex->nStatus |= BLOCK_HAVE_STAKE;
