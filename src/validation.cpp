--- conflicted
+++ resolved
@@ -2145,17 +2145,6 @@
         setDirtyBlockIndex.insert(pindex);
     }
 
-<<<<<<< HEAD
-    // we may try to connect the stakenode as all checks were done, including tx checks
-    pindex->pstakeNode = FetchStakeNode(pindex,chainparams.GetConsensus());
-    if(pindex->GetStakePos().IsNull()){
-        CDiskBlockPos _pos;
-
-        if (!FindStakePos(state, pindex->nFile, _pos, ::GetSerializeSize(*pindex->pstakeNode, SER_DISK, CLIENT_VERSION) + 40))
-            return error("ConnectBlock(): FindStakePos failed");
-        if (!StakeWriteToDisk(*pindex->pstakeNode, _pos, pindex->pprev == nullptr ? uint256() : pindex->pprev->GetBlockHash(), chainparams.MessageStart()))
-            return AbortNode(state, "Failed to write stake data");
-=======
     if (pindex->nHeight == 0) {
         assert(pindex->pprev == nullptr);
         pindex->pstakeNode = StakeNode::genesisNode(chainparams.GetConsensus());
@@ -2163,7 +2152,6 @@
     else{
         assert(pindex->pprev != nullptr);
         assert(pindex->pprev->pstakeNode != nullptr);
->>>>>>> 84a84b5d
 
         pindex->pstakeNode = FetchStakeNode(pindex, chainparams.GetConsensus() );
     }
@@ -3782,13 +3770,6 @@
     if (fCheckForPruning)
         FlushStateToDisk(chainparams, state, FLUSH_STATE_NONE); // we just allocated more disk space for block files
 
-<<<<<<< HEAD
-    if (pindex->pprev == nullptr) {
-        pindex->pstakeNode = StakeNode::genesisNode(chainparams.GetConsensus());
-    }
-
-=======
->>>>>>> 84a84b5d
     return true;
 }
 
