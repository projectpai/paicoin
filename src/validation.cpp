//
// Copyright (c) 2009-2010 Satoshi Nakamoto
// Copyright (c) 2009-2016 The Bitcoin Core developers
// Copyright (c) 2017-2020 Project PAI Foundation
// Distributed under the MIT software license, see the accompanying
// file COPYING or http://www.opensource.org/licenses/mit-license.php.
//


#include "validation.h"

#include "arith_uint256.h"
#include "base58.h"
#include <key_io.h>
#include "chain.h"
#include "chainparams.h"
#include "checkpoints.h"
#include "checkqueue.h"
#include "consensus/consensus.h"
#include "consensus/merkle.h"
#include "consensus/tx_verify.h"
#include "consensus/validation.h"
#include "cuckoocache.h"
#include "fs.h"
#include "hash.h"
#include "init.h"
#include "policy/fees.h"
#include "policy/policy.h"
#include "policy/rbf.h"
#include "pow.h"
#include "primitives/block.h"
#include "primitives/transaction.h"
#include "random.h"
#include "reverse_iterator.h"
#include "script/script.h"
#include "script/sigcache.h"
#include "script/standard.h"
#include "timedata.h"
#include "tinyformat.h"
#include "txdb.h"
#include "txmempool.h"
#include "ui_interface.h"
#include "undo.h"
#include "util.h"
#include "utilmoneystr.h"
#include "utilstrencodings.h"
#include "validationinterface.h"
#include "versionbits.h"
#include "warnings.h"
#include "stake/stakenode.h"
#include "stake/stakeversion.h"

#include <atomic>
#include <sstream>
#include <numeric>

#include <boost/algorithm/string/replace.hpp>
#include <boost/algorithm/string/join.hpp>
#include <boost/thread.hpp>

#if defined(NDEBUG)
# error "PAI Coin cannot be compiled without assertions."
#endif

#define MICRO 0.000001
#define MILLI 0.001

/**
 * Global state
 */

CCriticalSection cs_main;

BlockMap mapBlockIndex;
CChain chainActive;
CBlockIndex *pindexBestHeader = nullptr;
CWaitableCriticalSection csBestBlock;
CConditionVariable cvBlockChange;
int nScriptCheckThreads = 0;
std::atomic_bool fImporting(false);
std::atomic_bool fReindex(false);
bool fTxIndex = false;
bool fAddrIndex = false;
bool fHavePruned = false;
bool fPruneMode = false;
bool fIsBareMultisigStd = DEFAULT_PERMIT_BAREMULTISIG;
bool fRequireStandard = true;
bool fCheckBlockIndex = false;
bool fCheckpointsEnabled = DEFAULT_CHECKPOINTS_ENABLED;
size_t nCoinCacheUsage = 5000 * 300;
uint64_t nPruneTarget = 0;
int64_t nMaxTipAge = DEFAULT_MAX_TIP_AGE;
bool fEnableReplacement = DEFAULT_ENABLE_REPLACEMENT;
bool fDiscardExpiredMempoolVotes = DEFAULT_DISCARD_EXPIRED_MEMPOOL_VOTES;

uint256 hashAssumeValid;
arith_uint256 nMinimumChainWork;

CFeeRate minRelayTxFee = CFeeRate(DEFAULT_MIN_RELAY_TX_FEE);
CAmount maxTxFee = DEFAULT_TRANSACTION_MAXFEE;

CBlockPolicyEstimator feeEstimator;
CTxMemPool mempool(&feeEstimator);

static void CheckBlockIndex(const Consensus::Params& consensusParams);

/** Constant stuff for coinbase transactions we create: */
CScript COINBASE_FLAGS;

const std::string strMessageMagic = "PAI Coin Signed Message:\n";

// Internal stuff
namespace {

    struct CBlockIndexWorkComparator
    {
        bool operator()(const CBlockIndex *pa, const CBlockIndex *pb) const {
            // First sort by most total work, ...
            if (pa->nChainWork > pb->nChainWork) return false;
            if (pa->nChainWork < pb->nChainWork) return true;

            // ... then by earliest time received, ...
            if (pa->nSequenceId < pb->nSequenceId) return false;
            if (pa->nSequenceId > pb->nSequenceId) return true;

            // Use pointer address as tie breaker (should only happen with blocks
            // loaded from disk, as those all have id 0).
            if (pa < pb) return false;
            if (pa > pb) return true;

            // Identical blocks.
            return false;
        }
    };

    CBlockIndex *pindexBestInvalid;

    /**
     * The set of all CBlockIndex entries with BLOCK_VALID_TRANSACTIONS (for itself and all ancestors) and
     * as good as our current tip or better. Entries may be failed, though, and pruning nodes may be
     * missing the data for the block.
     */
    std::set<CBlockIndex*, CBlockIndexWorkComparator> setBlockIndexCandidates;
    /** All pairs A->B, where A (or one of its ancestors) misses transactions, but B has transactions.
     * Pruned nodes may have entries where B is missing data.
     */
    std::multimap<CBlockIndex*, CBlockIndex*> mapBlocksUnlinked;

    CCriticalSection cs_LastBlockFile;
    std::vector<CBlockFileInfo> vinfoBlockFile;
    int nLastBlockFile = 0;
    /** Global flag to indicate we should check to see if there are
     *  block/undo files that should be deleted.  Set on startup
     *  or if we allocate more file space when we're in prune mode
     */
    bool fCheckForPruning = false;

    /**
     * Every received block is assigned a unique and increasing identifier, so we
     * know which one to give priority in case of a fork.
     */
    CCriticalSection cs_nBlockSequenceId;
    /** Blocks loaded from disk are assigned id 0, so start the counter at 1. */
    int32_t nBlockSequenceId = 1;
    /** Decreasing counter (used by subsequent preciousblock calls). */
    int32_t nBlockReverseSequenceId = -1;
    /** chainwork for the last block that preciousblock has been applied to. */
    arith_uint256 nLastPreciousChainwork = 0;

    /** In order to efficiently track invalidity of headers, we keep the set of
      * blocks which we tried to connect and found to be invalid here (ie which
      * were set to BLOCK_FAILED_VALID since the last restart). We can then
      * walk this set and check if a new header is a descendant of something in
      * this set, preventing us from having to walk mapBlockIndex when we try
      * to connect a bad block and fail.
      *
      * While this is more complicated than marking everything which descends
      * from an invalid block as invalid at the time we discover it to be
      * invalid, doing so would require walking all of mapBlockIndex to find all
      * descendants. Since this case should be very rare, keeping track of all
      * BLOCK_FAILED_VALID blocks in a set should be just fine and work just as
      * well.
      *
      * Because we alreardy walk mapBlockIndex in height-order at startup, we go
      * ahead and mark descendants of invalid blocks as FAILED_CHILD at that time,
      * instead of putting things in this set.
      */
    std::set<CBlockIndex*> g_failed_blocks;

    /** Dirty block index entries. */
    std::set<CBlockIndex*> setDirtyBlockIndex;

    /** Dirty block file entries. */
    std::set<int> setDirtyFileInfo;
} // anon namespace

CBlockIndex* FindForkInGlobalIndex(const CChain& chain, const CBlockLocator& locator)
{
    // Find the first block the caller has in the main chain
    for (const uint256& hash : locator.vHave) {
        BlockMap::iterator mi = mapBlockIndex.find(hash);
        if (mi != mapBlockIndex.end())
        {
            CBlockIndex* pindex = (*mi).second;
            if (chain.Contains(pindex))
                return pindex;
            if (pindex->GetAncestor(chain.Height()) == chain.Tip()) {
                return chain.Tip();
            }
        }
    }
    return chain.Genesis();
}

CCoinsViewDB *pcoinsdbview = nullptr;
CCoinsViewCache *pcoinsTip = nullptr;
CBlockTreeDB *pblocktree = nullptr;

enum FlushStateMode {
    FLUSH_STATE_NONE,
    FLUSH_STATE_IF_NEEDED,
    FLUSH_STATE_PERIODIC,
    FLUSH_STATE_ALWAYS
};

// See definition for documentation
static bool FlushStateToDisk(const CChainParams& chainParams, CValidationState &state, FlushStateMode mode, int nManualPruneHeight=0);
static void FindFilesToPruneManual(std::set<int>& setFilesToPrune, int nManualPruneHeight);
static void FindFilesToPrune(std::set<int>& setFilesToPrune, uint64_t nPruneAfterHeight);
bool CheckInputs(const CTransaction& tx, CValidationState &state, const CCoinsViewCache &inputs, bool fScriptChecks, unsigned int flags, bool cacheSigStore, bool cacheFullScriptStore, PrecomputedTransactionData& txdata, std::vector<CScriptCheck> *pvChecks = nullptr);
static FILE* OpenUndoFile(const CDiskBlockPos &pos, bool fReadOnly = false);
// static FILE* OpenStakeFile(const CDiskBlockPos &pos, bool fReadOnly = false);

bool CheckFinalTx(const CTransaction &tx, int flags)
{
    AssertLockHeld(cs_main);

    // By convention a negative value for flags indicates that the
    // current network-enforced consensus rules should be used. In
    // a future soft-fork scenario that would mean checking which
    // rules would be enforced for the next block and setting the
    // appropriate flags. At the present time no soft-forks are
    // scheduled, so no flags are set.
    flags = std::max(flags, 0);

    // CheckFinalTx() uses chainActive.Height()+1 to evaluate
    // nLockTime because when IsFinalTx() is called within
    // CBlock::AcceptBlock(), the height of the block *being*
    // evaluated is what is used. Thus if we want to know if a
    // transaction can be part of the *next* block, we need to call
    // IsFinalTx() with one more than chainActive.Height().
    const int nBlockHeight = chainActive.Height() + 1;

    // BIP113 will require that time-locked transactions have nLockTime set to
    // less than the median time of the previous block they're contained in.
    // When the next block is created its previous block will be the current
    // chain tip, so we use that to calculate the median time passed to
    // IsFinalTx() if LOCKTIME_MEDIAN_TIME_PAST is set.
    const int64_t nBlockTime = (flags & LOCKTIME_MEDIAN_TIME_PAST)
                             ? chainActive.Tip()->GetMedianTimePast()
                             : GetAdjustedTime();

    return IsFinalTx(tx, nBlockHeight, nBlockTime);
}

bool TestLockPointValidity(const LockPoints* lp)
{
    AssertLockHeld(cs_main);
    assert(lp);
    // If there are relative lock times then the maxInputBlock will be set
    // If there are no relative lock times, the LockPoints don't depend on the chain
    if (lp->maxInputBlock) {
        // Check whether chainActive is an extension of the block at which the LockPoints
        // calculation was valid.  If not LockPoints are no longer valid
        if (!chainActive.Contains(lp->maxInputBlock)) {
            return false;
        }
    }

    // LockPoints still valid
    return true;
}

bool CheckSequenceLocks(const CTransaction &tx, int flags, LockPoints* lp, bool useExistingLockPoints)
{
    AssertLockHeld(cs_main);
    AssertLockHeld(mempool.cs);

    CBlockIndex* tip = chainActive.Tip();
    assert(tip != nullptr);

    CBlockIndex index;
    index.pprev = tip;
    // CheckSequenceLocks() uses chainActive.Height()+1 to evaluate
    // height based locks because when SequenceLocks() is called within
    // ConnectBlock(), the height of the block *being*
    // evaluated is what is used.
    // Thus if we want to know if a transaction can be part of the
    // *next* block, we need to use one more than chainActive.Height()
    index.nHeight = tip->nHeight + 1;

    std::pair<int, int64_t> lockPair;
    if (useExistingLockPoints) {
        assert(lp);
        lockPair.first = lp->height;
        lockPair.second = lp->time;
    }
    else {
        // pcoinsTip contains the UTXO set for chainActive.Tip()
        CCoinsViewMemPool viewMemPool(pcoinsTip, mempool);
        std::vector<int> prevheights;
        prevheights.resize(tx.vin.size());
        for (size_t txinIndex = 0; txinIndex < tx.vin.size(); txinIndex++) {
            //skip stakebase coin as it does not exist
            if (txinIndex == voteSubsidyInputIndex && ParseTxClass(tx) == TX_Vote)
                continue;
            const CTxIn& txin = tx.vin[txinIndex];
            Coin coin;
            if (!viewMemPool.GetCoin(txin.prevout, coin)) {
                return error("%s: Missing input", __func__);
            }
            if (coin.nHeight == MEMPOOL_HEIGHT) {
                // Assume all mempool transaction confirm in the next block
                prevheights[txinIndex] = tip->nHeight + 1;
            } else {
                prevheights[txinIndex] = coin.nHeight;
            }
        }
        lockPair = CalculateSequenceLocks(tx, flags, &prevheights, index);
        if (lp) {
            lp->height = lockPair.first;
            lp->time = lockPair.second;
            // Also store the hash of the block with the highest height of
            // all the blocks which have sequence locked prevouts.
            // This hash needs to still be on the chain
            // for these LockPoint calculations to be valid
            // Note: It is impossible to correctly calculate a maxInputBlock
            // if any of the sequence locked inputs depend on unconfirmed txs,
            // except in the special case where the relative lock time/height
            // is 0, which is equivalent to no sequence lock. Since we assume
            // input height of tip+1 for mempool txs and test the resulting
            // lockPair from CalculateSequenceLocks against tip+1.  We know
            // EvaluateSequenceLocks will fail if there was a non-zero sequence
            // lock on a mempool input, so we can use the return value of
            // CheckSequenceLocks to indicate the LockPoints validity
            int maxInputHeight = 0;
            for (int height : prevheights) {
                // Can ignore mempool inputs since we'll fail if they had non-zero locks
                if (height != tip->nHeight+1) {
                    maxInputHeight = std::max(maxInputHeight, height);
                }
            }
            lp->maxInputBlock = tip->GetAncestor(maxInputHeight);
        }
    }
    return EvaluateSequenceLocks(index, lockPair);
}

// Returns the script flags which should be checked for a given block
static unsigned int GetBlockScriptFlags(const CBlockIndex* pindex, const Consensus::Params& chainparams);

static void LimitMempoolSize(CTxMemPool& pool, size_t limit, unsigned long age) {
    int expired = pool.Expire(GetTime() - age);
    if (expired != 0) {
        LogPrint(BCLog::MEMPOOL, "Expired %i transactions from the memory pool\n", expired);
    }

    std::vector<COutPoint> vNoSpendsRemaining;
    pool.TrimToSize(limit, &vNoSpendsRemaining);
    for (const COutPoint& removed : vNoSpendsRemaining)
        pcoinsTip->Uncache(removed);
}

/** Convert CValidationState to a human-readable message for logging */
std::string FormatStateMessage(const CValidationState &state)
{
    return strprintf("%s%s (code %i)",
        state.GetRejectReason(),
        state.GetDebugMessage().empty() ? "" : ", "+state.GetDebugMessage(),
        state.GetRejectCode());
}

static bool IsCurrentForFeeEstimation()
{
    AssertLockHeld(cs_main);
    if (IsInitialBlockDownload())
        return false;
    if (chainActive.Tip()->GetBlockTime() < (GetTime() - MAX_FEE_ESTIMATION_TIP_AGE))
        return false;
    if (chainActive.Height() < pindexBestHeader->nHeight - 1)
        return false;
    return true;
}

/* Make mempool consistent after a reorg, by re-adding or recursively erasing
 * disconnected block transactions from the mempool, and also removing any
 * other transactions from the mempool that are no longer valid given the new
 * tip/height.
 *
 * Note: we assume that disconnectpool only contains transactions that are NOT
 * confirmed in the current chain nor already in the mempool (otherwise,
 * in-mempool descendants of such transactions would be removed).
 *
 * Passing fAddToMempool=false will skip trying to add the transactions back,
 * and instead just erase from the mempool as needed.
 */

void UpdateMempoolForReorg(DisconnectedBlockTransactions &disconnectpool, bool fAddToMempool)
{
    AssertLockHeld(cs_main);
    std::vector<uint256> vHashUpdate;
    // disconnectpool's insertion_order index sorts the entries from
    // oldest to newest, but the oldest entry will be the last tx from the
    // latest mined block that was disconnected.
    // Iterate disconnectpool in reverse, so that we add transactions
    // back to the mempool starting with the earliest transaction that had
    // been previously seen in a block.
    auto it = disconnectpool.queuedTx.get<insertion_order>().rbegin();
    while (it != disconnectpool.queuedTx.get<insertion_order>().rend()) {
        // ignore validation errors in resurrected transactions
        CValidationState stateDummy;
        if (!fAddToMempool || (*it)->IsCoinBase() ||
            !AcceptToMemoryPool(mempool, stateDummy, *it, nullptr /* pfMissingInputs */,
                                nullptr /* plTxnReplaced */, true /* bypass_limits */, 0 /* nAbsurdFee */)) {
            // If the transaction doesn't make it in to the mempool, remove any
            // transactions that depend on it (which would now be orphans).
            mempool.removeRecursive(**it, MemPoolRemovalReason::REORG);
        } else if (mempool.exists((*it)->GetHash())) {
            vHashUpdate.push_back((*it)->GetHash());
        }
        ++it;
    }
    disconnectpool.queuedTx.clear();
    // AcceptToMemoryPool/addUnchecked all assume that new mempool entries have
    // no in-mempool children, which is generally not true when adding
    // previously-confirmed transactions back to the mempool.
    // UpdateTransactionsFromBlock finds descendants of any transactions in
    // the disconnectpool that were added back and cleans up the mempool state.
    mempool.UpdateTransactionsFromBlock(vHashUpdate);

    // We also need to remove any now-immature transactions
    mempool.removeForReorg(pcoinsTip, chainActive.Tip()->nHeight + 1, STANDARD_LOCKTIME_VERIFY_FLAGS);
    // Re-limit mempool size, in case we added any transactions
    LimitMempoolSize(mempool, gArgs.GetArg("-maxmempool", DEFAULT_MAX_MEMPOOL_SIZE) * 1000000, gArgs.GetArg("-mempoolexpiry", DEFAULT_MEMPOOL_EXPIRY) * 60 * 60);
}

// Used to avoid mempool polluting consensus critical paths if CCoinsViewMempool
// were somehow broken and returning the wrong scriptPubKeys
static bool CheckInputsFromMempoolAndCache(const CTransaction& tx, CValidationState &state, const CCoinsViewCache &view, CTxMemPool& pool,
                 unsigned int flags, bool cacheSigStore, PrecomputedTransactionData& txdata) {
    AssertLockHeld(cs_main);

    // pool.cs should be locked already, but go ahead and re-take the lock here
    // to enforce that mempool doesn't change between when we check the view
    // and when we actually call through to CheckInputs
    LOCK(pool.cs);

    assert(!tx.IsCoinBase());
    for (size_t in = 0; in < tx.vin.size(); ++in) {
        if (in == voteSubsidyInputIndex && ParseTxClass(tx) == TX_Vote)
            continue; //skip the stakebase as coin doesn't exist

        const CTxIn& txin = tx.vin[in];
        const Coin& coin = view.AccessCoin(txin.prevout);

        // At this point we haven't actually checked if the coins are all
        // available (or shouldn't assume we have, since CheckInputs does).
        // So we just return failure if the inputs are not available here,
        // and then only have to check equivalence for available inputs.
        if (coin.IsSpent()) return false;

        const CTransactionRef& txFrom = pool.get(txin.prevout.hash);
        if (txFrom) {
            assert(txFrom->GetHash() == txin.prevout.hash);
            assert(txFrom->vout.size() > txin.prevout.n);
            assert(txFrom->vout[txin.prevout.n] == coin.out);
        } else {
            const Coin& coinFromDisk = pcoinsTip->AccessCoin(txin.prevout);
            assert(!coinFromDisk.IsSpent());
            assert(coinFromDisk.out == coin.out);
        }
    }

    return CheckInputs(tx, state, view, true, flags, cacheSigStore, true, txdata);
}

static bool AcceptToMemoryPoolWorker(const CChainParams& chainparams, CTxMemPool& pool, CValidationState& state, const CTransactionRef& ptx,
                              bool* pfMissingInputs, int64_t nAcceptTime, std::list<CTransactionRef>* plTxnReplaced,
                              bool bypass_limits, const CAmount& nAbsurdFee, std::vector<COutPoint>& coins_to_uncache)
{
    const CTransaction& tx = *ptx;
    const uint256 hash = tx.GetHash();
    AssertLockHeld(cs_main);
    if (pfMissingInputs)
        *pfMissingInputs = false;

    if (!CheckTransaction(tx, state))
        return false; // state filled in by CheckTransaction

    // Coinbase is only valid in a block, not as a loose transaction
    if (tx.IsCoinBase())
        return state.DoS(100, false, REJECT_INVALID, "coinbase");

    // Reject transactions with witness before segregated witness activates (override with -prematurewitness)
    bool witnessEnabled = IsWitnessEnabled(chainActive.Tip(), chainparams.GetConsensus());
    if (!gArgs.GetBoolArg("-prematurewitness", false) && tx.HasWitness() && !witnessEnabled) {
        return state.DoS(0, false, REJECT_NONSTANDARD, "no-witness-yet", true);
    }

    // Rather not work on nonstandard transactions (unless -testnet/-regtest)
    std::string reason;
    if (fRequireStandard && !IsStandardTx(tx, reason, witnessEnabled))
        return state.DoS(0, false, REJECT_NONSTANDARD, reason);

    // Only accept nLockTime-using transactions that can be mined in the next
    // block; we don't want our mempool filled up with transactions that can't
    // be mined yet.
    if (!CheckFinalTx(tx, STANDARD_LOCKTIME_VERIFY_FLAGS))
        return state.DoS(0, false, REJECT_NONSTANDARD, "non-final");

    // is it already in the memory pool?
    if (pool.exists(hash)) {
        return state.Invalid(false, REJECT_DUPLICATE, "txn-already-in-mempool");
    }

    // Check for conflicts with in-memory transactions
    std::set<uint256> setConflicts;
    {
    LOCK(pool.cs); // protect pool.mapNextTx
    for (size_t in = 0; in < tx.vin.size(); ++in) 
    {
        if (ParseTxClass(tx) == TX_Vote && in == voteSubsidyInputIndex)
            continue; //skip the stakebase as coin doesn't exist

        const CTxIn& txin = tx.vin[in];
        auto itConflicting = pool.mapNextTx.find(txin.prevout);
        if (itConflicting != pool.mapNextTx.end())
        {
            const CTransaction *ptxConflicting = itConflicting->second;
            if (!setConflicts.count(ptxConflicting->GetHash()))
            {
                // Allow opt-out of transaction replacement by setting
                // nSequence > MAX_BIP125_RBF_SEQUENCE (SEQUENCE_FINAL-2) on all inputs.
                //
                // SEQUENCE_FINAL-1 is picked to still allow use of nLockTime by
                // non-replaceable transactions. All inputs rather than just one
                // is for the sake of multi-party protocols, where we don't
                // want a single party to be able to disable replacement.
                //
                // The opt-out ignores descendants as anyone relying on
                // first-seen mempool behavior should be checking all
                // unconfirmed ancestors anyway; doing otherwise is hopelessly
                // insecure.
                bool fReplacementOptOut = true;
                if (fEnableReplacement)
                {
                    for (const CTxIn &_txin : ptxConflicting->vin)
                    {
                        if (_txin.nSequence <= MAX_BIP125_RBF_SEQUENCE)
                        {
                            fReplacementOptOut = false;
                            break;
                        }
                    }
                }
                if (fReplacementOptOut) {
                    return state.Invalid(false, REJECT_DUPLICATE, "txn-mempool-conflict");
                }

                setConflicts.insert(ptxConflicting->GetHash());
            }
        }
    }
    }

    // stake-related checks
    ETxClass txClass = ParseTxClass(tx);
    int nextBlockHeight = chainActive.Height() + 1;
    int stakeValidationHeight = chainparams.GetConsensus().nStakeValidationHeight;

    // Reject votes before stake validation height.
    if (txClass == TX_Vote && nextBlockHeight < stakeValidationHeight)
        return state.DoS(100, false, REJECT_INVALID, "vote-too-early");

    // Reject revocations before they can possibly be valid.  A vote must be
    // missed for a revocation to be valid and votes are not allowed until stake
    // validation height, so, a revocations can't possibly be valid until one
    // block later.
    if (txClass == TX_RevokeTicket && nextBlockHeight < stakeValidationHeight+1)
        return state.DoS(100, false, REJECT_INVALID, "revocation-too-early");

    // Votes that are on too old of blocks are rejected.
    if (txClass == TX_Vote) {
        VoteData voteData;
        ParseVote(tx, voteData);
        // TODO: find a suitable place to put policy constants maximumVoteAgeDelta and AllowOldVotes
//		if (voteData.blockHeight < nextBlockHeight - maximumVoteAgeDelta) && !mp.cfg.Policy.AllowOldVotes)
//            return state.DoS(100, false, REJECT_INVALID, "vote-on-old-block");
    }

    // If the transaction is a ticket, ensure that it meets the next stake difficulty.
    if (txClass == TX_BuyTicket) {
        CBlock dummyBlock;
        CAmount expectedStakeDifficulty =  CalculateNextRequiredStakeDifficulty(chainActive.Tip(),chainparams.GetConsensus());
        if (tx.vout[ticketStakeOutputIndex].nValue < expectedStakeDifficulty)
            return state.DoS(100, false, REJECT_INVALID, "insufficient-stake");
    }

    {
        CCoinsView dummy;
        CCoinsViewCache view(&dummy);

        LockPoints lp;
        {
        LOCK(pool.cs);
        CCoinsViewMemPool viewMemPool(pcoinsTip, pool);
        view.SetBackend(viewMemPool);

        // do all inputs exist?
        for (size_t in = 0; in < tx.vin.size(); ++in) {
            if (txClass == TX_Vote && in == voteSubsidyInputIndex)
                continue; //skip the stakebase as coin doesn't exist

            const CTxIn& txin = tx.vin[in];
            if (!pcoinsTip->HaveCoinInCache(txin.prevout)) {
                coins_to_uncache.push_back(txin.prevout);
            }
            if (!view.HaveCoin(txin.prevout)) {
                // Are inputs missing because we already have the tx?
                for (size_t out = 0; out < tx.vout.size(); out++) {
                    // Optimistically just do efficient check of cache for outputs
                    if (pcoinsTip->HaveCoinInCache(COutPoint(hash, out))) {
                        return state.Invalid(false, REJECT_DUPLICATE, "txn-already-known");
                    }
                }
                // Otherwise assume this might be an orphan tx for which we just haven't seen parents yet
                if (pfMissingInputs) {
                    *pfMissingInputs = true;
                }
                return false; // fMissingInputs and !state.IsInvalid() is used to detect this condition, don't set state.Invalid()
            }
        }

        // Bring the best block into scope
        view.GetBestBlock();

        // we have all inputs cached now, so switch back to dummy, so we don't need to keep lock on mempool
        view.SetBackend(dummy);

        // Only accept BIP68 sequence locked transactions that can be mined in the next
        // block; we don't want our mempool filled up with transactions that can't
        // be mined yet.
        // Must keep pool.cs for this unless we change CheckSequenceLocks to take a
        // CoinsViewCache instead of create its own
        if (!CheckSequenceLocks(tx, STANDARD_LOCKTIME_VERIFY_FLAGS, &lp))
            return state.DoS(0, false, REJECT_NONSTANDARD, "non-BIP68-final");

        } // end LOCK(pool.cs)

        CAmount nFees = 0;
        if (!Consensus::CheckTxInputs(tx, state, view, GetSpendHeight(view), nFees, chainparams)) {
            return error("%s: Consensus::CheckTxInputs: %s, %s", __func__, tx.GetHash().ToString(), FormatStateMessage(state));
        }

        // Check for non-standard pay-to-script-hash in inputs
        if (fRequireStandard && !AreInputsStandard(tx, view))
            return state.Invalid(false, REJECT_NONSTANDARD, "bad-txns-nonstandard-inputs");

        // Check for non-standard witness in P2WSH
        if (tx.HasWitness() && fRequireStandard && !IsWitnessStandard(tx, view))
            return state.DoS(0, false, REJECT_NONSTANDARD, "bad-witness-nonstandard", true);

        int64_t nSigOpsCost = GetTransactionSigOpCost(tx, view, STANDARD_SCRIPT_VERIFY_FLAGS);

        // nModifiedFees includes any fee deltas from PrioritiseTransaction
        CAmount nModifiedFees = nFees;
        pool.ApplyDelta(hash, nModifiedFees);

        // Keep track of transactions that spend a coinbase, which we re-scan
        // during reorgs to ensure COINBASE_MATURITY is still met.
        bool fSpendsCoinbase = false;
        bool fSpendsStake = false;
        for (const CTxIn &txin : tx.vin) {
            const Coin &coin = view.AccessCoin(txin.prevout);
            fSpendsCoinbase |= coin.IsCoinBase();
            fSpendsStake |= IsStakeTx(coin.txClass);
        }

        CTxMemPoolEntry entry(ptx, nFees, nAcceptTime, chainActive.Height(),
                              fSpendsCoinbase, fSpendsStake, nSigOpsCost, lp);
        unsigned int nSize = entry.GetTxSize();

        // Check that the transaction doesn't have an excessive number of
        // sigops, making it impossible to mine. Since the coinbase transaction
        // itself can contain sigops MAX_STANDARD_TX_SIGOPS is less than
        // MAX_BLOCK_SIGOPS; we still consider this an invalid rather than
        // merely non-standard transaction.
        if (nSigOpsCost > MAX_STANDARD_TX_SIGOPS_COST)
            return state.DoS(0, false, REJECT_NONSTANDARD, "bad-txns-too-many-sigops", false,
                strprintf("%d", nSigOpsCost));

        CAmount mempoolRejectFee = pool.GetMinFee(gArgs.GetArg("-maxmempool", DEFAULT_MAX_MEMPOOL_SIZE) * 1000000).GetFee(nSize);
        if (!bypass_limits && mempoolRejectFee > 0 && nModifiedFees < mempoolRejectFee) {
            return state.DoS(0, false, REJECT_INSUFFICIENTFEE, "mempool min fee not met", false, strprintf("%d < %d", nFees, mempoolRejectFee));
        }

        // No transactions are allowed below minRelayTxFee except from disconnected blocks
        if (!bypass_limits && txClass != TX_Vote && nModifiedFees < ::minRelayTxFee.GetFee(nSize)) {
            return state.DoS(0, false, REJECT_INSUFFICIENTFEE, "min relay fee not met");
        }

        if (nAbsurdFee && nFees > nAbsurdFee)
            return state.Invalid(false,
                REJECT_HIGHFEE, "absurdly-high-fee",
                strprintf("%d > %d", nFees, nAbsurdFee));

        // Calculate in-mempool ancestors, up to a limit.
        CTxMemPool::setEntries setAncestors;
        size_t nLimitAncestors = gArgs.GetArg("-limitancestorcount", DEFAULT_ANCESTOR_LIMIT);
        size_t nLimitAncestorSize = gArgs.GetArg("-limitancestorsize", DEFAULT_ANCESTOR_SIZE_LIMIT)*1000;
        size_t nLimitDescendants = gArgs.GetArg("-limitdescendantcount", DEFAULT_DESCENDANT_LIMIT);
        size_t nLimitDescendantSize = gArgs.GetArg("-limitdescendantsize", DEFAULT_DESCENDANT_SIZE_LIMIT)*1000;
        std::string errString;
        if (!pool.CalculateMemPoolAncestors(entry, setAncestors, nLimitAncestors, nLimitAncestorSize, nLimitDescendants, nLimitDescendantSize, errString)) {
            return state.DoS(0, false, REJECT_NONSTANDARD, "too-long-mempool-chain", false, errString);
        }

        // A transaction that spends outputs that would be replaced by it is invalid. Now
        // that we have the set of all ancestors we can detect this
        // pathological case by making sure setConflicts and setAncestors don't
        // intersect.
        for (CTxMemPool::txiter ancestorIt : setAncestors)
        {
            const uint256 &hashAncestor = ancestorIt->GetTx().GetHash();
            if (setConflicts.count(hashAncestor))
            {
                return state.DoS(10, false,
                                 REJECT_INVALID, "bad-txns-spends-conflicting-tx", false,
                                 strprintf("%s spends conflicting transaction %s",
                                           hash.ToString(),
                                           hashAncestor.ToString()));
            }
        }

        // Check if it's economically rational to mine this transaction rather
        // than the ones it replaces.
        CAmount nConflictingFees = 0;
        size_t nConflictingSize = 0;
        uint64_t nConflictingCount = 0;
        CTxMemPool::setEntries allConflicting;

        // If we don't hold the lock allConflicting might be incomplete; the
        // subsequent RemoveStaged() and addUnchecked() calls don't guarantee
        // mempool consistency for us.
        LOCK(pool.cs);
        const bool fReplacementTransaction = setConflicts.size();
        if (fReplacementTransaction)
        {
            CFeeRate newFeeRate(nModifiedFees, nSize);
            std::set<uint256> setConflictsParents;
            const int maxDescendantsToVisit = 100;
            CTxMemPool::setEntries setIterConflicting;
            for (const uint256 &hashConflicting : setConflicts)
            {
                CTxMemPool::txiter mi = pool.mapTx.find(hashConflicting);
                if (mi == pool.mapTx.end())
                    continue;

                // Save these to avoid repeated lookups
                setIterConflicting.insert(mi);

                // Don't allow the replacement to reduce the feerate of the
                // mempool.
                //
                // We usually don't want to accept replacements with lower
                // feerates than what they replaced as that would lower the
                // feerate of the next block. Requiring that the feerate always
                // be increased is also an easy-to-reason about way to prevent
                // DoS attacks via replacements.
                //
                // The mining code doesn't (currently) take children into
                // account (CPFP) so we only consider the feerates of
                // transactions being directly replaced, not their indirect
                // descendants. While that does mean high feerate children are
                // ignored when deciding whether or not to replace, we do
                // require the replacement to pay more overall fees too,
                // mitigating most cases.
                CFeeRate oldFeeRate(mi->GetModifiedFee(), mi->GetTxSize());
                if (newFeeRate <= oldFeeRate)
                {
                    return state.DoS(0, false,
                            REJECT_INSUFFICIENTFEE, "insufficient fee", false,
                            strprintf("rejecting replacement %s; new feerate %s <= old feerate %s",
                                  hash.ToString(),
                                  newFeeRate.ToString(),
                                  oldFeeRate.ToString()));
                }

                for (const CTxIn &txin : mi->GetTx().vin)
                {
                    setConflictsParents.insert(txin.prevout.hash);
                }

                nConflictingCount += mi->GetCountWithDescendants();
            }
            // This potentially overestimates the number of actual descendants
            // but we just want to be conservative to avoid doing too much
            // work.
            if (nConflictingCount <= maxDescendantsToVisit) {
                // If not too many to replace, then calculate the set of
                // transactions that would have to be evicted
                for (CTxMemPool::txiter it : setIterConflicting) {
                    pool.CalculateDescendants(it, allConflicting);
                }
                for (CTxMemPool::txiter it : allConflicting) {
                    nConflictingFees += it->GetModifiedFee();
                    nConflictingSize += it->GetTxSize();
                }
            } else {
                return state.DoS(0, false,
                        REJECT_NONSTANDARD, "too many potential replacements", false,
                        strprintf("rejecting replacement %s; too many potential replacements (%d > %d)\n",
                            hash.ToString(),
                            nConflictingCount,
                            maxDescendantsToVisit));
            }

            for (unsigned int j = 0; j < tx.vin.size(); j++)
            {
                // We don't want to accept replacements that require low
                // feerate junk to be mined first. Ideally we'd keep track of
                // the ancestor feerates and make the decision based on that,
                // but for now requiring all new inputs to be confirmed works.
                if (!setConflictsParents.count(tx.vin[j].prevout.hash))
                {
                    // Rather than check the UTXO set - potentially expensive -
                    // it's cheaper to just check if the new input refers to a
                    // tx that's in the mempool.
                    if (pool.mapTx.find(tx.vin[j].prevout.hash) != pool.mapTx.end())
                        return state.DoS(0, false,
                                         REJECT_NONSTANDARD, "replacement-adds-unconfirmed", false,
                                         strprintf("replacement %s adds unconfirmed input, idx %d",
                                                  hash.ToString(), j));
                }
            }

            // The replacement must pay greater fees than the transactions it
            // replaces - if we did the bandwidth used by those conflicting
            // transactions would not be paid for.
            if (nModifiedFees < nConflictingFees)
            {
                return state.DoS(0, false,
                                 REJECT_INSUFFICIENTFEE, "insufficient fee", false,
                                 strprintf("rejecting replacement %s, less fees than conflicting txs; %s < %s",
                                          hash.ToString(), FormatMoney(nModifiedFees), FormatMoney(nConflictingFees)));
            }

            // Finally in addition to paying more fees than the conflicts the
            // new transaction must pay for its own bandwidth.
            CAmount nDeltaFees = nModifiedFees - nConflictingFees;
            if (nDeltaFees < ::incrementalRelayFee.GetFee(nSize))
            {
                return state.DoS(0, false,
                        REJECT_INSUFFICIENTFEE, "insufficient fee", false,
                        strprintf("rejecting replacement %s, not enough additional fees to relay; %s < %s",
                              hash.ToString(),
                              FormatMoney(nDeltaFees),
                              FormatMoney(::incrementalRelayFee.GetFee(nSize))));
            }
        }

        unsigned int scriptVerifyFlags = STANDARD_SCRIPT_VERIFY_FLAGS;
        if (!chainparams.RequireStandard()) {
            scriptVerifyFlags = gArgs.GetArg("-promiscuousmempoolflags", scriptVerifyFlags);
        }

        // Check against previous transactions
        // This is done last to help prevent CPU exhaustion denial-of-service attacks.
        PrecomputedTransactionData txdata(tx);
        if (!CheckInputs(tx, state, view, true, scriptVerifyFlags, true, false, txdata)) {
            // SCRIPT_VERIFY_CLEANSTACK requires SCRIPT_VERIFY_WITNESS, so we
            // need to turn both off, and compare against just turning off CLEANSTACK
            // to see if the failure is specifically due to witness validation.
            CValidationState stateDummy; // Want reported failures to be from first CheckInputs
            if (!tx.HasWitness() && CheckInputs(tx, stateDummy, view, true, scriptVerifyFlags & ~(SCRIPT_VERIFY_WITNESS | SCRIPT_VERIFY_CLEANSTACK), true, false, txdata) &&
                !CheckInputs(tx, stateDummy, view, true, scriptVerifyFlags & ~SCRIPT_VERIFY_CLEANSTACK, true, false, txdata)) {
                // Only the witness is missing, so the transaction itself may be fine.
                state.SetCorruptionPossible();
            }
            return false; // state filled in by CheckInputs
        }

        // Check again against the current block tip's script verification
        // flags to cache our script execution flags. This is, of course,
        // useless if the next block has different script flags from the
        // previous one, but because the cache tracks script flags for us it
        // will auto-invalidate and we'll just have a few blocks of extra
        // misses on soft-fork activation.
        //
        // This is also useful in case of bugs in the standard flags that cause
        // transactions to pass as valid when they're actually invalid. For
        // instance the STRICTENC flag was incorrectly allowing certain
        // CHECKSIG NOT scripts to pass, even though they were invalid.
        //
        // There is a similar check in CreateNewBlock() to prevent creating
        // invalid blocks (using TestBlockValidity), however allowing such
        // transactions into the mempool can be exploited as a DoS attack.
        unsigned int currentBlockScriptVerifyFlags = GetBlockScriptFlags(chainActive.Tip(), Params().GetConsensus());
        if (!CheckInputsFromMempoolAndCache(tx, state, view, pool, currentBlockScriptVerifyFlags, true, txdata))
        {
            // If we're using promiscuousmempoolflags, we may hit this normally
            // Check if current block has some flags that scriptVerifyFlags
            // does not before printing an ominous warning
            if (!(~scriptVerifyFlags & currentBlockScriptVerifyFlags)) {
                return error("%s: BUG! PLEASE REPORT THIS! ConnectInputs failed against latest-block but not STANDARD flags %s, %s",
                    __func__, hash.ToString(), FormatStateMessage(state));
            } else {
                if (!CheckInputs(tx, state, view, true, MANDATORY_SCRIPT_VERIFY_FLAGS, true, false, txdata)) {
                    return error("%s: ConnectInputs failed against MANDATORY but not STANDARD flags due to promiscuous mempool %s, %s",
                        __func__, hash.ToString(), FormatStateMessage(state));
                } else {
                    LogPrintf("Warning: -promiscuousmempool flags set to not include currently enforced soft forks, this may break mining or otherwise cause instability!\n");
                }
            }
        }

        // Remove conflicting transactions from the mempool
        for (const CTxMemPool::txiter it : allConflicting)
        {
            LogPrint(BCLog::MEMPOOL, "replacing tx %s with %s for %s PAI additional fees, %d delta bytes\n",
                    it->GetTx().GetHash().ToString(),
                    hash.ToString(),
                    FormatMoney(nModifiedFees - nConflictingFees),
                    (int)nSize - (int)nConflictingSize);
            if (plTxnReplaced)
                plTxnReplaced->push_back(it->GetSharedTx());
        }
        pool.RemoveStaged(allConflicting, false, MemPoolRemovalReason::REPLACED);

        // This transaction should only count for fee estimation if:
        // - it isn't a BIP 125 replacement transaction (may not be widely supported)
        // - it's not being readded during a reorg which bypasses typical mempool fee limits
        // - the node is not behind
        // - the transaction is not dependent on any other transactions in the mempool
        bool validForFeeEstimation = !fReplacementTransaction && !bypass_limits && IsCurrentForFeeEstimation() && pool.HasNoInputsOf(tx);

        // Store transaction in memory
        pool.addUnchecked(hash, entry, setAncestors, validForFeeEstimation);

        // trim mempool and check if tx was trimmed
        if (!bypass_limits) {
            LimitMempoolSize(pool, gArgs.GetArg("-maxmempool", DEFAULT_MAX_MEMPOOL_SIZE) * 1000000, gArgs.GetArg("-mempoolexpiry", DEFAULT_MEMPOOL_EXPIRY) * 60 * 60);
            if (!pool.exists(hash))
                return state.DoS(0, false, REJECT_INSUFFICIENTFEE, "mempool full");
        }
    }

    GetMainSignals().TransactionAddedToMempool(ptx);

    return true;
}

/** (try to) add transaction to memory pool with a specified acceptance time **/
static bool AcceptToMemoryPoolWithTime(const CChainParams& chainparams, CTxMemPool& pool, CValidationState &state, const CTransactionRef &tx,
                        bool* pfMissingInputs, int64_t nAcceptTime, std::list<CTransactionRef>* plTxnReplaced,
                        bool bypass_limits, const CAmount nAbsurdFee)
{
    std::vector<COutPoint> coins_to_uncache;
    bool res = AcceptToMemoryPoolWorker(chainparams, pool, state, tx, pfMissingInputs, nAcceptTime, plTxnReplaced, bypass_limits, nAbsurdFee, coins_to_uncache);
    if (!res) {
        for (const COutPoint& hashTx : coins_to_uncache)
            pcoinsTip->Uncache(hashTx);
    }
    // After we've (potentially) uncached entries, ensure our coins cache is still within its size limits
    CValidationState stateDummy;
    FlushStateToDisk(chainparams, stateDummy, FLUSH_STATE_PERIODIC);
    return res;
}

bool AcceptToMemoryPool(CTxMemPool& pool, CValidationState &state, const CTransactionRef &tx,
                        bool* pfMissingInputs, std::list<CTransactionRef>* plTxnReplaced,
                        bool bypass_limits, const CAmount nAbsurdFee)
{
    const CChainParams& chainparams = Params();
    return AcceptToMemoryPoolWithTime(chainparams, pool, state, tx, pfMissingInputs, GetTime(), plTxnReplaced, bypass_limits, nAbsurdFee);
}

bool ReadTransaction(CTransactionRef& tx, const CDiskTxPos &pos, uint256 &hashBlock) {
    CAutoFile file(OpenBlockFile(pos, true), SER_DISK, CLIENT_VERSION);
    CBlockHeader header;
    try {
        file >> header;
        fseek(file.Get(), pos.nTxOffset, SEEK_CUR);
        file >> tx;
    } catch (std::exception &e) {
        return error("%s() : deserialize or I/O error", __PRETTY_FUNCTION__);
    }
    hashBlock = header.GetHash();
    return true;
}

bool FindTransactionsByDestination(const CTxDestination &dest, std::set<CExtDiskTxPos> &setpos) {
    uint160 addrid;
    const CKeyID *pkeyid = boost::get<CKeyID>(&dest);
    if (pkeyid)
            addrid = static_cast<uint160>(*pkeyid);
    if (addrid.IsNull()) {
        const CScriptID *pscriptid = boost::get<CScriptID>(&dest);
        if (pscriptid)
            addrid = static_cast<uint160>(*pscriptid);
        }
    if (addrid.IsNull())
        return false;

    LOCK(cs_main);
    if (!fAddrIndex)
        return false;
    std::vector<CExtDiskTxPos> vPos;
    if (!pblocktree->ReadAddrIndex(addrid, vPos))
        return false;
    setpos.insert(vPos.begin(), vPos.end());
    return true;
}

/** Return transaction in txOut, and if it was found inside a block, its hash is placed in hashBlock */
bool GetTransaction(const uint256 &hash, CTransactionRef &txOut, const Consensus::Params& consensusParams, uint256 &hashBlock, bool fAllowSlow, bool fAllowMempool)
{
    CBlockIndex *pindexSlow = nullptr;

    LOCK(cs_main);

    if (fAllowMempool) {
        CTransactionRef ptx = mempool.get(hash);
        if (ptx)
        {
            txOut = ptx;
            return true;
        }
    }

    if (fTxIndex) {
        CDiskTxPos postx;
        if (pblocktree->ReadTxIndex(hash, postx)) {
            CAutoFile file(OpenBlockFile(postx, true), SER_DISK, CLIENT_VERSION);
            if (file.IsNull())
                return error("%s: OpenBlockFile failed", __func__);
            CBlockHeader header;
            try {
                file >> header;
                fseek(file.Get(), postx.nTxOffset, SEEK_CUR);
                file >> txOut;
            } catch (const std::exception& e) {
                return error("%s: Deserialize or I/O error - %s", __func__, e.what());
            }
            hashBlock = header.GetHash();
            if (txOut->GetHash() != hash)
                return error("%s: txid mismatch", __func__);
            return true;
        }

        // transaction not found in index, nothing more can be done
        return false;
    }

    if (fAllowSlow) { // use coin database to locate block that contains transaction, and scan it
        const Coin& coin = AccessByTxid(*pcoinsTip, hash);
        if (!coin.IsSpent()) pindexSlow = chainActive[coin.nHeight];
    }

    if (pindexSlow) {
        CBlock block;
        if (ReadBlockFromDisk(block, pindexSlow, consensusParams)) {
            for (const auto& tx : block.vtx) {
                if (tx->GetHash() == hash) {
                    txOut = tx;
                    hashBlock = pindexSlow->GetBlockHash();
                    return true;
                }
            }
        }
    }

    return false;
}

CTransactionRef GetTicket(const uint256& txHash)
{
    CTransactionRef ticketTxPtr;
    uint256 ticketBlockHash;
    if (GetTransaction(txHash, ticketTxPtr, Params().GetConsensus(), ticketBlockHash, true
                      ,false /*mempool search not allowed as it may cause deadlock when called  through ProcessNewBlock*/))
        return ticketTxPtr;
    else
        return nullptr;
}





//////////////////////////////////////////////////////////////////////////////
//
// CBlock and CBlockIndex
//

static bool WriteBlockToDisk(const CBlock& block, CDiskBlockPos& pos, const CMessageHeader::MessageStartChars& messageStart)
{
    // Open history file to append
    CAutoFile fileout(OpenBlockFile(pos), SER_DISK, CLIENT_VERSION);
    if (fileout.IsNull())
        return error("WriteBlockToDisk: OpenBlockFile failed");

    // Write index header
    unsigned int nSize = GetSerializeSize(fileout, block);
    fileout << FLATDATA(messageStart) << nSize;

    // Write block
    long fileOutPos = ftell(fileout.Get());
    if (fileOutPos < 0)
        return error("WriteBlockToDisk: ftell failed");
    pos.nPos = (unsigned int)fileOutPos;
    fileout << block;

    return true;
}

bool ReadBlockFromDisk(CBlock& block, const CDiskBlockPos& pos, const Consensus::Params& consensusParams)
{
    block.SetNull();

    // Open history file to read
    CAutoFile filein(OpenBlockFile(pos, true), SER_DISK, CLIENT_VERSION);
    if (filein.IsNull())
        return error("ReadBlockFromDisk: OpenBlockFile failed for %s", pos.ToString());

    // Read block
    try {
        filein >> block;
    }
    catch (const std::exception& e) {
        return error("%s: Deserialize or I/O error - %s at %s", __func__, e.what(), pos.ToString());
    }

    // Check the header
    if (!CheckProofOfWork(block.GetHash(), block.nBits, block.nVersion, consensusParams))
        return error("ReadBlockFromDisk: Errors in block header at %s", pos.ToString());

    return true;
}

bool ReadBlockFromDisk(CBlock& block, const CBlockIndex* pindex, const Consensus::Params& consensusParams)
{
    if (!ReadBlockFromDisk(block, pindex->GetBlockPos(), consensusParams))
        return false;
    if (block.GetHash() != pindex->GetBlockHash())
        return error("ReadBlockFromDisk(CBlock&, CBlockIndex*): GetHash() doesn't match index for %s at %s",
                pindex->ToString(), pindex->GetBlockPos().ToString());
    return true;
}

CAmount GetMinerSubsidy(int nHeight, const Consensus::Params& consensusParams)
{
    // Miner subsidy is a portion of total block subsidy
    CAmount nTotalBlockSubsidy = GetTotalBlockSubsidy(nHeight, consensusParams);
    return nHeight < consensusParams.nStakeValidationHeight ? nTotalBlockSubsidy :
        (nTotalBlockSubsidy * consensusParams.nWorkSubsidyProportion) / consensusParams.TotalSubsidyProportions();
}

CAmount GetVoterSubsidy(int nHeight, const Consensus::Params& consensusParams)
{
    // Voter subsidy is a portion of total block subsidy
    return nHeight < consensusParams.nStakeValidationHeight ? 0 :
        (GetTotalBlockSubsidy(nHeight, consensusParams) * consensusParams.nStakeSubsidyProportion)
        / (consensusParams.TotalSubsidyProportions() * consensusParams.nTicketsPerBlock);
}

// Calculate the remuneration of a contributor before any fees are subtracted
// Conceptually, the formula is:
//
//                 total stake + subsidy
// remuneration =  --------------------- * contribution amount
//                  total contributions
//
// However, in order to avoid floating point math, we will use large integers (arith_uint256) and a modified formula:
//
//                  --                                                  --
//                 | (total stake + subsidy) * contribution amount * 2^32 |
//                 | ---------------------------------------------------- |
// remuneration =  |                 total contributions                  |
//                  --                                                  --
//                 --------------------------------------------------------
//                                         2^32
//
CAmount CalculateGrossRemuneration(CAmount contributedAmount, CAmount totalStake, CAmount subsidy, CAmount contributionSum)
{
    arith_uint256 funding(static_cast<uint64_t>(totalStake + subsidy));
    arith_uint256 result = (((arith_uint256{static_cast<uint64_t>(contributedAmount)} * funding) << 32) / arith_uint256{static_cast<uint64_t>(contributionSum)}) >> 32;
    return static_cast<CAmount>(result.GetLow64());
}

// Calculate all the remunerations for a ticket in a vote or revoke transaction
// Arguments:
// - contributions: the vector of all the ticket contributions
// - stake: the price of the ticket (the total staked amount)
// - subsidy: the subsidy of the operation (will be zero for revocations and non-zero for votes)
// - fee: the total fee to be distributed among the remunerations
// - feePolicy: the policy under which the distribution of the fee among remunerations will be made
//
// If the subsidy is zero, the remunerations are considered revocation refunds and therefore the revoke fee
// limits will be applied. If the subsidy is positive, the remunerations are considered vote rewards and
// therefore the vote fee limits will be applied.
//
// The gross remuneration is calculated with the CalcultateGrossContributorRemuneration() function.
//
// Then, the fee is subtracted from this according to the distribution policy.
//
// The algorithm to fairly distribute fees according to the ticket contribution limits is as follows:
// 1. sort the indexes of ticket contributions by ascending fee limits;
// 2. iterate throught the sorted contributions and enforce the corresponding fees, limited by their contribution specifications.
// This ensures that the most generous contributors cover the fees not assumed by the stingy ones.
// However, there might still be situations where the fees cannot be covered with the respective limitations.
//
// If the output vector size differs from the contributions vector size, then the calculation failed and the output does not contain valid data.
// Please note that regardless of the fee distribution policy, if the fee cannot be distributed correctly then this function will fail.
// This also includes the situation where an output becomes dust after applying the fee.
//
std::vector<CAmount> CalculateNetRemunerations(const std::vector<TicketContribData>& contributions, const CAmount& stake, const CAmount& subsidy, const CAmount& fee, const FeeDistributionPolicy feePolicy)
{
    // preconditions

    if (contributions.size() == 0U || !MoneyRange(stake) || !MoneyRange(subsidy) || !MoneyRange(fee))
        return {};

    // helpers

    const bool vote = subsidy > 0;
    const CAmount n = static_cast<CAmount>(contributions.size());

    std::vector<CAmount> remunerations(static_cast<size_t>(n));

    arith_uint256 arithFee(static_cast<uint64_t>(fee));
    CAmount paidFee{0}; // this is used for calculating and assigning rounding errors to the most generous contributor
    CAmount contributionFee{0};

    CScript dummyScript{GetScriptForDestination(CKeyID())};

    // sort the contribution indexes ascending by their fee limits
    // if the fee policy is first contributor only, make sure that his/her position is not changed.

    std::vector<unsigned int> indexes(static_cast<size_t>(n));
    std::iota(indexes.begin(), indexes.end(), 0);
    std::sort(indexes.begin() + (feePolicy == FeeDistributionPolicy::FirstContributor ? 1 : 0), indexes.end(), [&](const unsigned int a, const unsigned int b) {
        if (vote)
            return contributions[a].voteFeeLimit() < contributions[b].voteFeeLimit();
        else
            return contributions[a].revocationFeeLimit() < contributions[b].revocationFeeLimit();
    });

    // calculate the total contribution

    CAmount totalContribution{0};
    for (auto& contrib: contributions) {
        if (!MoneyRange(contrib.contributedAmount))
            return {};
        totalContribution += contrib.contributedAmount;
    }

    // calculate the remunerations and subtract the fees according to their limits and the policy.
    // any rounding errors will be applied to the most generous contributor, for funding as well as fees.

    CAmount funding{stake + subsidy};
    CAmount grossRemunerationSum{0}; // used to give the funding rounding errors to the most generous contributor

    for (unsigned i = 0; i < indexes.size(); ++i) {
        unsigned int j = indexes[i];

        const TicketContribData& contribution = contributions[j];

        // initial remuneration

        if (i < indexes.size() - 1) {
            remunerations[j] = CalculateGrossRemuneration(contribution.contributedAmount, stake, subsidy, totalContribution);
            grossRemunerationSum += remunerations[j];
        } else
            remunerations[j] = funding - grossRemunerationSum;

        if (!MoneyRange(remunerations[j]) || ::IsDust(CTxOut(remunerations[j], dummyScript) , ::dustRelayFee))
                return {};

        // fee

        if (fee > 0) {
            contributionFee = 0;

            if (feePolicy == FeeDistributionPolicy::FirstContributor)
                contributionFee = (j == 0 ? fee : fee - paidFee);
            else {
                if (feePolicy == FeeDistributionPolicy::EqualFee)
                    contributionFee = fee / n;

                if (feePolicy == FeeDistributionPolicy::ProportionalFee)
                    contributionFee = static_cast<CAmount>(((((arith_uint256{static_cast<uint64_t>(contribution.contributedAmount)} * arithFee) << 32) / totalContribution) >> 32).GetLow64());

                // include any remaining fee in the most generous contributor's remuneration
                if (i == n-1)
                    contributionFee = fee - paidFee;
            }

            // make sure that the fee does not exceed the limit imposed by the contributor,
            // and if the most generous contributor cannot cover the required fee, just abort.

            const CAmount& feeLimit = (vote ? contribution.voteFeeLimit() : contribution.revocationFeeLimit());
            if (contributionFee > feeLimit) {
                if (i == n-1)
                    return {};
                else
                    contributionFee = feeLimit;
            }

            // if the fee is larger than the remuneration or if it leads to a dust output, then
            // use as much fee as possible for this contributor to still have a valid output, or
            // just abort if this is the last contribution, which is supposed to be the most generous,
            // under the sorting of the fee limits above.

            CAmount dustThreshold = GetDustThreshold(CTxOut(remunerations[j] - contributionFee, dummyScript), ::dustRelayFee);
            if (contributionFee > remunerations[j] || remunerations[j] - contributionFee <= dustThreshold) {
                if (i == n-1)
                    return {};

                contributionFee = remunerations[j] - dustThreshold;
            }

            remunerations[j] -= contributionFee;
            paidFee += contributionFee;
        }
    }

    return remunerations;
}

bool IsInitialBlockDownload()
{
    // Once this function has returned false, it must remain false.
    static std::atomic<bool> latchToFalse{false};

    // Optimization: pre-test latch before taking the lock.
    if (latchToFalse.load(std::memory_order_relaxed))
        return false;

    LOCK(cs_main);
    if (latchToFalse.load(std::memory_order_relaxed))
        return false;
    if (fImporting || fReindex)
        return true;
    if (chainActive.Tip() == nullptr)
        return true;
    if (chainActive.Tip()->nChainWork < nMinimumChainWork)
        return true;
    if (chainActive.Tip()->GetBlockTime() < (GetTime() - nMaxTipAge))
        return true;
    LogPrintf("Leaving InitialBlockDownload (latching to false)\n");
    latchToFalse.store(true, std::memory_order_relaxed);
    return false;
}

CBlockIndex *pindexBestForkTip = nullptr, *pindexBestForkBase = nullptr;

static void AlertNotify(const std::string& strMessage)
{
    uiInterface.NotifyAlertChanged();
    std::string strCmd = gArgs.GetArg("-alertnotify", "");
    if (strCmd.empty()) return;

    // Alert text should be plain ascii coming from a trusted source, but to
    // be safe we first strip anything not in safeChars, then add single quotes around
    // the whole string before passing it to the shell:
    std::string singleQuote("'");
    std::string safeStatus = SanitizeString(strMessage);
    safeStatus = singleQuote+safeStatus+singleQuote;
    boost::replace_all(strCmd, "%s", safeStatus);

    boost::thread t(runCommand, strCmd); // thread runs free
}

static void CheckForkWarningConditions()
{
    AssertLockHeld(cs_main);
    // Before we get past initial download, we cannot reliably alert about forks
    // (we assume we don't get stuck on a fork before finishing our initial sync)
    if (IsInitialBlockDownload())
        return;

    // If our best fork is no longer within 72 blocks (+/- 12 hours if no one mines it)
    // of our head, drop it
    if (pindexBestForkTip && chainActive.Height() - pindexBestForkTip->nHeight >= 72)
        pindexBestForkTip = nullptr;

    if (pindexBestForkTip || (pindexBestInvalid && pindexBestInvalid->nChainWork > chainActive.Tip()->nChainWork + (GetBlockProof(*chainActive.Tip()) * 6)))
    {
        if (!GetfLargeWorkForkFound() && pindexBestForkBase)
        {
            std::string warning = std::string("'Warning: Large-work fork detected, forking after block ") +
                pindexBestForkBase->phashBlock->ToString() + std::string("'");
            AlertNotify(warning);
        }
        if (pindexBestForkTip && pindexBestForkBase)
        {
            LogPrintf("%s: Warning: Large valid fork found\n  forking the chain at height %d (%s)\n  lasting to height %d (%s).\nChain state database corruption likely.\n", __func__,
                   pindexBestForkBase->nHeight, pindexBestForkBase->phashBlock->ToString(),
                   pindexBestForkTip->nHeight, pindexBestForkTip->phashBlock->ToString());
            SetfLargeWorkForkFound(true);
        }
        else
        {
            LogPrintf("%s: Warning: Found invalid chain at least ~6 blocks longer than our best chain.\nChain state database corruption likely.\n", __func__);
            SetfLargeWorkInvalidChainFound(true);
        }
    }
    else
    {
        SetfLargeWorkForkFound(false);
        SetfLargeWorkInvalidChainFound(false);
    }
}

static void CheckForkWarningConditionsOnNewFork(CBlockIndex* pindexNewForkTip)
{
    AssertLockHeld(cs_main);
    // If we are on a fork that is sufficiently large, set a warning flag
    CBlockIndex* pfork = pindexNewForkTip;
    CBlockIndex* plonger = chainActive.Tip();
    while (pfork && pfork != plonger)
    {
        while (plonger && plonger->nHeight > pfork->nHeight)
            plonger = plonger->pprev;
        if (pfork == plonger)
            break;
        pfork = pfork->pprev;
    }

    // We define a condition where we should warn the user about as a fork of at least 7 blocks
    // with a tip within 72 blocks (+/- 12 hours if no one mines it) of ours
    // We use 7 blocks rather arbitrarily as it represents just under 10% of sustained network
    // hash rate operating on the fork.
    // or a chain that is entirely longer than ours and invalid (note that this should be detected by both)
    // We define it this way because it allows us to only store the highest fork tip (+ base) which meets
    // the 7-block condition and from this always have the most-likely-to-cause-warning fork
    if (pfork && (!pindexBestForkTip || pindexNewForkTip->nHeight > pindexBestForkTip->nHeight) &&
            pindexNewForkTip->nChainWork - pfork->nChainWork > (GetBlockProof(*pfork) * 7) &&
            chainActive.Height() - pindexNewForkTip->nHeight < 72)
    {
        pindexBestForkTip = pindexNewForkTip;
        pindexBestForkBase = pfork;
    }

    CheckForkWarningConditions();
}

void static InvalidChainFound(CBlockIndex* pindexNew)
{
    if (!pindexBestInvalid || pindexNew->nChainWork > pindexBestInvalid->nChainWork)
        pindexBestInvalid = pindexNew;

    LogPrintf("%s: invalid block=%s  height=%d  log2_work=%.8g  date=%s\n", __func__,
      pindexNew->GetBlockHash().ToString(), pindexNew->nHeight,
      log(pindexNew->nChainWork.getdouble())/log(2.0), DateTimeStrFormat("%Y-%m-%d %H:%M:%S",
      pindexNew->GetBlockTime()));
    CBlockIndex *tip = chainActive.Tip();
    assert (tip);
    LogPrintf("%s:  current best=%s  height=%d  log2_work=%.8g  date=%s\n", __func__,
      tip->GetBlockHash().ToString(), chainActive.Height(), log(tip->nChainWork.getdouble())/log(2.0),
      DateTimeStrFormat("%Y-%m-%d %H:%M:%S", tip->GetBlockTime()));
    CheckForkWarningConditions();
}

void static InvalidBlockFound(CBlockIndex *pindex, const CValidationState &state) {
    if (!state.CorruptionPossible()) {
        pindex->nStatus |= BLOCK_FAILED_VALID;
        g_failed_blocks.insert(pindex);
        setDirtyBlockIndex.insert(pindex);
        setBlockIndexCandidates.erase(pindex);
        InvalidChainFound(pindex);
    }
}

void UpdateCoins(const CTransaction& tx, CCoinsViewCache& inputs, CTxUndo &txundo, int nHeight)
{
    // mark inputs spent
    if (!tx.IsCoinBase()) {
        unsigned startInput = ParseTxClass(tx) == TX_Vote ? voteStakeInputIndex : 0;    // first input in a vote is subsidy generation; skip it
        txundo.vprevout.reserve(tx.vin.size() - startInput);
        for (unsigned int i = startInput; i < tx.vin.size(); ++i) {
            txundo.vprevout.emplace_back();
            bool is_spent = inputs.SpendCoin(tx.vin[i].prevout, &txundo.vprevout.back());
            assert(is_spent);
        }
    }
    // add outputs
    AddCoins(inputs, tx, nHeight);
}

void UpdateCoins(const CTransaction& tx, CCoinsViewCache& inputs, int nHeight)
{
    CTxUndo txundo;
    UpdateCoins(tx, inputs, txundo, nHeight);
}

bool CScriptCheck::operator()() {
    const CScript &scriptSig = ptxTo->vin[nIn].scriptSig;
    const CScriptWitness *witness = &ptxTo->vin[nIn].scriptWitness;
    return VerifyScript(scriptSig, m_tx_out.scriptPubKey, witness, nFlags, CachingTransactionSignatureChecker(ptxTo, nIn, m_tx_out.nValue, cacheStore, *txdata), &error);
}

int GetSpendHeight(const CCoinsViewCache& inputs)
{
    LOCK(cs_main);
    CBlockIndex* pindexPrev = mapBlockIndex.find(inputs.GetBestBlock())->second;
    return pindexPrev->nHeight + 1;
}


static CuckooCache::cache<uint256, SignatureCacheHasher> scriptExecutionCache;
static uint256 scriptExecutionCacheNonce(GetRandHash());

void InitScriptExecutionCache() {
    // nMaxCacheSize is unsigned. If -maxsigcachesize is set to zero,
    // setup_bytes creates the minimum possible cache (2 elements).
    size_t nMaxCacheSize = std::min(std::max((int64_t)0, gArgs.GetArg("-maxsigcachesize", DEFAULT_MAX_SIG_CACHE_SIZE) / 2), MAX_MAX_SIG_CACHE_SIZE) * ((size_t) 1 << 20);
    size_t nElems = scriptExecutionCache.setup_bytes(nMaxCacheSize);
    LogPrintf("Using %zu MiB out of %zu/2 requested for script execution cache, able to store %zu elements\n",
            (nElems*sizeof(uint256)) >>20, (nMaxCacheSize*2)>>20, nElems);
}

/**
 * Check whether all inputs of this transaction are valid (no double spends, scripts & sigs, amounts)
 * This does not modify the UTXO set.
 *
 * If pvChecks is not nullptr, script checks are pushed onto it instead of being performed inline. Any
 * script checks which are not necessary (eg due to script execution cache hits) are, obviously,
 * not pushed onto pvChecks/run.
 *
 * Setting cacheSigStore/cacheFullScriptStore to false will remove elements from the corresponding cache
 * which are matched. This is useful for checking blocks where we will likely never need the cache
 * entry again.
 *
 * Non-static (and re-declared) in src/test/txvalidationcache_tests.cpp
 */
bool CheckInputs(const CTransaction& tx, CValidationState &state, const CCoinsViewCache &inputs, bool fScriptChecks, unsigned int flags, bool cacheSigStore, bool cacheFullScriptStore, PrecomputedTransactionData& txdata, std::vector<CScriptCheck> *pvChecks)
{
    if (!tx.IsCoinBase())
    {
        if (pvChecks)
            pvChecks->reserve(tx.vin.size());

        // The first loop above does all the inexpensive checks.
        // Only if ALL inputs pass do we perform expensive ECDSA signature checks.
        // Helps prevent CPU exhaustion attacks.

        // Skip script verification when connecting blocks under the
        // assumevalid block. Assuming the assumevalid block is valid this
        // is safe because block merkle hashes are still computed and checked,
        // Of course, if an assumed valid block is invalid due to false scriptSigs
        // this optimization would allow an invalid chain to be accepted.
        if (fScriptChecks) {
            // First check if script executions have been cached with the same
            // flags. Note that this assumes that the inputs provided are
            // correct (ie that the transaction hash which is in tx's prevouts
            // properly commits to the scriptPubKey in the inputs view of that
            // transaction).
            uint256 hashCacheEntry;
            // We only use the first 19 bytes of nonce to avoid a second SHA
            // round - giving us 19 + 32 + 4 = 55 bytes (+ 8 + 1 = 64)
            static_assert(55 - sizeof(flags) - 32 >= 128/8, "Want at least 128 bits of nonce for script execution cache");
            CSHA256().Write(scriptExecutionCacheNonce.begin(), 55 - sizeof(flags) - 32).Write(tx.GetWitnessHash().begin(), 32).Write((unsigned char*)&flags, sizeof(flags)).Finalize(hashCacheEntry.begin());
            AssertLockHeld(cs_main); //TODO: Remove this requirement by making CuckooCache not require external locks
            if (scriptExecutionCache.contains(hashCacheEntry, !cacheFullScriptStore)) {
                return true;
            }

            unsigned startInput = ParseTxClass(tx) == TX_Vote ? voteStakeInputIndex : 0;    // first input in a vote is subsidy generation; skip it
            for (unsigned int i = startInput; i < tx.vin.size(); i++) {
                const COutPoint &prevout = tx.vin[i].prevout;
                const Coin& coin = inputs.AccessCoin(prevout);
                assert(!coin.IsSpent());

                // We very carefully only pass in things to CScriptCheck which
                // are clearly committed to by tx' witness hash. This provides
                // a sanity check that our caching is not introducing consensus
                // failures through additional data in, eg, the coins being
                // spent being checked as a part of CScriptCheck.

                // Verify signature
                CScriptCheck check(coin.out, tx, i, flags, cacheSigStore, &txdata);
                if (pvChecks) {
                    pvChecks->push_back(CScriptCheck());
                    check.swap(pvChecks->back());
                } else if (!check()) {
                    if (flags & STANDARD_NOT_MANDATORY_VERIFY_FLAGS) {
                        // Check whether the failure was caused by a
                        // non-mandatory script verification check, such as
                        // non-standard DER encodings or non-null dummy
                        // arguments; if so, don't trigger DoS protection to
                        // avoid splitting the network between upgraded and
                        // non-upgraded nodes.
                        CScriptCheck check2(coin.out, tx, i,
                                flags & ~STANDARD_NOT_MANDATORY_VERIFY_FLAGS, cacheSigStore, &txdata);
                        if (check2())
                            return state.Invalid(false, REJECT_NONSTANDARD, strprintf("non-mandatory-script-verify-flag (%s)", ScriptErrorString(check.GetScriptError())));
                    }
                    // Failures of other flags indicate a transaction that is
                    // invalid in new blocks, e.g. an invalid P2SH. We DoS ban
                    // such nodes as they are not following the protocol. That
                    // said during an upgrade careful thought should be taken
                    // as to the correct behavior - we may want to continue
                    // peering with non-upgraded nodes even after soft-fork
                    // super-majority signaling has occurred.
                    return state.DoS(100,false, REJECT_INVALID, strprintf("mandatory-script-verify-flag-failed (%s)", ScriptErrorString(check.GetScriptError())));
                }
            }

            if (cacheFullScriptStore && !pvChecks) {
                // We executed all of the provided scripts, and were told to
                // cache the result. Do so now.
                scriptExecutionCache.insert(hashCacheEntry);
            }
        }
    }

    return true;
}

namespace {


// bool StakeWriteToDisk(const StakeNode& stakeNode, CDiskBlockPos& pos, const uint256& hashBlock, const CMessageHeader::MessageStartChars& messageStart)
// {
//     // Open history file to append
//     CAutoFile fileout(OpenStakeFile(pos), SER_DISK, CLIENT_VERSION);
//     if (fileout.IsNull())
//         return error("%s: OpenStakeFile failed", __func__);

//     // Write index header
//     unsigned int nSize = GetSerializeSize(fileout, stakeNode);
//     fileout << FLATDATA(messageStart) << nSize;

//     // Write undo data
//     long fileOutPos = ftell(fileout.Get());
//     if (fileOutPos < 0)
//         return error("%s: ftell failed", __func__);
//     pos.nPos = (unsigned int)fileOutPos;
//     fileout << stakeNode;

//     // calculate & write checksum
//     CHashWriter hasher(SER_GETHASH, PROTOCOL_VERSION);
//     hasher << hashBlock;
//     hasher << stakeNode;
//     fileout << hasher.GetHash();

//     return true;
// }

bool UndoWriteToDisk(const CBlockUndo& blockundo, CDiskBlockPos& pos, const uint256& hashBlock, const CMessageHeader::MessageStartChars& messageStart)
{
    // Open history file to append
    CAutoFile fileout(OpenUndoFile(pos), SER_DISK, CLIENT_VERSION);
    if (fileout.IsNull())
        return error("%s: OpenUndoFile failed", __func__);

    // Write index header
    unsigned int nSize = GetSerializeSize(fileout, blockundo);
    fileout << FLATDATA(messageStart) << nSize;

    // Write undo data
    long fileOutPos = ftell(fileout.Get());
    if (fileOutPos < 0)
        return error("%s: ftell failed", __func__);
    pos.nPos = (unsigned int)fileOutPos;
    fileout << blockundo;

    // calculate & write checksum
    CHashWriter hasher(SER_GETHASH, PROTOCOL_VERSION);
    hasher << hashBlock;
    hasher << blockundo;
    fileout << hasher.GetHash();

    return true;
}

bool UndoReadFromDisk(CBlockUndo& blockundo, const CDiskBlockPos& pos, const uint256& hashBlock)
{
    // Open history file to read
    CAutoFile filein(OpenUndoFile(pos, true), SER_DISK, CLIENT_VERSION);
    if (filein.IsNull())
        return error("%s: OpenUndoFile failed", __func__);

    // Read block
    uint256 hashChecksum;
    CHashVerifier<CAutoFile> verifier(&filein); // We need a CHashVerifier as reserializing may lose data
    try {
        verifier << hashBlock;
        verifier >> blockundo;
        filein >> hashChecksum;
    }
    catch (const std::exception& e) {
        return error("%s: Deserialize or I/O error - %s", __func__, e.what());
    }

    // Verify checksum
    if (hashChecksum != verifier.GetHash())
        return error("%s: Checksum mismatch", __func__);

    return true;
}

// bool StakeReadFromDisk(StakeNode& stakeNode, const CDiskBlockPos& pos, const uint256& hashBlock)
// {
//     // Open history file to read
//     CAutoFile filein(OpenUndoFile(pos, true), SER_DISK, CLIENT_VERSION);
//     if (filein.IsNull())
//         return error("%s: OpenStakeFile failed", __func__);

//     // Read block
//     uint256 hashChecksum;
//     CHashVerifier<CAutoFile> verifier(&filein); // We need a CHashVerifier as reserializing may lose data
//     try {
//         verifier << hashBlock;
//         verifier >> stakeNode;
//         filein >> hashChecksum;
//     }
//     catch (const std::exception& e) {
//         return error("%s: Deserialize or I/O error - %s", __func__, e.what());
//     }

//     // Verify checksum
//     if (hashChecksum != verifier.GetHash())
//         return error("%s: Checksum mismatch", __func__);

//     return true;
// }

/** Abort with a message */
bool AbortNode(const std::string& strMessage, const std::string& userMessage="")
{
    SetMiscWarning(strMessage);
    LogPrintf("*** %s\n", strMessage);
    uiInterface.ThreadSafeMessageBox(
        userMessage.empty() ? _("Error: A fatal internal error occurred, see debug.log for details") : userMessage,
        "", CClientUIInterface::MSG_ERROR);
    StartShutdown();
    return false;
}

bool AbortNode(CValidationState& state, const std::string& strMessage, const std::string& userMessage="")
{
    AbortNode(strMessage, userMessage);
    return state.Error(strMessage);
}

} // namespace

enum DisconnectResult
{
    DISCONNECT_OK,      // All good.
    DISCONNECT_UNCLEAN, // Rolled back, but UTXO set was inconsistent with block.
    DISCONNECT_FAILED   // Something else went wrong.
};

/**
 * Restore the UTXO in a Coin at a given COutPoint
 * @param undo The Coin to be restored.
 * @param view The coins view to which to apply the changes.
 * @param out The out point that corresponds to the tx input.
 * @return A DisconnectResult as an int
 */
int ApplyTxInUndo(Coin&& undo, CCoinsViewCache& view, const COutPoint& out)
{
    bool fClean = true;

    if (view.HaveCoin(out)) fClean = false; // overwriting transaction output

    if (undo.nHeight == 0) {
        // Missing undo metadata (height and coinbase). Older versions included this
        // information only in undo records for the last spend of a transactions'
        // outputs. This implies that it must be present for some other output of the same tx.
        const CChainParams& chainparams = Params();
        if (chainparams.HasGenesisBlockTxOutPoint(out)) {
            undo.nHeight = 0;
            undo.fCoinBase = true;
        } else {
            const Coin& alternate = AccessByTxid(view, out.hash);
            if (!alternate.IsSpent()) {
                undo.nHeight = alternate.nHeight;
                undo.fCoinBase = alternate.fCoinBase;
            } else {
                return DISCONNECT_FAILED; // adding output for transaction without known metadata
            }
        }
    }
    // The potential_overwrite parameter to AddCoin is only allowed to be false if we know for
    // sure that the coin did not already exist in the cache. As we have queried for that above
    // using HaveCoin, we don't need to guess. When fClean is false, a coin already existed and
    // it is an overwrite.
    view.AddCoin(out, std::move(undo), !fClean);

    return fClean ? DISCONNECT_OK : DISCONNECT_UNCLEAN;
}

/** Undo the effects of this block (with given index) on the UTXO set represented by coins.
 *  When FAILED is returned, view is left in an indeterminate state. */
static DisconnectResult DisconnectBlock(const CBlock& block, const CBlockIndex* pindex, CCoinsViewCache& view, bool bOnlyDisconnectRegularTxs = false)
{
    bool fClean = true;

    CBlockUndo blockUndo;
    CDiskBlockPos pos = pindex->GetUndoPos();
    if (pos.IsNull()) {
        error("DisconnectBlock(): no undo data available");
        return DISCONNECT_FAILED;
    }
    if (!UndoReadFromDisk(blockUndo, pos, pindex->pprev->GetBlockHash())) {
        error("DisconnectBlock(): failure reading undo data");
        return DISCONNECT_FAILED;
    }

    if (blockUndo.vtxundo.size() + 1 != block.vtx.size()) {
        error("DisconnectBlock(): block and undo data inconsistent");
        return DISCONNECT_FAILED;
    }

    // StakeNode stakeNode;
    // pos = pindex->GetStakePos();
    // if (!pos.IsNull()) {
    //     if (!StakeReadFromDisk(stakeNode, pos, pindex->pprev->GetBlockHash())) {
    //         error("DisconnectBlock(): failure reading stake data");
    //         return DISCONNECT_FAILED;
    //     }
    // }
    //TODO use the read StakeNode info, in case only Regular transactions are disconnected we won't need to do it

    std::vector<unsigned int> reorderedIndexes, reorderedStakes;
    for (unsigned int i = 0; i < block.vtx.size(); ++i)
        if (ParseTxClass(*(block.vtx[i])) == TX_Regular)
            reorderedIndexes.push_back(i);
        else
            reorderedStakes.push_back(i);
    reorderedIndexes.insert(reorderedIndexes.end(), std::make_move_iterator(reorderedStakes.begin()), std::make_move_iterator(reorderedStakes.end()));
    assert(reorderedIndexes.size() == block.vtx.size());

    // undo transactions in reverse order
    for (int i = reorderedIndexes.size() -1; i >= 0; --i) {
        const CTransaction &tx = *(block.vtx[reorderedIndexes[i]]);

        uint256 hash = tx.GetHash();
        bool is_coinbase = tx.IsCoinBase();

        if (!is_coinbase && bOnlyDisconnectRegularTxs) {
            const auto& txClass = ParseTxClass(tx);
            if (txClass != TX_Regular) continue;
        }

        // Check that all outputs are available and match the outputs in the block itself
        // exactly.
        for (size_t o = 0; o < tx.vout.size(); o++) {
            if (!tx.vout[o].scriptPubKey.IsUnspendable()) {
                COutPoint out(hash, o);
                Coin coin;
                bool is_spent = view.SpendCoin(out, &coin);
                if (!is_spent || tx.vout[o] != coin.out || pindex->nHeight != coin.nHeight || is_coinbase != coin.fCoinBase) {
                    fClean = false; // transaction output mismatch
                }
            }
        }

        // restore inputs
        if (reorderedIndexes[i] > 0) { // not coinbases
            CTxUndo &txundo = blockUndo.vtxundo[reorderedIndexes[i]-1];
            // in case of Vote tx, skip first vin, it is stakebase, see UpdateCoins
            const auto& startIndex = ParseTxClass(tx) == ETxClass::TX_Vote ? voteStakeInputIndex : 0;
            if (txundo.vprevout.size() != tx.vin.size() - startIndex) {
                error("DisconnectBlock(): transaction and undo data inconsistent");
                return DISCONNECT_FAILED;
            }
            for (unsigned int j = tx.vin.size(); j-- > startIndex;) {
                const COutPoint &out = tx.vin[j].prevout;
                int res = ApplyTxInUndo(std::move(txundo.vprevout[j - startIndex]), view, out);
                if (res == DISCONNECT_FAILED) return DISCONNECT_FAILED;
                fClean = fClean && res != DISCONNECT_UNCLEAN;
            }
            // At this point, all of txundo.vprevout should have been moved out.
        }
    }

    if (!bOnlyDisconnectRegularTxs) {
        // move best block pointer to prevout block
        view.SetBestBlock(pindex->pprev->GetBlockHash());
    }

    return fClean ? DISCONNECT_OK : DISCONNECT_UNCLEAN;
}

static bool DisconnectDisapprovedTip(CValidationState& state, const CChainParams& chainparams, DisconnectedBlockTransactions *disconnectpool)
{
    CBlockIndex *pindexDisapproved = chainActive.Tip();
    assert(pindexDisapproved);
    // Read block from disk.
    std::shared_ptr<CBlock> pblock = std::make_shared<CBlock>();
    CBlock& block = *pblock;
    if (!ReadBlockFromDisk(block, pindexDisapproved, chainparams.GetConsensus()))
        return AbortNode(state, "Failed to read block");
    CCoinsViewCache view(pcoinsTip);
    assert(view.GetBestBlock() == pindexDisapproved->GetBlockHash());
    if (DisconnectBlock(block, pindexDisapproved, view, true /*bOnlyDisconnectRegularTxs*/) != DISCONNECT_OK)
        return error("DisconnectDisapprovedTip(): DisconnectBlock %s failed", pindexDisapproved->GetBlockHash().ToString());
    bool flushed = view.Flush();
    assert(flushed);

    assert (disconnectpool != nullptr);

    for ( auto it = block.vtx.crbegin(); it != block.vtx.crend(); ++it ) {
        if (TX_Regular == ParseTxClass(**it))
            disconnectpool->addTransaction(*it);
        else // once we find a stake transaction we can break, we want to skip all stake txs and coinbase
            break;
    }

    return true;
}

void static FlushBlockFile(bool fFinalize = false)
{
    LOCK(cs_LastBlockFile);

    CDiskBlockPos posOld(nLastBlockFile, 0);

    FILE *fileOld = OpenBlockFile(posOld);
    if (fileOld) {
        if (fFinalize)
            TruncateFile(fileOld, vinfoBlockFile[nLastBlockFile].nSize);
        FileCommit(fileOld);
        fclose(fileOld);
    }

    fileOld = OpenUndoFile(posOld);
    if (fileOld) {
        if (fFinalize)
            TruncateFile(fileOld, vinfoBlockFile[nLastBlockFile].nUndoSize);
        FileCommit(fileOld);
        fclose(fileOld);
    }
}

static bool FindUndoPos(CValidationState &state, int nFile, CDiskBlockPos &pos, unsigned int nAddSize);
// static bool FindStakePos(CValidationState &state, int nFile, CDiskBlockPos &pos, unsigned int nAddSize);

static CCheckQueue<CScriptCheck> scriptcheckqueue(128);

void ThreadScriptCheck() {
    RenameThread("paicoin-scriptch");
    scriptcheckqueue.Thread();
}

// Protected by cs_main
VersionBitsCache versionbitscache;

int32_t ComputeBlockVersion(const CBlockIndex* pindexPrev, const Consensus::Params& params)
{
    LOCK(cs_main);
    int32_t nVersion = VERSIONBITS_TOP_BITS;

    for (int i = 0; i < (int)Consensus::MAX_VERSION_BITS_DEPLOYMENTS; i++) {
        ThresholdState state = VersionBitsState(pindexPrev, params, static_cast<Consensus::DeploymentPos>(i), versionbitscache);
        if (state == THRESHOLD_LOCKED_IN || state == THRESHOLD_STARTED) {
            nVersion |= VersionBitsMask(params, static_cast<Consensus::DeploymentPos>(i));
        }
    }

    return nVersion;
}

/**
 * Threshold condition checker that triggers when unknown versionbits are seen on the network.
 */
class WarningBitsConditionChecker : public AbstractThresholdConditionChecker
{
private:
    int bit;

public:
    explicit WarningBitsConditionChecker(int bitIn) : bit(bitIn) {}

    int64_t BeginTime(const Consensus::Params& params) const override { return 0; }
    int64_t EndTime(const Consensus::Params& params) const override { return std::numeric_limits<int64_t>::max(); }
    int Period(const Consensus::Params& params) const override { return params.nMinerConfirmationWindow; }
    int Threshold(const Consensus::Params& params) const override { return params.nRuleChangeActivationThreshold; }

    bool Condition(const CBlockIndex* pindex, const Consensus::Params& params) const override
    {
        return ((pindex->nVersion & VERSIONBITS_TOP_MASK) == VERSIONBITS_TOP_BITS) &&
               ((pindex->nVersion >> bit) & 1) != 0 &&
               ((ComputeBlockVersion(pindex->pprev, params) >> bit) & 1) == 0;
    }
};

// Protected by cs_main
static ThresholdConditionCache warningcache[VERSIONBITS_NUM_BITS];

static unsigned int GetBlockScriptFlags(const CBlockIndex* pindex, const Consensus::Params& consensusparams) {
    AssertLockHeld(cs_main);

    // BIP16 didn't become active until Apr 1 2012
    int64_t nBIP16SwitchTime = 1333238400;
    bool fStrictPayToScriptHash = (pindex->GetBlockTime() >= nBIP16SwitchTime);

    unsigned int flags = fStrictPayToScriptHash ? SCRIPT_VERIFY_P2SH : SCRIPT_VERIFY_NONE;

    // Start enforcing the DERSIG (BIP66) rule
    if (pindex->nHeight >= consensusparams.BIP66Height) {
        flags |= SCRIPT_VERIFY_DERSIG;
    }

    // Start enforcing CHECKLOCKTIMEVERIFY (BIP65) rule
    if (pindex->nHeight >= consensusparams.BIP65Height) {
        flags |= SCRIPT_VERIFY_CHECKLOCKTIMEVERIFY;
    }

    // Start enforcing BIP68 (sequence locks) and BIP112 (CHECKSEQUENCEVERIFY) using versionbits logic.
    if (VersionBitsState(pindex->pprev, consensusparams, Consensus::DEPLOYMENT_CSV, versionbitscache) == THRESHOLD_ACTIVE) {
        flags |= SCRIPT_VERIFY_CHECKSEQUENCEVERIFY;
    }

    // Start enforcing WITNESS rules using versionbits logic.
    if (IsWitnessEnabled(pindex->pprev, consensusparams)) {
        flags |= SCRIPT_VERIFY_WITNESS;
        flags |= SCRIPT_VERIFY_NULLDUMMY;
    }

    return flags;
}



static int64_t nTimeCheck = 0;
static int64_t nTimeForks = 0;
static int64_t nTimeVerify = 0;
static int64_t nTimeConnect = 0;
static int64_t nTimeIndex = 0;
static int64_t nTimeCallbacks = 0;
static int64_t nTimeTotal = 0;
static int64_t nBlocksTotal = 0;

// Index either: a) every data push >=8 bytes,  b) if no such pushes, the entire script
void static BuildAddrIndex(const CScript &script, const CExtDiskTxPos &pos, std::vector<std::pair<uint160, CExtDiskTxPos> > &out)
{
    CScript::const_iterator pc = script.begin();
    CScript::const_iterator pend = script.end();
    std::vector<unsigned char> data;
    opcodetype opcode;
    bool fHaveData = false;
    while (pc < pend) {
        script.GetOp(pc, opcode, data);
        if (0 <= opcode && opcode <= OP_PUSHDATA4 && data.size() >= 8) { // data element
            uint160 addrid;
            if (data.size() <= 20) {
                memcpy(&addrid, &data[0], data.size());
            } else {
                addrid = Hash160(data);
            }
            out.push_back(std::make_pair(addrid, pos));
            fHaveData = true;
        }
    }
    if (!fHaveData) {
        uint160 addrid = Hash160(script);
        out.push_back(std::make_pair(addrid, pos));
    }
}

bool AddressExistsInIndex(const std::string& address)
{
    CTxDestination addrAsDest = DecodeDestination(address);

    std::set<CExtDiskTxPos> addressPositions;
    auto addressFound = FindTransactionsByDestination(addrAsDest, addressPositions);
    return (addressFound && !addressPositions.empty());
}

/** Apply the effects of this block (with given index) on the UTXO set represented by coins.
 *  Validity checks that depend on the UTXO set are also done; ConnectBlock()
 *  can fail if those validity checks fail (among other reasons). */
static bool ConnectBlock(const CBlock& block, CValidationState& state, CBlockIndex* pindex,
                  CCoinsViewCache& view, const CChainParams& chainparams, bool fJustCheck = false)
{
    AssertLockHeld(cs_main);
    assert(pindex);
    // pindex->phashBlock can be null if called by CreateNewBlock/TestBlockValidity
    assert((pindex->phashBlock == nullptr) ||
           (*pindex->phashBlock == block.GetHash()));
    int64_t nTimeStart = GetTimeMicros();

    // Check it again in case a previous version let a bad block in
    if (!CheckBlock(block, state, chainparams.GetConsensus(), !fJustCheck, !fJustCheck, !fJustCheck))
        return error("%s: Consensus::CheckBlock: %s", __func__, FormatStateMessage(state));

    // verify that the view's current state corresponds to the previous block
    uint256 hashPrevBlock = pindex->pprev == nullptr ? uint256() : pindex->pprev->GetBlockHash();
    assert(hashPrevBlock == view.GetBestBlock());

    // Special case for the genesis block, skipping connection of its transactions
    // (its coinbase is unspendable)
    //if (block.GetHash() == chainparams.GetConsensus().hashGenesisBlock) {
    //    if (!fJustCheck)
    //        view.SetBestBlock(pindex->GetBlockHash());
    //    return true;
    //}

    nBlocksTotal++;

    bool fScriptChecks = true;
    if (!hashAssumeValid.IsNull()) {
        // We've been configured with the hash of a block which has been externally verified to have a valid history.
        // A suitable default value is included with the software and updated from time to time.  Because validity
        //  relative to a piece of software is an objective fact these defaults can be easily reviewed.
        // This setting doesn't force the selection of any particular chain but makes validating some faster by
        //  effectively caching the result of part of the verification.
        BlockMap::const_iterator  it = mapBlockIndex.find(hashAssumeValid);
        if (it != mapBlockIndex.end()) {
            if (it->second->GetAncestor(pindex->nHeight) == pindex &&
                pindexBestHeader->GetAncestor(pindex->nHeight) == pindex &&
                pindexBestHeader->nChainWork >= nMinimumChainWork) {
                // This block is a member of the assumed verified chain and an ancestor of the best header.
                // The equivalent time check discourages hash power from extorting the network via DOS attack
                //  into accepting an invalid block through telling users they must manually set assumevalid.
                //  Requiring a software change or burying the invalid block, regardless of the setting, makes
                //  it hard to hide the implication of the demand.  This also avoids having release candidates
                //  that are hardly doing any signature verification at all in testing without having to
                //  artificially set the default assumed verified block further back.
                // The test against nMinimumChainWork prevents the skipping when denied access to any chain at
                //  least as good as the expected chain.
                fScriptChecks = (GetBlockProofEquivalentTime(*pindexBestHeader, *pindex, *pindexBestHeader, chainparams.GetConsensus()) <= 60 * 60 * 24 * 7 * 2);
            }
        }
    }

    int64_t nTime1 = GetTimeMicros(); nTimeCheck += nTime1 - nTimeStart;
    LogPrint(BCLog::BENCH, "    - Sanity checks: %.2fms [%.2fs (%.2fms/blk)]\n", MILLI * (nTime1 - nTimeStart), nTimeCheck * MICRO, nTimeCheck * MILLI / nBlocksTotal);

    // Do not allow blocks that contain transactions which 'overwrite' older transactions,
    // unless those are already completely spent.
    // If such overwrites are allowed, coinbases and transactions depending upon those
    // can be duplicated to remove the ability to spend the first instance -- even after
    // being sent to another address.
    // See BIP30 and http://r6.ca/blog/20120206T005236Z.html for more information.
    // This logic is not necessary for memory pool transactions, as AcceptToMemoryPool
    // already refuses previously-known transaction ids entirely.
    // This rule was originally applied to all blocks with a timestamp after March 15, 2012, 0:00 UTC.
    // Now that the whole chain is irreversibly beyond that time it is applied to all blocks except the
    // two in the chain that violate it. This prevents exploiting the issue against nodes during their
    // initial block download.
    bool fEnforceBIP30 = (!pindex->phashBlock) || // Enforce on CreateNewBlock invocations which don't have a hash.
                          !((pindex->nHeight==91842 && pindex->GetBlockHash() == uint256S("0x00000000000a4d0a398161ffc163c503763b1f4360639393e0e4c8e300e0caec")) ||
                           (pindex->nHeight==91880 && pindex->GetBlockHash() == uint256S("0x00000000000743f190a18c5577a3c2d2a1f610ae9601ac046a38084ccb7cd721")));

    // Once BIP34 activated it was not possible to create new duplicate coinbases and thus other than starting
    // with the 2 existing duplicate coinbase pairs, not possible to create overwriting txs.  But by the
    // time BIP34 activated, in each of the existing pairs the duplicate coinbase had overwritten the first
    // before the first had been spent.  Since those coinbases are sufficiently buried its no longer possible to create further
    // duplicate transactions descending from the known pairs either.
    // If we're on the known chain at height greater than where BIP34 activated, we can save the db accesses needed for the BIP30 check.
    CBlockIndex *pindexBIP34height = pindex->pprev == nullptr ? nullptr : pindex->pprev->GetAncestor(chainparams.GetConsensus().BIP34Height);
    //Only continue to enforce if we're below BIP34 activation height or the block hash at that height doesn't correspond.
    fEnforceBIP30 = fEnforceBIP30 && (!pindexBIP34height || !(pindexBIP34height->GetBlockHash() == chainparams.GetConsensus().BIP34Hash));

    if (fEnforceBIP30) {
        for (const auto& tx : block.vtx) {
            for (size_t o = 0; o < tx->vout.size(); o++) {
                if (view.HaveCoin(COutPoint(tx->GetHash(), o))) {
                    return state.DoS(100, error("ConnectBlock(): tried to overwrite transaction"),
                                     REJECT_INVALID, "bad-txns-BIP30");
                }
            }
        }
    }

    // Start enforcing BIP68 (sequence locks) and BIP112 (CHECKSEQUENCEVERIFY) using versionbits logic.
    int nLockTimeFlags = 0;
    if (VersionBitsState(pindex->pprev, chainparams.GetConsensus(), Consensus::DEPLOYMENT_CSV, versionbitscache) == THRESHOLD_ACTIVE) {
        nLockTimeFlags |= LOCKTIME_VERIFY_SEQUENCE;
    }

    if (pindex->nHeight > 1 && !pindex->nVoteBits.isRttAccepted()) {
        DisconnectedBlockTransactions disconnectedPool;
        if (!DisconnectDisapprovedTip(state,chainparams, &disconnectedPool)){
            UpdateMempoolForReorg(disconnectedPool, false);
        }
        else {
            UpdateMempoolForReorg(disconnectedPool, true); //add the disconnected back to mempool
        }
    }

    // Get the script flags for this block
    unsigned int flags = GetBlockScriptFlags(pindex, chainparams.GetConsensus());

    int64_t nTime2 = GetTimeMicros(); nTimeForks += nTime2 - nTime1;
    LogPrint(BCLog::BENCH, "    - Fork checks: %.2fms [%.2fs (%.2fms/blk)]\n", MILLI * (nTime2 - nTime1), nTimeForks * MICRO, nTimeForks * MILLI / nBlocksTotal);

    CBlockUndo blockundo;

    CCheckQueueControl<CScriptCheck> control(fScriptChecks && nScriptCheckThreads ? &scriptcheckqueue : nullptr);

    std::vector<int> prevheights;
    CAmount nFees = 0;
    int nInputs = 0;
    int64_t nSigOpsCost = 0;

    CExtDiskTxPos pos(CDiskTxPos(pindex->GetBlockPos(), GetSizeOfCompactSize(block.vtx.size())), pindex->nHeight);
    std::vector<std::pair<uint256, CDiskTxPos> > vPosTxid;
    std::vector<std::pair<uint160, CExtDiskTxPos> > vPosAddrid;
    if (fTxIndex)
        vPosTxid.reserve(block.vtx.size());
    if (fAddrIndex)
        vPosAddrid.reserve(4*block.vtx.size());

    blockundo.vtxundo.resize(block.vtx.size() - 1);
    std::vector<PrecomputedTransactionData> txdata;
    txdata.reserve(block.vtx.size()); // Required so that pointers to individual PrecomputedTransactionData don't get invalidated

    // the order in which the validation must occur takes into account the fact that
    // the stake transactions are at the beginning of the block and the ticket purchases
    // might be funded by regular transactions at the end of the block
<<<<<<< HEAD

    std::vector<unsigned int> reorderedIndexes, reorderedStakes;
    for (unsigned int i = 0; i < block.vtx.size(); ++i)
        if (ParseTxClass(*(block.vtx[i])) == TX_Regular)
            reorderedIndexes.push_back(i);
        else
            reorderedStakes.push_back(i);
    reorderedIndexes.insert(reorderedIndexes.end(), std::make_move_iterator(reorderedStakes.begin()), std::make_move_iterator(reorderedStakes.end()));
    assert(reorderedIndexes.size() == block.vtx.size());

=======

    std::vector<unsigned int> reorderedIndexes, reorderedStakes;
    for (unsigned int i = 0; i < block.vtx.size(); ++i)
        if (ParseTxClass(*(block.vtx[i])) == TX_Regular)
            reorderedIndexes.push_back(i);
        else
            reorderedStakes.push_back(i);
    reorderedIndexes.insert(reorderedIndexes.end(), std::make_move_iterator(reorderedStakes.begin()), std::make_move_iterator(reorderedStakes.end()));
    assert(reorderedIndexes.size() == block.vtx.size());

>>>>>>> c9cde542
    for (unsigned int i = 0; i < reorderedIndexes.size(); i++)
    {
        {
            const CTransaction &tx = *(block.vtx[reorderedIndexes[i]]);

            nInputs += tx.vin.size();

            if (!tx.IsCoinBase())
            {
                CAmount txfee = 0;
                if (!Consensus::CheckTxInputs(tx, state, view, pindex->nHeight, txfee, chainparams)) {
                    return error("%s: Consensus::CheckTxInputs: %s, %s", __func__, tx.GetHash().ToString(), FormatStateMessage(state));
                }
                nFees += txfee;

                // Check that transaction is BIP68 final
                // BIP68 lock checks (as opposed to nLockTime checks) must
                // be in ConnectBlock because they require the UTXO set
                prevheights.resize(tx.vin.size());
                for (size_t j = 0; j < tx.vin.size(); j++) {
                    prevheights[j] = view.AccessCoin(tx.vin[j].prevout).nHeight;
                }

                if (!SequenceLocks(tx, nLockTimeFlags, &prevheights, *pindex)) {
                    return state.DoS(100, error("%s: contains a non-BIP68-final transaction", __func__),
                                    REJECT_INVALID, "bad-txns-nonfinal");
                }
            }

            // GetTransactionSigOpCost counts 3 types of sigops:
            // * legacy (always)
            // * p2sh (when P2SH enabled in flags and excludes coinbase)
            // * witness (when witness enabled in flags and excludes coinbase)
            nSigOpsCost += GetTransactionSigOpCost(tx, view, flags);
            if (nSigOpsCost > MAX_BLOCK_SIGOPS_COST)
                return state.DoS(100, error("ConnectBlock(): too many sigops"),
                                REJECT_INVALID, "bad-blk-sigops");

            txdata.emplace_back(tx);
            if (!tx.IsCoinBase())
            {
                std::vector<CScriptCheck> vChecks;
                bool fCacheResults = fJustCheck; /* Don't cache results if we're actually connecting blocks (still consult the cache, though) */
                if (!CheckInputs(tx, state, view, fScriptChecks, flags, fCacheResults, fCacheResults, txdata[i], nScriptCheckThreads ? &vChecks : nullptr))
                    return error("ConnectBlock(): CheckInputs on %s failed with %s",
                        tx.GetHash().ToString(), FormatStateMessage(state));
                control.Add(vChecks);
            }
            CTxUndo undoDummy;
            if (reorderedIndexes[i] > 0) {
                blockundo.vtxundo[reorderedIndexes[i]-1] = CTxUndo();
            }
            UpdateCoins(tx, view, reorderedIndexes[i] == 0 ? undoDummy : blockundo.vtxundo[reorderedIndexes[i]-1], pindex->nHeight);
        }
        {
            // while we may check inputs in a different order we need to keep the same order for saving txIndex and addrIndex
            const CTransaction &tx = *(block.vtx[i]);

            if (fTxIndex)
                vPosTxid.push_back(std::make_pair(tx.GetHash(), pos));
            if (fAddrIndex) {
                if (!tx.IsCoinBase()) {
                    for (const CTxIn &txin : tx.vin) {
                        Coin coin;
                        view.GetCoin(txin.prevout, coin);
                        BuildAddrIndex(coin.out.scriptPubKey, pos, vPosAddrid);
                    }
                }
                for (const CTxOut &txout : tx.vout)
                BuildAddrIndex(txout.scriptPubKey, pos, vPosAddrid);
            }

            pos.nTxOffset += ::GetSerializeSize(tx, SER_DISK, CLIENT_VERSION);
        }
    }

    int64_t nTime3 = GetTimeMicros(); nTimeConnect += nTime3 - nTime2;
    LogPrint(BCLog::BENCH, "      - Connect %u transactions: %.2fms (%.3fms/tx, %.3fms/txin) [%.2fs (%.2fms/blk)]\n", (unsigned)block.vtx.size(), MILLI * (nTime3 - nTime2), MILLI * (nTime3 - nTime2) / block.vtx.size(), nInputs <= 1 ? 0 : MILLI * (nTime3 - nTime2) / (nInputs-1), nTimeConnect * MICRO, nTimeConnect * MILLI / nBlocksTotal);

    if (block.GetHash() != chainparams.GetConsensus().hashGenesisBlock) {
        CAmount blockReward = nFees + GetMinerSubsidy(pindex->nHeight, chainparams.GetConsensus());
        if (block.vtx[0]->GetValueOut() > blockReward)
            return state.DoS(100,
                         error("ConnectBlock(): coinbase pays too much (actual=%d vs limit=%d)",
                               block.vtx[0]->GetValueOut(), blockReward),
                               REJECT_INVALID, "bad-cb-amount");
    }
    if (!control.Wait())
        return state.DoS(100, error("%s: CheckQueue failed", __func__), REJECT_INVALID, "block-validation-failed");
    int64_t nTime4 = GetTimeMicros(); nTimeVerify += nTime4 - nTime2;
    LogPrint(BCLog::BENCH, "    - Verify %u txins: %.2fms (%.3fms/txin) [%.2fs (%.2fms/blk)]\n", nInputs - 1, MILLI * (nTime4 - nTime2), nInputs <= 1 ? 0 : MILLI * (nTime4 - nTime2) / (nInputs-1), nTimeVerify * MICRO, nTimeVerify * MILLI / nBlocksTotal);

    if (fJustCheck)
        return true;

    // Write undo information to disk
    if (pindex->GetUndoPos().IsNull() || !pindex->IsValid(BLOCK_VALID_SCRIPTS))
    {
        if (pindex->GetUndoPos().IsNull()) {
            CDiskBlockPos _pos;
            if (!FindUndoPos(state, pindex->nFile, _pos, ::GetSerializeSize(blockundo, SER_DISK, CLIENT_VERSION) + 40))
                return error("ConnectBlock(): FindUndoPos failed");
            if (!UndoWriteToDisk(blockundo, _pos, pindex->pprev == nullptr ? uint256() : pindex->pprev->GetBlockHash(), chainparams.MessageStart()))
                return AbortNode(state, "Failed to write undo data");

            // update nUndoPos in block index
            pindex->nUndoPos = _pos.nPos;
            pindex->nStatus |= BLOCK_HAVE_UNDO;
        }

        pindex->RaiseValidity(BLOCK_VALID_SCRIPTS);
        setDirtyBlockIndex.insert(pindex);
    }

    if (pindex->nHeight == 0) {
        assert(pindex->pprev == nullptr);
        pindex->pstakeNode = StakeNode::genesisNode(chainparams.GetConsensus());
    }
    else{
        assert(pindex->pprev != nullptr);
        assert(pindex->pprev->pstakeNode != nullptr);

        pindex->pstakeNode = FetchStakeNode(pindex, chainparams.GetConsensus() );
        if (pindex->pstakeNode == nullptr)
            return state.DoS(100,
                error("ConnectBlock(): FetchStakeNode - Failed to get Stake data"),
                REJECT_INVALID, "bad-stake-data");
    }

    // if(pindex->GetStakePos().IsNull()){
    //     CDiskBlockPos _pos;

    //     if (!FindStakePos(state, pindex->nFile, _pos, ::GetSerializeSize(*pindex->pstakeNode, SER_DISK, CLIENT_VERSION) + 40))
    //         return error("ConnectBlock(): FindStakePos failed");
    //     if (!StakeWriteToDisk(*pindex->pstakeNode, _pos, pindex->pprev == nullptr ? uint256() : pindex->pprev->GetBlockHash(), chainparams.MessageStart()))
    //         return AbortNode(state, "Failed to write stake data");

    //     // update nStakePos in block index
    //     pindex->nStakePos = _pos.nPos;
    //     pindex->nStatus |= BLOCK_HAVE_STAKE;
    // }

    if (fTxIndex)
        if (!pblocktree->WriteTxIndex(vPosTxid))
            return AbortNode(state, "Failed to write transaction index");

    if (fAddrIndex)
        if (!pblocktree->AddAddrIndex(vPosAddrid))
            return AbortNode(state, "Failed to write address index");


    // add this block to the view's block chain
    view.SetBestBlock(pindex->GetBlockHash());

    int64_t nTime5 = GetTimeMicros(); nTimeIndex += nTime5 - nTime4;
    LogPrint(BCLog::BENCH, "    - Index writing: %.2fms [%.2fs (%.2fms/blk)]\n", MILLI * (nTime5 - nTime4), nTimeIndex * MICRO, nTimeIndex * MILLI / nBlocksTotal);

    int64_t nTime6 = GetTimeMicros(); nTimeCallbacks += nTime6 - nTime5;
    LogPrint(BCLog::BENCH, "    - Callbacks: %.2fms [%.2fs (%.2fms/blk)]\n", MILLI * (nTime6 - nTime5), nTimeCallbacks * MICRO, nTimeCallbacks * MILLI / nBlocksTotal);

    return true;
}

/**
 * Update the on-disk chain state.
 * The caches and indexes are flushed depending on the mode we're called with
 * if they're too large, if it's been a while since the last write,
 * or always and in all cases if we're in prune mode and are deleting files.
 */
bool static FlushStateToDisk(const CChainParams& chainparams, CValidationState &state, FlushStateMode mode, int nManualPruneHeight) {
    int64_t nMempoolUsage = mempool.DynamicMemoryUsage();
    LOCK(cs_main);
    static int64_t nLastWrite = 0;
    static int64_t nLastFlush = 0;
    static int64_t nLastSetChain = 0;
    std::set<int> setFilesToPrune;
    bool fFlushForPrune = false;
    bool fDoFullFlush = false;
    int64_t nNow = 0;
    try {
    {
        LOCK(cs_LastBlockFile);
        if (fPruneMode && (fCheckForPruning || nManualPruneHeight > 0) && !fReindex) {
            if (nManualPruneHeight > 0) {
                FindFilesToPruneManual(setFilesToPrune, nManualPruneHeight);
            } else {
                FindFilesToPrune(setFilesToPrune, chainparams.PruneAfterHeight());
                fCheckForPruning = false;
            }
            if (!setFilesToPrune.empty()) {
                fFlushForPrune = true;
                if (!fHavePruned) {
                    pblocktree->WriteFlag("prunedblockfiles", true);
                    fHavePruned = true;
                }
            }
        }
        nNow = GetTimeMicros();
        // Avoid writing/flushing immediately after startup.
        if (nLastWrite == 0) {
            nLastWrite = nNow;
        }
        if (nLastFlush == 0) {
            nLastFlush = nNow;
        }
        if (nLastSetChain == 0) {
            nLastSetChain = nNow;
        }
        int64_t nMempoolSizeMax = gArgs.GetArg("-maxmempool", DEFAULT_MAX_MEMPOOL_SIZE) * 1000000;
        int64_t cacheSize = pcoinsTip->DynamicMemoryUsage();
        int64_t nTotalSpace = nCoinCacheUsage + std::max<int64_t>(nMempoolSizeMax - nMempoolUsage, 0);
        // The cache is large and we're within 10% and 10 MiB of the limit, but we have time now (not in the middle of a block processing).
        bool fCacheLarge = mode == FLUSH_STATE_PERIODIC && cacheSize > std::max((9 * nTotalSpace) / 10, nTotalSpace - MAX_BLOCK_COINSDB_USAGE * 1024 * 1024);
        // The cache is over the limit, we have to write now.
        bool fCacheCritical = mode == FLUSH_STATE_IF_NEEDED && cacheSize > nTotalSpace;
        // It's been a while since we wrote the block index to disk. Do this frequently, so we don't need to redownload after a crash.
        bool fPeriodicWrite = mode == FLUSH_STATE_PERIODIC && nNow > nLastWrite + (int64_t)DATABASE_WRITE_INTERVAL * 1000000;
        // It's been very long since we flushed the cache. Do this infrequently, to optimize cache usage.
        bool fPeriodicFlush = mode == FLUSH_STATE_PERIODIC && nNow > nLastFlush + (int64_t)DATABASE_FLUSH_INTERVAL * 1000000;
        // Combine all conditions that result in a full cache flush.
        fDoFullFlush = (mode == FLUSH_STATE_ALWAYS) || fCacheLarge || fCacheCritical || fPeriodicFlush || fFlushForPrune;
        // Write blocks and block index to disk.
        if (fDoFullFlush || fPeriodicWrite) {
            // Depend on nMinDiskSpace to ensure we can write block index
            if (!CheckDiskSpace(0))
                return state.Error("out of disk space");
            // First make sure all block and undo data is flushed to disk.
            FlushBlockFile();
            // Then update all block file information (which may refer to block and undo files).
            {
                std::vector<std::pair<int, const CBlockFileInfo*> > vFiles;
                vFiles.reserve(setDirtyFileInfo.size());
                for (std::set<int>::iterator it = setDirtyFileInfo.begin(); it != setDirtyFileInfo.end(); ) {
                    vFiles.push_back(std::make_pair(*it, &vinfoBlockFile[*it]));
                    setDirtyFileInfo.erase(it++);
                }
                std::vector<const CBlockIndex*> vBlocks;
                vBlocks.reserve(setDirtyBlockIndex.size());
                for (std::set<CBlockIndex*>::iterator it = setDirtyBlockIndex.begin(); it != setDirtyBlockIndex.end(); ) {
                    vBlocks.push_back(*it);
                    setDirtyBlockIndex.erase(it++);
                }
                if (!pblocktree->WriteBatchSync(vFiles, nLastBlockFile, vBlocks)) {
                    return AbortNode(state, "Failed to write to block index database");
                }
            }
            // Finally remove any pruned files
            if (fFlushForPrune)
                UnlinkPrunedFiles(setFilesToPrune);
            nLastWrite = nNow;
        }
        // Flush best chain related state. This can only be done if the blocks / block index write was also done.
        if (fDoFullFlush) {
            // Typical Coin structures on disk are around 48 bytes in size.
            // Pushing a new one to the database can cause it to be written
            // twice (once in the log, and once in the tables). This is already
            // an overestimation, as most will delete an existing entry or
            // overwrite one. Still, use a conservative safety factor of 2.
            if (!CheckDiskSpace(48 * 2 * 2 * pcoinsTip->GetCacheSize()))
                return state.Error("out of disk space");
            // Flush the chainstate (which may refer to block index entries).
            if (!pcoinsTip->Flush())
                return AbortNode(state, "Failed to write to coin database");
            nLastFlush = nNow;
        }
    }
    if (fDoFullFlush || ((mode == FLUSH_STATE_ALWAYS || mode == FLUSH_STATE_PERIODIC) && nNow > nLastSetChain + (int64_t)DATABASE_WRITE_INTERVAL * 1000000)) {
        // Update best block in wallet (so we can detect restored wallets).
        GetMainSignals().SetBestChain(chainActive.GetLocator());
        nLastSetChain = nNow;
    }
    } catch (const std::runtime_error& e) {
        return AbortNode(state, std::string("System error while flushing: ") + e.what());
    }
    return true;
}

void FlushStateToDisk() {
    CValidationState state;
    const CChainParams& chainparams = Params();
    FlushStateToDisk(chainparams, state, FLUSH_STATE_ALWAYS);
}

void PruneAndFlush() {
    CValidationState state;
    fCheckForPruning = true;
    const CChainParams& chainparams = Params();
    FlushStateToDisk(chainparams, state, FLUSH_STATE_NONE);
}

static void DoWarning(const std::string& strWarning)
{
    static bool fWarned = false;
    SetMiscWarning(strWarning);
    if (!fWarned) {
        AlertNotify(strWarning);
        fWarned = true;
    }
}

/** Update chainActive and related internal data structures. */
void static UpdateTip(CBlockIndex *pindexNew, const CChainParams& chainParams) {
    chainActive.SetTip(pindexNew);

    // New best block
    mempool.AddTransactionsUpdated(1);

    cvBlockChange.notify_all();

    std::vector<std::string> warningMessages;
    if (!IsInitialBlockDownload())
    {
        int nUpgraded = 0;
        const CBlockIndex* pindex = chainActive.Tip();
        for (int bit = 0; bit < VERSIONBITS_NUM_BITS; bit++) {
            WarningBitsConditionChecker checker(bit);
            ThresholdState state = checker.GetStateFor(pindex, chainParams.GetConsensus(), warningcache[bit]);
            if (state == THRESHOLD_ACTIVE || state == THRESHOLD_LOCKED_IN) {
                const std::string strWarning = strprintf(_("Warning: unknown new rules activated (versionbit %i)"), bit);
                if (state == THRESHOLD_ACTIVE) {
                    DoWarning(strWarning);
                } else {
                    warningMessages.push_back(strWarning);
                }
            }
        }
        // Check the version of the last 100 blocks to see if we need to upgrade:
        for (int i = 0; i < 100 && pindex != nullptr; i++)
        {
            int32_t nExpectedVersion = ComputeBlockVersion(pindex->pprev, chainParams.GetConsensus());
            if (pindex->nVersion > VERSIONBITS_LAST_OLD_BLOCK_VERSION && (pindex->nVersion & ~nExpectedVersion) != 0)
                ++nUpgraded;
            pindex = pindex->pprev;
        }
        if (nUpgraded > 0)
            warningMessages.push_back(strprintf(_("%d of last 100 blocks have unexpected version"), nUpgraded));
        if (nUpgraded > 100/2)
        {
            std::string strWarning = _("Warning: Unknown block versions being mined! It's possible unknown rules are in effect");
            // notify GetWarnings(), called by Qt and the JSON-RPC code to warn the user:
            DoWarning(strWarning);
        }
    }
    LogPrintf("%s: new best=%s height=%d version=0x%08x log2_work=%.8g tx=%lu date='%s' progress=%f cache=%.1fMiB(%utxo)", __func__,
      chainActive.Tip()->GetBlockHash().ToString(), chainActive.Height(), chainActive.Tip()->nVersion,
      log(chainActive.Tip()->nChainWork.getdouble())/log(2.0), (unsigned long)chainActive.Tip()->nChainTx,
      DateTimeStrFormat("%Y-%m-%d %H:%M:%S", chainActive.Tip()->GetBlockTime()),
      GuessVerificationProgress(chainParams.TxData(), chainActive.Tip()), pcoinsTip->DynamicMemoryUsage() * (1.0 / (1<<20)), pcoinsTip->GetCacheSize());
    if (!warningMessages.empty())
        LogPrintf(" warning='%s'", boost::algorithm::join(warningMessages, ", "));
    LogPrintf("\n");

}

/** Disconnect chainActive's tip.
  * After calling, the mempool will be in an inconsistent state, with
  * transactions from disconnected blocks being added to disconnectpool.  You
  * should make the mempool consistent again by calling UpdateMempoolForReorg.
  * with cs_main held.
  *
  * If disconnectpool is nullptr, then no disconnected transactions are added to
  * disconnectpool (note that the caller is responsible for mempool consistency
  * in any case).
  */
bool static DisconnectTip(CValidationState& state, const CChainParams& chainparams, DisconnectedBlockTransactions *disconnectpool)
{
    CBlockIndex *pindexDelete = chainActive.Tip();
    assert(pindexDelete);
    // Read block from disk.
    std::shared_ptr<CBlock> pblock = std::make_shared<CBlock>();
    CBlock& block = *pblock;
    if (!ReadBlockFromDisk(block, pindexDelete, chainparams.GetConsensus()))
        return AbortNode(state, "Failed to read block");
    // Apply the block atomically to the chain state.
    int64_t nStart = GetTimeMicros();
    {
        CCoinsViewCache view(pcoinsTip);
        assert(view.GetBestBlock() == pindexDelete->GetBlockHash());
        if (DisconnectBlock(block, pindexDelete, view) != DISCONNECT_OK)
            return error("DisconnectTip(): DisconnectBlock %s failed", pindexDelete->GetBlockHash().ToString());
        bool flushed = view.Flush();
        assert(flushed);
    }
    LogPrint(BCLog::BENCH, "- Disconnect block: %.2fms\n", (GetTimeMicros() - nStart) * MILLI);
    // Write the chain state to disk, if necessary.
    if (!FlushStateToDisk(chainparams, state, FLUSH_STATE_IF_NEEDED))
        return false;

    if (disconnectpool) {
        // Save transactions to re-add to mempool at end of reorg
        // Use regularTxs to allow reordering so that in:
        // UpdateMempoolForReorg funding regular txs end up in front of ticket purchase txs
        auto regularTxs = std::vector<CTransactionRef>{};
        for (auto it = block.vtx.rbegin(); it != block.vtx.rend(); ++it) {
            if (!IsStakeTx(**it)) {
                regularTxs.push_back(*it);
                continue;
            }
            disconnectpool->addTransaction(*it);
        }
        for (const auto& tx : regularTxs){
            disconnectpool->addTransaction(tx);
        }

        while (disconnectpool->DynamicMemoryUsage() > MAX_DISCONNECTED_TX_POOL_SIZE * 1000) {
            // Drop the earliest entry, and remove its children from the mempool.
            auto it = disconnectpool->queuedTx.get<insertion_order>().begin();
            mempool.removeRecursive(**it, MemPoolRemovalReason::REORG);
            disconnectpool->removeEntry(it);
        }
    }

    // Update chainActive and related variables.
    UpdateTip(pindexDelete->pprev, chainparams);
    // Let wallets know transactions went from 1-confirmed to
    // 0-confirmed or conflicted:
    GetMainSignals().BlockDisconnected(pblock);
    return true;
}

static int64_t nTimeReadFromDisk = 0;
static int64_t nTimeConnectTotal = 0;
static int64_t nTimeFlush = 0;
static int64_t nTimeChainState = 0;
static int64_t nTimePostConnect = 0;

struct PerBlockConnectTrace {
    CBlockIndex* pindex = nullptr;
    std::shared_ptr<const CBlock> pblock;
    std::shared_ptr<std::vector<CTransactionRef>> conflictedTxs;
    PerBlockConnectTrace() : conflictedTxs(std::make_shared<std::vector<CTransactionRef>>()) {}
};
/**
 * Used to track blocks whose transactions were applied to the UTXO state as a
 * part of a single ActivateBestChainStep call.
 *
 * This class also tracks transactions that are removed from the mempool as
 * conflicts (per block) and can be used to pass all those transactions
 * through SyncTransaction.
 *
 * This class assumes (and asserts) that the conflicted transactions for a given
 * block are added via mempool callbacks prior to the BlockConnected() associated
 * with those transactions. If any transactions are marked conflicted, it is
 * assumed that an associated block will always be added.
 *
 * This class is single-use, once you call GetBlocksConnected() you have to throw
 * it away and make a new one.
 */
class ConnectTrace {
private:
    std::vector<PerBlockConnectTrace> blocksConnected;
    CTxMemPool &pool;

public:
    explicit ConnectTrace(CTxMemPool &_pool) : blocksConnected(1), pool(_pool) {
        pool.NotifyEntryRemoved.connect(boost::bind(&ConnectTrace::NotifyEntryRemoved, this, _1, _2));
    }

    ~ConnectTrace() {
        pool.NotifyEntryRemoved.disconnect(boost::bind(&ConnectTrace::NotifyEntryRemoved, this, _1, _2));
    }

    void BlockConnected(CBlockIndex* pindex, std::shared_ptr<const CBlock> pblock) {
        assert(!blocksConnected.back().pindex);
        assert(pindex);
        assert(pblock);
        blocksConnected.back().pindex = pindex;
        blocksConnected.back().pblock = std::move(pblock);
        blocksConnected.emplace_back();
    }

    std::vector<PerBlockConnectTrace>& GetBlocksConnected() {
        // We always keep one extra block at the end of our list because
        // blocks are added after all the conflicted transactions have
        // been filled in. Thus, the last entry should always be an empty
        // one waiting for the transactions from the next block. We pop
        // the last entry here to make sure the list we return is sane.
        assert(!blocksConnected.back().pindex);
        assert(blocksConnected.back().conflictedTxs->empty());
        blocksConnected.pop_back();
        return blocksConnected;
    }

    void NotifyEntryRemoved(CTransactionRef txRemoved, MemPoolRemovalReason reason) {
        assert(!blocksConnected.back().pindex);
        if (reason == MemPoolRemovalReason::CONFLICT) {
            blocksConnected.back().conflictedTxs->emplace_back(std::move(txRemoved));
        }
    }
};

/**
 * Connect a new block to chainActive. pblock is either nullptr or a pointer to a CBlock
 * corresponding to pindexNew, to bypass loading it again from disk.
 *
 * The block is added to connectTrace if connection succeeds.
 */
bool static ConnectTip(CValidationState& state, const CChainParams& chainparams, CBlockIndex* pindexNew, const std::shared_ptr<const CBlock>& pblock, ConnectTrace& connectTrace, DisconnectedBlockTransactions &disconnectpool)
{
    assert(pindexNew->pprev == chainActive.Tip());
    // Read block from disk.
    int64_t nTime1 = GetTimeMicros();
    std::shared_ptr<const CBlock> pthisBlock;
    if (!pblock) {
        std::shared_ptr<CBlock> pblockNew = std::make_shared<CBlock>();
        if (!ReadBlockFromDisk(*pblockNew, pindexNew, chainparams.GetConsensus()))
            return AbortNode(state, "Failed to read block");
        pthisBlock = pblockNew;
    } else {
        pthisBlock = pblock;
    }
    const CBlock& blockConnecting = *pthisBlock;
    // Apply the block atomically to the chain state.
    int64_t nTime2 = GetTimeMicros(); nTimeReadFromDisk += nTime2 - nTime1;
    int64_t nTime3;
    LogPrint(BCLog::BENCH, "  - Load block from disk: %.2fms [%.2fs]\n", (nTime2 - nTime1) * MILLI, nTimeReadFromDisk * MICRO);
    {
        CCoinsViewCache view(pcoinsTip);
        bool rv = ConnectBlock(blockConnecting, state, pindexNew, view, chainparams);
        GetMainSignals().BlockChecked(blockConnecting, state);
        if (!rv) {
            if (state.IsInvalid())
                InvalidBlockFound(pindexNew, state);
            return error("ConnectTip(): ConnectBlock %s failed", pindexNew->GetBlockHash().ToString());
        }
        nTime3 = GetTimeMicros(); nTimeConnectTotal += nTime3 - nTime2;
        LogPrint(BCLog::BENCH, "  - Connect total: %.2fms [%.2fs (%.2fms/blk)]\n", (nTime3 - nTime2) * MILLI, nTimeConnectTotal * MICRO, nTimeConnectTotal * MILLI / nBlocksTotal);
        bool flushed = view.Flush();
        assert(flushed);
    }
    int64_t nTime4 = GetTimeMicros(); nTimeFlush += nTime4 - nTime3;
    LogPrint(BCLog::BENCH, "  - Flush: %.2fms [%.2fs (%.2fms/blk)]\n", (nTime4 - nTime3) * MILLI, nTimeFlush * MICRO, nTimeFlush * MILLI / nBlocksTotal);
    // Write the chain state to disk, if necessary.
    if (!FlushStateToDisk(chainparams, state, FLUSH_STATE_IF_NEEDED))
        return false;
    int64_t nTime5 = GetTimeMicros(); nTimeChainState += nTime5 - nTime4;
    LogPrint(BCLog::BENCH, "  - Writing chainstate: %.2fms [%.2fs (%.2fms/blk)]\n", (nTime5 - nTime4) * MILLI, nTimeChainState * MICRO, nTimeChainState * MILLI / nBlocksTotal);
    // Remove conflicting transactions from the mempool.;
    mempool.removeForBlock(blockConnecting.vtx, pindexNew->nHeight);
    disconnectpool.removeForBlock(blockConnecting.vtx);
    // Update chainActive & related variables.
    UpdateTip(pindexNew, chainparams);

    int64_t nTime6 = GetTimeMicros(); nTimePostConnect += nTime6 - nTime5; nTimeTotal += nTime6 - nTime1;
    LogPrint(BCLog::BENCH, "  - Connect postprocess: %.2fms [%.2fs (%.2fms/blk)]\n", (nTime6 - nTime5) * MILLI, nTimePostConnect * MICRO, nTimePostConnect * MILLI / nBlocksTotal);
    LogPrint(BCLog::BENCH, "- Connect block: %.2fms [%.2fs (%.2fms/blk)]\n", (nTime6 - nTime1) * MILLI, nTimeTotal * MICRO, nTimeTotal * MILLI / nBlocksTotal);

    connectTrace.BlockConnected(pindexNew, std::move(pthisBlock));
    return true;
}

/**
 * Return the tip of the chain with the most work in it, that isn't
 * known to be invalid (it's however far from certain to be valid).
 */
static CBlockIndex* FindMostWorkChain() {
    do {
        CBlockIndex *pindexNew = nullptr;

        // Find the best candidate header.
        {
            std::set<CBlockIndex*, CBlockIndexWorkComparator>::reverse_iterator it = setBlockIndexCandidates.rbegin();
            if (it == setBlockIndexCandidates.rend())
                return nullptr;
            pindexNew = *it;
        }

        // Check whether all blocks on the path between the currently active chain and the candidate are valid.
        // Just going until the active chain is an optimization, as we know all blocks in it are valid already.
        CBlockIndex *pindexTest = pindexNew;
        bool fInvalidAncestor = false;
        while (pindexTest && !chainActive.Contains(pindexTest)) {
            assert(pindexTest->nChainTx || pindexTest->nHeight == 0);

            // Pruned nodes may have entries in setBlockIndexCandidates for
            // which block files have been deleted.  Remove those as candidates
            // for the most work chain if we come across them; we can't switch
            // to a chain unless we have all the non-active-chain parent blocks.
            bool fFailedChain = pindexTest->nStatus & BLOCK_FAILED_MASK;
            bool fMissingData = !(pindexTest->nStatus & BLOCK_HAVE_DATA);
            if (fFailedChain || fMissingData) {
                // Candidate chain is not usable (either invalid or missing data)
                if (fFailedChain && (pindexBestInvalid == nullptr || pindexNew->nChainWork > pindexBestInvalid->nChainWork))
                    pindexBestInvalid = pindexNew;
                CBlockIndex *pindexFailed = pindexNew;
                // Remove the entire chain from the set.
                while (pindexTest != pindexFailed) {
                    if (fFailedChain) {
                        pindexFailed->nStatus |= BLOCK_FAILED_CHILD;
                    } else if (fMissingData) {
                        // If we're missing data, then add back to mapBlocksUnlinked,
                        // so that if the block arrives in the future we can try adding
                        // to setBlockIndexCandidates again.
                        mapBlocksUnlinked.insert(std::make_pair(pindexFailed->pprev, pindexFailed));
                    }
                    setBlockIndexCandidates.erase(pindexFailed);
                    pindexFailed = pindexFailed->pprev;
                }
                setBlockIndexCandidates.erase(pindexTest);
                fInvalidAncestor = true;
                break;
            }
            pindexTest = pindexTest->pprev;
        }
        if (!fInvalidAncestor)
            return pindexNew;
    } while(true);
}

/** Delete all entries in setBlockIndexCandidates that are worse than the current tip. */
static void PruneBlockIndexCandidates() {
    // Note that we can't delete the current block itself, as we may need to return to it later in case a
    // reorganization to a better block fails.
    std::set<CBlockIndex*, CBlockIndexWorkComparator>::iterator it = setBlockIndexCandidates.begin();
    while (it != setBlockIndexCandidates.end() && setBlockIndexCandidates.value_comp()(*it, chainActive.Tip())) {
        setBlockIndexCandidates.erase(it++);
    }
    // Either the current tip or a successor of it we're working towards is left in setBlockIndexCandidates.
    assert(!setBlockIndexCandidates.empty());
}

/**
 * Try to make some progress towards making pindexMostWork the active block.
 * pblock is either nullptr or a pointer to a CBlock corresponding to pindexMostWork.
 */
static bool ActivateBestChainStep(CValidationState& state, const CChainParams& chainparams, CBlockIndex* pindexMostWork, const std::shared_ptr<const CBlock>& pblock, bool& fInvalidFound, ConnectTrace& connectTrace)
{
    AssertLockHeld(cs_main);
    const CBlockIndex *pindexOldTip = chainActive.Tip();
    const CBlockIndex *pindexFork = chainActive.FindFork(pindexMostWork);

    // Disconnect active blocks which are no longer in the best chain.
    bool fBlocksDisconnected = false;
    DisconnectedBlockTransactions disconnectpool;
    while (chainActive.Tip() && chainActive.Tip() != pindexFork) {
        if (!DisconnectTip(state, chainparams, &disconnectpool)) {
            // This is likely a fatal error, but keep the mempool consistent,
            // just in case. Only remove from the mempool in this case.
            UpdateMempoolForReorg(disconnectpool, false);
            return false;
        }
        fBlocksDisconnected = true;
    }

    // Build list of new blocks to connect.
    std::vector<CBlockIndex*> vpindexToConnect;
    bool fContinue = true;
    int nHeight = pindexFork ? pindexFork->nHeight : -1;
    while (fContinue && nHeight != pindexMostWork->nHeight) {
        // Don't iterate the entire list of potential improvements toward the best tip, as we likely only need
        // a few blocks along the way.
        int nTargetHeight = std::min(nHeight + 32, pindexMostWork->nHeight);
        vpindexToConnect.clear();
        vpindexToConnect.reserve(nTargetHeight - nHeight);
        CBlockIndex *pindexIter = pindexMostWork->GetAncestor(nTargetHeight);
        while (pindexIter && pindexIter->nHeight != nHeight) {
            vpindexToConnect.push_back(pindexIter);
            pindexIter = pindexIter->pprev;
        }
        nHeight = nTargetHeight;

        // Connect new blocks.
        for (CBlockIndex *pindexConnect : reverse_iterate(vpindexToConnect)) {
            if (!ConnectTip(state, chainparams, pindexConnect, pindexConnect == pindexMostWork ? pblock : std::shared_ptr<const CBlock>(), connectTrace, disconnectpool)) {
                if (state.IsInvalid()) {
                    // The block violates a consensus rule.
                    if (!state.CorruptionPossible())
                        InvalidChainFound(vpindexToConnect.back());
                    state = CValidationState();
                    fInvalidFound = true;
                    fContinue = false;
                    break;
                } else {
                    // A system error occurred (disk space, database error, ...).
                    // Make the mempool consistent with the current tip, just in case
                    // any observers try to use it before shutdown.
                    UpdateMempoolForReorg(disconnectpool, false);
                    return false;
                }
            } else {
                PruneBlockIndexCandidates();
                if (!pindexOldTip || chainActive.Tip()->nChainWork > pindexOldTip->nChainWork) {
                    // We're in a better position than we were. Return temporarily to release the lock.
                    fContinue = false;
                    break;
                }
            }
        }
    }

    if (fBlocksDisconnected) {
        // If any blocks were disconnected, disconnectpool may be non empty.  Add
        // any disconnected transactions back to the mempool.
        UpdateMempoolForReorg(disconnectpool, true);
    }
    mempool.check(pcoinsTip, chainparams);

    // Callbacks/notifications for a new best chain.
    if (fInvalidFound)
        CheckForkWarningConditionsOnNewFork(vpindexToConnect.back());
    else
        CheckForkWarningConditions();

    return true;
}

static void NotifyHeaderTip() {
    bool fNotify = false;
    bool fInitialBlockDownload = false;
    static CBlockIndex* pindexHeaderOld = nullptr;
    CBlockIndex* pindexHeader = nullptr;
    {
        LOCK(cs_main);
        pindexHeader = pindexBestHeader;

        if (pindexHeader != pindexHeaderOld) {
            fNotify = true;
            fInitialBlockDownload = IsInitialBlockDownload();
            pindexHeaderOld = pindexHeader;
        }
    }
    // Send block tip changed notifications without cs_main
    if (fNotify) {
        uiInterface.NotifyHeaderTip(fInitialBlockDownload, pindexHeader);
    }
}

/**
 * Make the best chain active, in multiple steps. The result is either failure
 * or an activated best chain. pblock is either nullptr or a pointer to a block
 * that is already loaded (to avoid loading it again from disk).
 */
bool ActivateBestChain(CValidationState &state, const CChainParams& chainparams, std::shared_ptr<const CBlock> pblock) {
    // Note that while we're often called here from ProcessNewBlock, this is
    // far from a guarantee. Things in the P2P/RPC will often end up calling
    // us in the middle of ProcessNewBlock - do not assume pblock is set
    // sanely for performance or correctness!

    CBlockIndex *pindexMostWork = nullptr;
    CBlockIndex *pindexNewTip = nullptr;
    int nStopAtHeight = gArgs.GetArg("-stopatheight", DEFAULT_STOPATHEIGHT);
    do {
        boost::this_thread::interruption_point();
        if (ShutdownRequested())
            break;

        const CBlockIndex *pindexFork;
        bool fInitialDownload;
        {
            LOCK(cs_main);
            ConnectTrace connectTrace(mempool); // Destructed before cs_main is unlocked

            CBlockIndex *pindexOldTip = chainActive.Tip();
            if (pindexMostWork == nullptr) {
                pindexMostWork = FindMostWorkChain();
            }

            // Whether we have anything to do at all.
            if (pindexMostWork == nullptr || pindexMostWork == chainActive.Tip())
                return true;

            bool fInvalidFound = false;
            std::shared_ptr<const CBlock> nullBlockPtr;
            if (!ActivateBestChainStep(state, chainparams, pindexMostWork, pblock && pblock->GetHash() == pindexMostWork->GetBlockHash() ? pblock : nullBlockPtr, fInvalidFound, connectTrace))
                return false;

            if (fInvalidFound) {
                // Wipe cache, we may need another branch now.
                pindexMostWork = nullptr;
            }
            pindexNewTip = chainActive.Tip();
            pindexFork = chainActive.FindFork(pindexOldTip);
            fInitialDownload = IsInitialBlockDownload();

            for (const PerBlockConnectTrace& trace : connectTrace.GetBlocksConnected()) {
                assert(trace.pblock && trace.pindex);
                GetMainSignals().BlockConnected(trace.pblock, trace.pindex, *trace.conflictedTxs);
            }
        }
        // When we reach this point, we switched to a new tip (stored in pindexNewTip).

        // Notifications/callbacks that can run without cs_main

        // Notify external listeners about the new tip.
        GetMainSignals().UpdatedBlockTip(pindexNewTip, pindexFork, fInitialDownload);

        // Always notify the UI if a new block tip was connected
        if (pindexFork != pindexNewTip) {
            uiInterface.NotifyBlockTip(fInitialDownload, pindexNewTip);
        }

        if (nStopAtHeight && pindexNewTip && pindexNewTip->nHeight >= nStopAtHeight) StartShutdown();
    } while (pindexNewTip != pindexMostWork);
    CheckBlockIndex(chainparams.GetConsensus());

    // remove expired mempool votes
    if (fDiscardExpiredMempoolVotes) {
        const auto& height = []()
        {
            LOCK(cs_main);
            return chainActive.Height();
        }();

        mempool.removeExpiredVotes(height, chainparams.GetConsensus());
    }

    // Write changes periodically to disk, after relay.
    if (!FlushStateToDisk(chainparams, state, FLUSH_STATE_PERIODIC)) {
        return false;
    }

    return true;
}


bool PreciousBlock(CValidationState& state, const CChainParams& params, CBlockIndex *pindex)
{
    {
        LOCK(cs_main);
        if (pindex->nChainWork < chainActive.Tip()->nChainWork) {
            // Nothing to do, this block is not at the tip.
            return true;
        }
        if (chainActive.Tip()->nChainWork > nLastPreciousChainwork) {
            // The chain has been extended since the last call, reset the counter.
            nBlockReverseSequenceId = -1;
        }
        nLastPreciousChainwork = chainActive.Tip()->nChainWork;
        setBlockIndexCandidates.erase(pindex);
        pindex->nSequenceId = nBlockReverseSequenceId;
        if (nBlockReverseSequenceId > std::numeric_limits<int32_t>::min()) {
            // We can't keep reducing the counter if somebody really wants to
            // call preciousblock 2**31-1 times on the same set of tips...
            nBlockReverseSequenceId--;
        }
        if (pindex->IsValid(BLOCK_VALID_TRANSACTIONS) && pindex->nChainTx) {
            setBlockIndexCandidates.insert(pindex);
            PruneBlockIndexCandidates();
        }
    }

    return ActivateBestChain(state, params);
}

bool InvalidateBlock(CValidationState& state, const CChainParams& chainparams, CBlockIndex *pindex)
{
    AssertLockHeld(cs_main);

    // We first disconnect backwards and then mark the blocks as invalid.
    // This prevents a case where pruned nodes may fail to invalidateblock
    // and be left unable to start as they have no tip candidates (as there
    // are no blocks that meet the "have data and are not invalid per
    // nStatus" criteria for inclusion in setBlockIndexCandidates).

    bool pindex_was_in_chain = false;
    CBlockIndex *invalid_walk_tip = chainActive.Tip();

    DisconnectedBlockTransactions disconnectpool;
    while (chainActive.Contains(pindex)) {
        pindex_was_in_chain = true;
        // ActivateBestChain considers blocks already in chainActive
        // unconditionally valid already, so force disconnect away from it.
        if (!DisconnectTip(state, chainparams, &disconnectpool)) {
            // It's probably hopeless to try to make the mempool consistent
            // here if DisconnectTip failed, but we can try.
            UpdateMempoolForReorg(disconnectpool, false);
            return false;
        }
    }

    // Now mark the blocks we just disconnected as descendants invalid
    // (note this may not be all descendants).
    while (pindex_was_in_chain && invalid_walk_tip != pindex) {
        invalid_walk_tip->nStatus |= BLOCK_FAILED_CHILD;
        setDirtyBlockIndex.insert(invalid_walk_tip);
        setBlockIndexCandidates.erase(invalid_walk_tip);
        invalid_walk_tip = invalid_walk_tip->pprev;
    }

    // Mark the block itself as invalid.
    pindex->nStatus |= BLOCK_FAILED_VALID;
    setDirtyBlockIndex.insert(pindex);
    setBlockIndexCandidates.erase(pindex);
    g_failed_blocks.insert(pindex);

    // DisconnectTip will add transactions to disconnectpool; try to add these
    // back to the mempool.
    UpdateMempoolForReorg(disconnectpool, true);

    // The resulting new best tip may not be in setBlockIndexCandidates anymore, so
    // add it again.
    BlockMap::iterator it = mapBlockIndex.begin();
    while (it != mapBlockIndex.end()) {
        if (it->second->IsValid(BLOCK_VALID_TRANSACTIONS) && it->second->nChainTx && !setBlockIndexCandidates.value_comp()(it->second, chainActive.Tip())) {
            setBlockIndexCandidates.insert(it->second);
        }
        it++;
    }

    InvalidChainFound(pindex);
    uiInterface.NotifyBlockTip(IsInitialBlockDownload(), pindex->pprev);
    return true;
}

bool ResetBlockFailureFlags(CBlockIndex *pindex) {
    AssertLockHeld(cs_main);

    int nHeight = pindex->nHeight;

    // Remove the invalidity flag from this block and all its descendants.
    BlockMap::iterator it = mapBlockIndex.begin();
    while (it != mapBlockIndex.end()) {
        if (!it->second->IsValid() && it->second->GetAncestor(nHeight) == pindex) {
            it->second->nStatus &= ~BLOCK_FAILED_MASK;
            setDirtyBlockIndex.insert(it->second);
            if (it->second->IsValid(BLOCK_VALID_TRANSACTIONS) && it->second->nChainTx && setBlockIndexCandidates.value_comp()(chainActive.Tip(), it->second)) {
                setBlockIndexCandidates.insert(it->second);
            }
            if (it->second == pindexBestInvalid) {
                // Reset invalid block marker if it was pointing to one of those.
                pindexBestInvalid = nullptr;
            }
            g_failed_blocks.erase(it->second);
        }
        it++;
    }

    // Remove the invalidity flag from all ancestors too.
    while (pindex != nullptr) {
        if (pindex->nStatus & BLOCK_FAILED_MASK) {
            pindex->nStatus &= ~BLOCK_FAILED_MASK;
            setDirtyBlockIndex.insert(pindex);
        }
        pindex = pindex->pprev;
    }
    return true;
}

static CBlockIndex* AddToBlockIndex(const CBlockHeader& block)
{
    // Check for duplicate
    uint256 hash = block.GetHash();
    BlockMap::iterator it = mapBlockIndex.find(hash);
    if (it != mapBlockIndex.end())
        return it->second;

    // Construct new block index object
    CBlockIndex* pindexNew = new CBlockIndex(block);
    // We assign the sequence id to blocks only when the full data is available,
    // to avoid miners withholding blocks but broadcasting headers, to get a
    // competitive advantage.
    pindexNew->nSequenceId = 0;
    BlockMap::iterator mi = mapBlockIndex.insert(std::make_pair(hash, pindexNew)).first;
    pindexNew->phashBlock = &((*mi).first);
    BlockMap::iterator miPrev = mapBlockIndex.find(block.hashPrevBlock);
    if (miPrev != mapBlockIndex.end())
    {
        pindexNew->pprev = (*miPrev).second;
        pindexNew->nHeight = pindexNew->pprev->nHeight + 1;
        pindexNew->BuildSkip();
    }
    pindexNew->nTimeMax = (pindexNew->pprev ? std::max(pindexNew->pprev->nTimeMax, pindexNew->nTime) : pindexNew->nTime);
    pindexNew->nChainWork = (pindexNew->pprev ? pindexNew->pprev->nChainWork : 0) + GetBlockProof(*pindexNew);
    pindexNew->RaiseValidity(BLOCK_VALID_TREE);
    if (pindexBestHeader == nullptr || pindexBestHeader->nChainWork < pindexNew->nChainWork)
        pindexBestHeader = pindexNew;

    setDirtyBlockIndex.insert(pindexNew);

    return pindexNew;
}

/** Mark a block as having its data received and checked (up to BLOCK_VALID_TRANSACTIONS). */
static bool ReceivedBlockTransactions(const CBlock &block, CValidationState& state, CBlockIndex *pindexNew, const CDiskBlockPos& pos, const Consensus::Params& consensusParams)
{
    pindexNew->nTx = block.vtx.size();
    pindexNew->nChainTx = 0;
    pindexNew->nFile = pos.nFile;
    pindexNew->nDataPos = pos.nPos;
    pindexNew->nUndoPos = 0;
    pindexNew->nStatus |= BLOCK_HAVE_DATA;
    if (IsWitnessEnabled(pindexNew->pprev, consensusParams)) {
        pindexNew->nStatus |= BLOCK_OPT_WITNESS;
    }
    pindexNew->RaiseValidity(BLOCK_VALID_TRANSACTIONS);
    setDirtyBlockIndex.insert(pindexNew);

    if (pindexNew->pprev == nullptr || pindexNew->pprev->nChainTx) {
        // If pindexNew is the genesis block or all parents are BLOCK_VALID_TRANSACTIONS.
        std::deque<CBlockIndex*> queue;
        queue.push_back(pindexNew);

        // Recursively process any descendant blocks that now may be eligible to be connected.
        while (!queue.empty()) {
            CBlockIndex *pindex = queue.front();
            queue.pop_front();
            pindex->nChainTx = (pindex->pprev ? pindex->pprev->nChainTx : 0) + pindex->nTx;
            {
                LOCK(cs_nBlockSequenceId);
                pindex->nSequenceId = nBlockSequenceId++;
            }
            if (chainActive.Tip() == nullptr || !setBlockIndexCandidates.value_comp()(pindex, chainActive.Tip())) {
                setBlockIndexCandidates.insert(pindex);
            }
            std::pair<std::multimap<CBlockIndex*, CBlockIndex*>::iterator, std::multimap<CBlockIndex*, CBlockIndex*>::iterator> range = mapBlocksUnlinked.equal_range(pindex);
            while (range.first != range.second) {
                std::multimap<CBlockIndex*, CBlockIndex*>::iterator it = range.first;
                queue.push_back(it->second);
                range.first++;
                mapBlocksUnlinked.erase(it);
            }
        }
    } else {
        if (pindexNew->pprev && pindexNew->pprev->IsValid(BLOCK_VALID_TREE)) {
            mapBlocksUnlinked.insert(std::make_pair(pindexNew->pprev, pindexNew));
        }
    }

    return true;
}

static bool FindBlockPos(CValidationState &state, CDiskBlockPos &pos, unsigned int nAddSize, unsigned int nHeight, uint64_t nTime, bool fKnown = false)
{
    LOCK(cs_LastBlockFile);

    unsigned int nFile = fKnown ? pos.nFile : nLastBlockFile;
    if (vinfoBlockFile.size() <= nFile) {
        vinfoBlockFile.resize(nFile + 1);
    }

    if (!fKnown) {
        while (vinfoBlockFile[nFile].nSize + nAddSize >= MAX_BLOCKFILE_SIZE) {
            nFile++;
            if (vinfoBlockFile.size() <= nFile) {
                vinfoBlockFile.resize(nFile + 1);
            }
        }
        pos.nFile = nFile;
        pos.nPos = vinfoBlockFile[nFile].nSize;
    }

    if ((int)nFile != nLastBlockFile) {
        if (!fKnown) {
            LogPrintf("Leaving block file %i: %s\n", nLastBlockFile, vinfoBlockFile[nLastBlockFile].ToString());
        }
        FlushBlockFile(!fKnown);
        nLastBlockFile = nFile;
    }

    vinfoBlockFile[nFile].AddBlock(nHeight, nTime);
    if (fKnown)
        vinfoBlockFile[nFile].nSize = std::max(pos.nPos + nAddSize, vinfoBlockFile[nFile].nSize);
    else
        vinfoBlockFile[nFile].nSize += nAddSize;

    if (!fKnown) {
        unsigned int nOldChunks = (pos.nPos + BLOCKFILE_CHUNK_SIZE - 1) / BLOCKFILE_CHUNK_SIZE;
        unsigned int nNewChunks = (vinfoBlockFile[nFile].nSize + BLOCKFILE_CHUNK_SIZE - 1) / BLOCKFILE_CHUNK_SIZE;
        if (nNewChunks > nOldChunks) {
            if (fPruneMode)
                fCheckForPruning = true;
            if (CheckDiskSpace(nNewChunks * BLOCKFILE_CHUNK_SIZE - pos.nPos)) {
                FILE *file = OpenBlockFile(pos);
                if (file) {
                    LogPrintf("Pre-allocating up to position 0x%x in blk%05u.dat\n", nNewChunks * BLOCKFILE_CHUNK_SIZE, pos.nFile);
                    AllocateFileRange(file, pos.nPos, nNewChunks * BLOCKFILE_CHUNK_SIZE - pos.nPos);
                    fclose(file);
                }
            }
            else
                return state.Error("out of disk space");
        }
    }

    setDirtyFileInfo.insert(nFile);
    return true;
}

// static bool FindStakePos(CValidationState &state, int nFile, CDiskBlockPos &pos, unsigned int nAddSize)
// {
//     pos.nFile = nFile;

//     LOCK(cs_LastBlockFile);

//     unsigned int nNewSize;
//     pos.nPos = vinfoBlockFile[nFile].nStakeSize;
//     nNewSize = vinfoBlockFile[nFile].nStakeSize += nAddSize;
//     setDirtyFileInfo.insert(nFile);

//     unsigned int nOldChunks = (pos.nPos + STAKEFILE_CHUNK_SIZE - 1) / STAKEFILE_CHUNK_SIZE;
//     unsigned int nNewChunks = (nNewSize + STAKEFILE_CHUNK_SIZE - 1) / STAKEFILE_CHUNK_SIZE;
//     if (nNewChunks > nOldChunks) {
//         if (fPruneMode)
//             fCheckForPruning = true;
//         if (CheckDiskSpace(nNewChunks * STAKEFILE_CHUNK_SIZE - pos.nPos)) {
//             FILE *file = OpenUndoFile(pos);
//             if (file) {
//                 LogPrintf("Pre-allocating up to position 0x%x in stk%05u.dat\n", nNewChunks * STAKEFILE_CHUNK_SIZE, pos.nFile);
//                 AllocateFileRange(file, pos.nPos, nNewChunks * STAKEFILE_CHUNK_SIZE - pos.nPos);
//                 fclose(file);
//             }
//         }
//         else
//             return state.Error("out of disk space");
//     }

//     return true;
// }

static bool FindUndoPos(CValidationState &state, int nFile, CDiskBlockPos &pos, unsigned int nAddSize)
{
    pos.nFile = nFile;

    LOCK(cs_LastBlockFile);

    unsigned int nNewSize;
    pos.nPos = vinfoBlockFile[nFile].nUndoSize;
    nNewSize = vinfoBlockFile[nFile].nUndoSize += nAddSize;
    setDirtyFileInfo.insert(nFile);

    unsigned int nOldChunks = (pos.nPos + UNDOFILE_CHUNK_SIZE - 1) / UNDOFILE_CHUNK_SIZE;
    unsigned int nNewChunks = (nNewSize + UNDOFILE_CHUNK_SIZE - 1) / UNDOFILE_CHUNK_SIZE;
    if (nNewChunks > nOldChunks) {
        if (fPruneMode)
            fCheckForPruning = true;
        if (CheckDiskSpace(nNewChunks * UNDOFILE_CHUNK_SIZE - pos.nPos)) {
            FILE *file = OpenUndoFile(pos);
            if (file) {
                LogPrintf("Pre-allocating up to position 0x%x in rev%05u.dat\n", nNewChunks * UNDOFILE_CHUNK_SIZE, pos.nFile);
                AllocateFileRange(file, pos.nPos, nNewChunks * UNDOFILE_CHUNK_SIZE - pos.nPos);
                fclose(file);
            }
        }
        else
            return state.Error("out of disk space");
    }

    return true;
}

static unsigned CountStakeTransactions(const CBlock& block, int& numTickets, int& numVotes, int& numRevocations)
{
    numTickets = numVotes = numRevocations = 0;

    auto vtx = StakeSlice(block.vtx);
    for (const auto& tx : vtx)
    {
        ETxClass txClass = ParseTxClass(*tx);

        if (txClass == TX_BuyTicket)
            ++numTickets;
        else if (txClass == TX_Vote)
            ++numVotes;
        else if (txClass == TX_RevokeTicket)
            ++numRevocations;
    }

    return vtx.size();  // this can differ from (numTickets + numVotes + numRevocations) only in case an unrecognized transaction is present
}

// checkProofOfStake ensures that all ticket purchases in the block pay at least
// the amount required by the block header stake difficulty which indicate the target ticket price.
bool CheckProofOfStake(const CBlock& block, int64_t posLimit)
{
    for (const auto& tx : StakeSlice(block.vtx, TX_BuyTicket))
    {
        auto stakedAmount = tx->vout[ticketStakeOutputIndex].nValue;

        // Check against block stake difficulty.
        if (stakedAmount < block.nStakeDifficulty)
            return false;

        // Check if it's above the PoS limit.
        if (stakedAmount < posLimit)
            return false;
    }

    return true;
}

static bool CheckBlockHeader(const CBlockHeader& block, CValidationState& state, const Consensus::Params& consensusParams, bool fCheckPOW = true)
{
    // Check proof of work matches claimed amount
    if (fCheckPOW && !CheckProofOfWork(block.GetHash(), block.nBits, block.nVersion, consensusParams))
        return state.DoS(50, false, REJECT_INVALID, "high-hash", false, "proof of work failed");

    // Consensus checks rely on this assumption
    if (consensusParams.nHybridConsensusHeight > consensusParams.nStakeEnabledHeight ||
        consensusParams.nStakeEnabledHeight > consensusParams.nStakeValidationHeight)
        return state.Error("bad stake height consensus parameters");

    return true;
}

bool CheckBlock(const CBlock& block, CValidationState& state, const Consensus::Params& consensusParams, bool fCheckPOW, bool fCheckMerkleRoot, bool fCheckCoinbase, int blockHeight)
{
    // These are checks that are independent of context.

    if (block.fChecked)
        return true;

    // Check that the header is valid (particularly PoW).  This is mostly
    // redundant with the call in AcceptBlockHeader.
    if (!CheckBlockHeader(block, state, consensusParams, fCheckPOW))
        return false;

    // Count transactions by class
    int numTickets, numVotes, numRevocations;
    int numStakeTx = CountStakeTransactions(block, numTickets, numVotes, numRevocations);


    // The block must not contain more ticket purchases than the maximum allowed.
    if (numTickets > consensusParams.nMaxFreshStakePerBlock)
        return state.DoS(50, false, REJECT_INVALID, "too-many-tickets", false, "block contains more than the maximum allowed number of tickets per block");

    // A block header must commit to the actual number of tickets purchases, votes and revocations that
    // are in the block.
    if (block.nFreshStake != numTickets)
        return state.DoS(50, false, REJECT_INVALID, "number-tickets-mismatch", false, "block header fresh stake does not match number of tickets contained in block");
    if (block.nVoters != numVotes)
        return state.DoS(50, false, REJECT_INVALID, "number-votes-mismatch", false, "block header votes does not match number of vote transactions contained in block");
    if (block.nRevocations != numRevocations)
        return state.DoS(50, false, REJECT_INVALID, "number-revocations-mismatch", false, "block header revocations does not match number of revoke transactions contained in block");


    // All ticket purchases must meet the difficulty specified by the block header.
    if (!CheckProofOfStake(block, consensusParams.nMinimumStakeDiff))
        return state.DoS(100, false, REJECT_INVALID, "stake-too-low", true, "ticket transaction's staked amount lower than expected");

    // Check the merkle root.
    if (fCheckMerkleRoot) {
        bool mutated;
        uint256 hashMerkleRoot2 = BlockMerkleRoot(block, &mutated);
        if (block.hashMerkleRoot != hashMerkleRoot2)
            return state.DoS(100, false, REJECT_INVALID, "bad-txnmrklroot", true, "hashMerkleRoot mismatch");

        // Check for merkle tree malleability (CVE-2012-2459): repeating sequences
        // of transactions in a block without affecting the merkle root of a block,
        // while still invalidating it.
        if (mutated)
            return state.DoS(100, false, REJECT_INVALID, "bad-txns-duplicate", true, "duplicate transaction");
    }

    // All potential-corruption validation must be done before we do any
    // transaction validation, as otherwise we may mark the header as invalid
    // because we receive the wrong transactions for it.
    // Note that witness malleability is checked in ContextualCheckBlock, so no
    // checks that use witness data may be performed here.

    // Size limits
    if (block.vtx.empty() || block.vtx.size() * WITNESS_SCALE_FACTOR > MAX_BLOCK_WEIGHT || ::GetSerializeSize(block, SER_NETWORK, PROTOCOL_VERSION | SERIALIZE_TRANSACTION_NO_WITNESS) * WITNESS_SCALE_FACTOR > MAX_BLOCK_WEIGHT)
        return state.DoS(100, false, REJECT_INVALID, "bad-blk-length", false, "size limits failed");

    // First transaction must be coinbase
    if (block.vtx.empty() || !block.vtx[0]->IsCoinBase())
        return state.DoS(100, false, REJECT_INVALID, "bad-cb-missing", false, "first tx is not coinbase");

    for (unsigned int i = 1; i < block.vtx.size(); i++) {
        if (block.vtx[i]->IsCoinBase())
            return state.DoS(100, false, REJECT_INVALID, "bad-cb-multiple", false, "more than one coinbase");
    }

    for (const auto& tx : block.vtx)
    {
        if (!CheckTransaction(*tx, state, true))
            return state.Invalid(false, state.GetRejectCode(), state.GetRejectReason(),
                                 strprintf("Transaction check failed (tx hash %s) %s", tx->GetHash().ToString(), state.GetDebugMessage()));

    }

    // A block must not contain more than the maximum allowed number of revocations.
    const int maxRevocationsPerBlock = 255;
    if (numRevocations > maxRevocationsPerBlock)
        return state.DoS(100, false, REJECT_INVALID, "too-many-revocations", false, "block contains more revocations than maximum allowed");

    // There must be no unrecognized classes of stake transactions
    if (numStakeTx != numTickets + numVotes + numRevocations)
        return state.DoS(100, false, REJECT_INVALID, "unrecognized-staketx-present", false, "block contains unrecognized stake transactions");


    if (blockHeight < 0) {
        blockHeight = chainActive.Height() + 1;
    }
    if (fCheckCoinbase && block.GetHash() != consensusParams.hashGenesisBlock && blockHeight < consensusParams.nStakeValidationHeight + consensusParams.nCoinbaseWhitelistExpiration) {
        const auto& coinbaseAddrs = Params().coinbaseAddrs;
        if (!coinbaseAddrs.empty()) {
            for (const CTxOut& out : block.vtx[0]->vout) {
                if (out.nValue > 0.00) {
                    CTxDestination address;
                    if (ExtractDestination(out.scriptPubKey, address)) {
                        std::string pubKey(EncodeDestination(address));
                        auto validCoinbaseIter = coinbaseAddrs.find(pubKey);
                        if (validCoinbaseIter == coinbaseAddrs.end() || (validCoinbaseIter->second > -1 && validCoinbaseIter->second < blockHeight)) {
                            return state.DoS(100, error("CheckBlock(): invalid coinbase address %s", pubKey),
                                REJECT_INVALID, "bad-cb-address");
                        }
                    } else {
                        return state.DoS(100, error("CheckBlock(): invalid coinbase script: %s", HexStr(out.scriptPubKey)),
                            REJECT_INVALID, "bad-cb-script");
                    }
                }
            }
        }
    }

    unsigned int nSigOps = 0;
    for (const auto& tx : block.vtx)
    {
        nSigOps += GetLegacySigOpCount(*tx);
    }
    if (nSigOps * WITNESS_SCALE_FACTOR > MAX_BLOCK_SIGOPS_COST)
        return state.DoS(100, false, REJECT_INVALID, "bad-blk-sigops", false, "out-of-bounds SigOpCount");

    if (fCheckPOW && fCheckMerkleRoot)
        block.fChecked = true;

    return true;
}

bool IsWitnessEnabled(const CBlockIndex* pindexPrev, const Consensus::Params& params)
{
    LOCK(cs_main);
    return (VersionBitsState(pindexPrev, params, Consensus::DEPLOYMENT_SEGWIT, versionbitscache) == THRESHOLD_ACTIVE);
}

bool IsHybridConsensusForkEnabled(const CBlockIndex* pindexPrev, const Consensus::Params& params)
{
    AssertLockHeld(cs_main);
    return pindexPrev && IsHybridConsensusForkEnabled(pindexPrev->nHeight, params);
}

bool IsHybridConsensusForkEnabled(const int height, const Consensus::Params& params)
{
    return (params.nHybridConsensusHeight >= 0 && height >= params.nHybridConsensusHeight);
}

// Compute at which vout of the block's coinbase transaction the witness
// commitment occurs, or -1 if not found.
static int GetWitnessCommitmentIndex(const CBlock& block)
{
    int commitpos = -1;
    if (!block.vtx.empty()) {
        for (size_t o = 0; o < block.vtx[0]->vout.size(); o++) {
            if (block.vtx[0]->vout[o].scriptPubKey.size() >= 38 && block.vtx[0]->vout[o].scriptPubKey[0] == OP_RETURN && block.vtx[0]->vout[o].scriptPubKey[1] == 0x24 && block.vtx[0]->vout[o].scriptPubKey[2] == 0xaa && block.vtx[0]->vout[o].scriptPubKey[3] == 0x21 && block.vtx[0]->vout[o].scriptPubKey[4] == 0xa9 && block.vtx[0]->vout[o].scriptPubKey[5] == 0xed) {
                commitpos = o;
            }
        }
    }
    return commitpos;
}

void UpdateUncommittedBlockStructures(CBlock& block, const CBlockIndex* pindexPrev, const Consensus::Params& consensusParams)
{
    int commitpos = GetWitnessCommitmentIndex(block);
    static const std::vector<unsigned char> nonce(32, 0x00);
    if (commitpos != -1 && IsWitnessEnabled(pindexPrev, consensusParams) && !block.vtx[0]->HasWitness()) {
        CMutableTransaction tx(*block.vtx[0]);
        tx.vin[0].scriptWitness.stack.resize(1);
        tx.vin[0].scriptWitness.stack[0] = nonce;
        block.vtx[0] = MakeTransactionRef(std::move(tx));
    }
}

std::vector<unsigned char> GenerateCoinbaseCommitment(CBlock& block, const CBlockIndex* pindexPrev, const Consensus::Params& consensusParams)
{
    std::vector<unsigned char> commitment;
    int commitpos = GetWitnessCommitmentIndex(block);
    std::vector<unsigned char> ret(32, 0x00);
    if (consensusParams.vDeployments[Consensus::DEPLOYMENT_SEGWIT].nTimeout != 0) {
        if (commitpos == -1) {
            uint256 witnessroot = BlockWitnessMerkleRoot(block, nullptr);
            CSha256D().Write(witnessroot.begin(), 32).Write(ret.data(), 32).Finalize(witnessroot.begin());
            CTxOut out;
            out.nValue = 0;
            out.scriptPubKey.resize(38);
            out.scriptPubKey[0] = OP_RETURN;
            out.scriptPubKey[1] = 0x24;
            out.scriptPubKey[2] = 0xaa;
            out.scriptPubKey[3] = 0x21;
            out.scriptPubKey[4] = 0xa9;
            out.scriptPubKey[5] = 0xed;
            memcpy(&out.scriptPubKey[6], witnessroot.begin(), 32);
            commitment = std::vector<unsigned char>(out.scriptPubKey.begin(), out.scriptPubKey.end());
            CMutableTransaction tx(*block.vtx[0]);
            tx.vout.push_back(out);
            block.vtx[0] = MakeTransactionRef(std::move(tx));
        }
    }
    UpdateUncommittedBlockStructures(block, pindexPrev, consensusParams);
    return commitment;
}

/** Context-dependent validity checks.
 *  By "context", we mean only the previous block headers, but not the UTXO
 *  set; UTXO-related validity checks are done in ConnectBlock(). */
static bool ContextualCheckBlockHeader(const CBlockHeader& block, CValidationState& state, const CChainParams& params, const CBlockIndex* pindexPrev, int64_t nAdjustedTime)
{
    assert(pindexPrev != nullptr);
    const int nHeight = pindexPrev->nHeight + 1;
    const Consensus::Params& consensusParams = params.GetConsensus();

    // Check proof of work
    if (block.nBits != GetNextWorkRequired(pindexPrev, &block, consensusParams))
        return state.DoS(100, false, REJECT_INVALID, "bad-diffbits", false, "incorrect proof of work");

    // Ensure the stake difficulty specified in the block header matches the calculated difficulty based on the previous block
    // and difficulty retarget rules.
    CAmount expectedStakeDifficulty = CalculateNextRequiredStakeDifficulty(pindexPrev, params.GetConsensus());
    if (block.nStakeDifficulty != expectedStakeDifficulty) {
        auto report = strprintf("incorrect stake difficulty in a block: expected %.2f, found %.2f", expectedStakeDifficulty / (float)COIN, block.nStakeDifficulty / (float)COIN);
        return state.DoS(100, false, REJECT_INVALID, "bad-stakediff", false, report);
    }

    auto expectedStakeVersion = calcStakeVersion(pindexPrev, params.GetConsensus());
    if (block.nStakeVersion != expectedStakeVersion) {
        auto report = strprintf("incorrect stake version in a block: expected %d, found %d", expectedStakeVersion, block.nStakeVersion);
        return state.DoS(100, false, REJECT_INVALID, "bad-stakever", false, report);
    }

    if (pindexPrev->pstakeNode != nullptr) {
        // Ensure the header commits to the correct pool size based on its position within the chain.
        auto expectedTicketPoolSize = pindexPrev->pstakeNode->PoolSize();
        if (block.nTicketPoolSize != (uint32_t)expectedTicketPoolSize) {
            auto report = strprintf("block ticket pool size does not match the expected ticket pool size: expected %u, found %u", expectedTicketPoolSize, block.nTicketPoolSize);
            return state.DoS(100, false, REJECT_INVALID, "bad-poolsize", false, report);
        }

        // Ensure the header commits to the correct lottery state based on its position within the chain.
        auto expectedTicketLotteryState = pindexPrev->pstakeNode->FinalState();
        if (block.ticketLotteryState != expectedTicketLotteryState)
            return state.DoS(100, false, REJECT_INVALID, "bad-lotterystate", false, "block ticket lottery state does not match the expected ticket lottery state");
    }

    // Check against checkpoints
    if (fCheckpointsEnabled) {
        // Don't accept any forks from the main chain prior to last checkpoint.
        // GetLastCheckpoint finds the last checkpoint in MapCheckpoints that's in our
        // MapBlockIndex.
        CBlockIndex* pcheckpoint = Checkpoints::GetLastCheckpoint(params.Checkpoints());
        if (pcheckpoint && nHeight < pcheckpoint->nHeight)
            return state.DoS(100, error("%s: forked chain older than last checkpoint (height %d)", __func__, nHeight), REJECT_CHECKPOINT, "bad-fork-prior-to-checkpoint");
    }

    // Check timestamp against prev
    if (block.GetBlockTime() <= pindexPrev->GetMedianTimePast())
        return state.Invalid(false, REJECT_INVALID, "time-too-old", "block's timestamp is too early");

    // Check timestamp
    if (block.GetBlockTime() > nAdjustedTime + MAX_FUTURE_BLOCK_TIME)
        return state.Invalid(false, REJECT_INVALID, "time-too-new", "block timestamp too far in the future");

    const bool hybridForkEnabled = IsHybridConsensusForkEnabled(pindexPrev, consensusParams);
    if (hybridForkEnabled) {
        if (block.nVersion & HARDFORK_VERSION_BIT)
            return true;
        return state.Invalid(false, REJECT_OBSOLETE, strprintf("bad-version(0x%08x)", block.nVersion),
                             strprintf("rejected nVersion=0x%08x block", block.nVersion));
    }

    // Reject outdated version blocks when 95% (75% on testnet) of the network has upgraded:
    // check for version 2, 3 and 4 upgrades
    if((block.nVersion < 2 && nHeight >= consensusParams.BIP34Height) ||
       (block.nVersion < 3 && nHeight >= consensusParams.BIP66Height) ||
       (block.nVersion < 4 && nHeight >= consensusParams.BIP65Height))
            return state.Invalid(false, REJECT_OBSOLETE, strprintf("bad-version(0x%08x)", block.nVersion),
                                 strprintf("rejected nVersion=0x%08x block", block.nVersion));

    return true;
}

// checkAllowedVotes performs validation of all votes in the block to ensure
// they spend tickets that are actually allowed to vote per the lottery.
static bool checkAllowedVotes(const CBlock& block, CValidationState& state, const Consensus::Params& consensusParams, const CBlockIndex* pindexPrev)
{
    auto winningHashes = pindexPrev->pstakeNode->Winners();

    for (const auto& tx : StakeSlice(block.vtx, TX_Vote))
    {
        const auto& ticketHash = tx->vin[voteStakeInputIndex].prevout.hash;
        if (std::find(winningHashes.begin(), winningHashes.end(), ticketHash) == winningHashes.end())
            return false;
    }

    return true;
}

// checkAllowedRevocations performs validation of all revocations in the block
// to ensure they spend tickets that are actually allowed to be revoked per the
// lottery. Tickets are only eligible to be revoked if they were missed or have
// expired.
bool checkAllowedRevocations(const CBlock& block, CValidationState& state, const Consensus::Params& consensusParams, const CBlockIndex* pindexPrev)
{
    for (const auto& tx : StakeSlice(block.vtx, TX_RevokeTicket))
    {
        const auto& ticketHash = tx->vin[revocationStakeInputIndex].prevout.hash;
        bool ticketRevocable = pindexPrev->pstakeNode->ExistsMissedTicket(ticketHash);
        if (!ticketRevocable)
            return false;
    }

    return true;
}

static bool ContextualCheckBlock(const CBlock& block, CValidationState& state, const Consensus::Params& consensusParams, const CBlockIndex* pindexPrev)
{
    const int nHeight = pindexPrev == nullptr ? 0 : pindexPrev->nHeight + 1;

    // Start enforcing BIP113 (Median Time Past) using versionbits logic.
    int nLockTimeFlags = 0;
    if (VersionBitsState(pindexPrev, consensusParams, Consensus::DEPLOYMENT_CSV, versionbitscache) == THRESHOLD_ACTIVE) {
        nLockTimeFlags |= LOCKTIME_MEDIAN_TIME_PAST;
    }

    int64_t nLockTimeCutoff = (nLockTimeFlags & LOCKTIME_MEDIAN_TIME_PAST)
                              ? pindexPrev->GetMedianTimePast()
                              : block.GetBlockTime();

    // Count transactions by class
    int numTickets, numVotes, numRevocations;
    int numStakeTx = CountStakeTransactions(block, numTickets, numVotes, numRevocations);

    // Before stake validation begins, a block must not contain any votes or revocations, its vote bits
    // must be 0x0001, and its ticket lottery state must be all zeroes.
    if (nHeight < consensusParams.nStakeValidationHeight) {
        if (numVotes > 0)
            return state.DoS(50, false, REJECT_INVALID, "votes-too-early", false, "vote transactions present before stake validation time");

        if (numRevocations > 0)
            return state.DoS(50, false, REJECT_INVALID, "revocations-too-early", false, "revocation transactions present before stake validation time");

        if (block.nVoteBits != VoteBits::rttAccepted)   // before stake validation height, blocks must all have voteBits set to 1 (simple approval)
            return state.DoS(50, false, REJECT_INVALID, "voteBits-too-early", false, "voteBits present before stake validation time");

        StakeState earlyLotteryState;
        std::fill(earlyLotteryState.begin(), earlyLotteryState.end(), 0);
        if (block.ticketLotteryState != earlyLotteryState)
            return state.DoS(50, false, REJECT_INVALID, "lottery-too-early", false, "ticket lottery state non-zero before stake validation time");
    }

    // Check that the number of votes in a block is within limits
    if (nHeight >= consensusParams.nStakeValidationHeight)
    {
        const auto& majority = (consensusParams.nTicketsPerBlock / 2) + 1;
        if (numVotes < majority)
            return state.DoS(50, false, REJECT_INVALID, "too-few-votes", false, "block does not contain the minimum required number of votes");
        if (numVotes > consensusParams.nTicketsPerBlock)
            return state.DoS(50, false, REJECT_INVALID, "too-many-votes", false, "block contains more than the maximum allowed number of votes");
    }

    // After coinbase must come stake transactions, followed by regular transactions
    unsigned firstRegularTxIndex = 1 + numStakeTx;
    // Check transactions
    int numYesVotes = 0;

    // Check that all transactions are finalized and that they aren't expired
<<<<<<< HEAD
    for (auto i = 0; i < block.vtx.size(); i++) {
=======
    for (size_t i = 0; i < block.vtx.size(); i++) {
>>>>>>> c9cde542
        if (!IsFinalTx(*block.vtx[i], nHeight, nLockTimeCutoff))
            return state.DoS(10, false, REJECT_INVALID, "bad-txns-nonfinal", false, "non-final transaction");
        if (IsExpiredTx(*block.vtx[i], nHeight))
            return state.DoS(10, false, REJECT_INVALID, "bad-txns-expired", false, "expired transaction");
        if (nHeight >= consensusParams.nStakeValidationHeight) {
            ETxClass txClass = ParseTxClass(*block.vtx[i]);
            if (i > firstRegularTxIndex && txClass != TX_Regular) {
                auto report = strprintf("transactions not sorted: found a tx of class %d at index %d; stake transactions counted as %d", (int) txClass, i, numStakeTx);
                return state.DoS(100, false, REJECT_INVALID, "transactions-not-sorted", false, report);
            }
            // All votes in a block must commit to the parent of the block once stake validation height has been reached.
            if (txClass == TX_Vote)
            {
                VoteData voteData;
                ParseVote(*block.vtx[i], voteData);
                if (voteData.blockHash != block.hashPrevBlock || voteData.blockHeight != (uint32_t)nHeight - 1)
                    return state.DoS(100, false, REJECT_INVALID, "vote-for-wrong-block", false, "vote transaction references unexpected block");

                // Tally how many votes approve the previous block's regular transactions tree for use.
                if (voteData.voteBits.isRttAccepted())
                    ++numYesVotes;
            }
        }

    }

    // Block header voteBits must match actual votes contained in the block
    if (nHeight >= consensusParams.nStakeValidationHeight) {
        int numNoVotes = numVotes - numYesVotes;
        bool votesApprovePrevBlock = numYesVotes > numNoVotes;
        bool headerApprovesPrevBlock = block.nVoteBits.isRttAccepted();
        if (votesApprovePrevBlock != headerApprovesPrevBlock)
            return state.DoS(100, false, REJECT_INVALID, "header-votebits-incorrect", false, "header voteBits does not match votes");
    }

    // A block must not contain any other stake transactions than ticket purchases prior to stake validation height.
    //
    // NOTE: This case is impossible to hit at this point at the time this
    // comment was written since the votes and revocations have already been
    // proven to be zero before stake validation height and the only other
    // type at the current time is ticket purchases, however, if another
    // stake type is ever added, consensus would break without this check.
    // It's better to be safe and it's a cheap check.
    if (nHeight < consensusParams.nStakeValidationHeight)
    {
        if (numStakeTx != numTickets)
            return state.DoS(100, false, REJECT_INVALID, "nontickets-too-early", false, "block contains non-ticket stake transactions before stake validation height");
    }
    // Ensure that votes and revocations refer only to tickets that are valid from the perspective of this block
    if (nHeight >= consensusParams.nStakeValidationHeight && pindexPrev->pstakeNode != nullptr)
    {
        if (!checkAllowedVotes(block, state, consensusParams, pindexPrev))
            return state.DoS(100, false, REJECT_INVALID, "bad-ticket-reference-in-vote", false, "vote transaction references a ticket that isn't eligible to vote");

        if (!checkAllowedRevocations(block, state, consensusParams, pindexPrev))
            return state.DoS(100, false, REJECT_INVALID, "bad-ticket-reference-in-revocation", false, "revocation transaction references a ticket that isn't eligible to be revoked");
    }

    // Enforce rule that the coinbase starts with serialized block height
    if (nHeight >= consensusParams.BIP34Height)
    {
        CScript expect = CScript() << nHeight;
        if (block.vtx[0]->vin[0].scriptSig.size() < expect.size() ||
            !std::equal(expect.begin(), expect.end(), block.vtx[0]->vin[0].scriptSig.begin())) {
            return state.DoS(100, false, REJECT_INVALID, "bad-cb-height", false, "block height mismatch in coinbase");
        }
    }

    // Validation for witness commitments.
    // * We compute the witness hash (which is the hash including witnesses) of all the block's transactions, except the
    //   coinbase (where 0x0000....0000 is used instead).
    // * The coinbase scriptWitness is a stack of a single 32-byte vector, containing a witness nonce (unconstrained).
    // * We build a merkle tree with all those witness hashes as leaves (similar to the hashMerkleRoot in the block header).
    // * There must be at least one output whose scriptPubKey is a single 36-byte push, the first 4 bytes of which are
    //   {0xaa, 0x21, 0xa9, 0xed}, and the following 32 bytes are SHA256^2(witness root, witness nonce). In case there are
    //   multiple, the last one is used.
    bool fHaveWitness = false;
    if (VersionBitsState(pindexPrev, consensusParams, Consensus::DEPLOYMENT_SEGWIT, versionbitscache) == THRESHOLD_ACTIVE) {
        int commitpos = GetWitnessCommitmentIndex(block);
        if (commitpos != -1) {
            bool malleated = false;
            uint256 hashWitness = BlockWitnessMerkleRoot(block, &malleated);
            // The malleation check is ignored; as the transaction tree itself
            // already does not permit it, it is impossible to trigger in the
            // witness tree.
            if (block.vtx[0]->vin[0].scriptWitness.stack.size() != 1 || block.vtx[0]->vin[0].scriptWitness.stack[0].size() != 32) {
                return state.DoS(100, false, REJECT_INVALID, "bad-witness-nonce-size", true, strprintf("%s : invalid witness nonce size", __func__));
            }
            CSha256D().Write(hashWitness.begin(), 32).Write(&block.vtx[0]->vin[0].scriptWitness.stack[0][0], 32).Finalize(hashWitness.begin());
            if (memcmp(hashWitness.begin(), &block.vtx[0]->vout[commitpos].scriptPubKey[6], 32)) {
                return state.DoS(100, false, REJECT_INVALID, "bad-witness-merkle-match", true, strprintf("%s : witness merkle commitment mismatch", __func__));
            }
            fHaveWitness = true;
        }
    }

    // No witness data is allowed in blocks that don't commit to witness data, as this would otherwise leave room for spam
    if (!fHaveWitness) {
      for (const auto& tx : block.vtx) {
            if (tx->HasWitness()) {
                return state.DoS(100, false, REJECT_INVALID, "unexpected-witness", true, strprintf("%s : unexpected witness data found", __func__));
            }
        }
    }

    // After the coinbase witness nonce and commitment are verified,
    // we can check if the block weight passes (before we've checked the
    // coinbase witness, it would be possible for the weight to be too
    // large by filling up the coinbase witness, which doesn't change
    // the block hash, so we couldn't mark the block as permanently
    // failed).
    if (GetBlockWeight(block) > MAX_BLOCK_WEIGHT) {
        return state.DoS(100, false, REJECT_INVALID, "bad-blk-weight", false, strprintf("%s : weight limit failed", __func__));
    }

    return true;
}

static bool AcceptBlockHeader(const CBlockHeader& block, CValidationState& state, const CChainParams& chainparams, CBlockIndex** ppindex)
{
    AssertLockHeld(cs_main);
    // Check for duplicate
    uint256 hash = block.GetHash();
    BlockMap::iterator miSelf = mapBlockIndex.find(hash);
    CBlockIndex *pindex = nullptr;
    if (hash != chainparams.GetConsensus().hashGenesisBlock) {

        if (miSelf != mapBlockIndex.end()) {
            // Block header is already known.
            pindex = miSelf->second;
            if (ppindex)
                *ppindex = pindex;
            if (pindex->nStatus & BLOCK_FAILED_MASK)
                return state.Invalid(error("%s: block %s is marked invalid", __func__, hash.ToString()), 0, "duplicate");
            return true;
        }

        // Get prev block index
        CBlockIndex* pindexPrev = nullptr;
        BlockMap::iterator mi = mapBlockIndex.find(block.hashPrevBlock);
        if (mi == mapBlockIndex.end())
            return state.DoS(10, error("%s: prev block not found", __func__), 0, "prev-blk-not-found");
        pindexPrev = (*mi).second;
        if (pindexPrev->nStatus & BLOCK_FAILED_MASK)
            return state.DoS(100, error("%s: prev block invalid", __func__), REJECT_INVALID, "bad-prevblk");

        if (!CheckBlockHeader(block, state, chainparams.GetConsensus()))
            return error("%s: Consensus::CheckBlockHeader: %s, %s", __func__, hash.ToString(), FormatStateMessage(state));

        if (!ContextualCheckBlockHeader(block, state, chainparams, pindexPrev, GetAdjustedTime()))
            return error("%s: Consensus::ContextualCheckBlockHeader: %s, %s", __func__, hash.ToString(), FormatStateMessage(state));

        if (!pindexPrev->IsValid(BLOCK_VALID_SCRIPTS)) {
            for (const CBlockIndex* failedit : g_failed_blocks) {
                if (pindexPrev->GetAncestor(failedit->nHeight) == failedit) {
                    assert(failedit->nStatus & BLOCK_FAILED_VALID);
                    CBlockIndex* invalid_walk = pindexPrev;
                    while (invalid_walk != failedit) {
                        invalid_walk->nStatus |= BLOCK_FAILED_CHILD;
                        setDirtyBlockIndex.insert(invalid_walk);
                        invalid_walk = invalid_walk->pprev;
                    }
                    return state.DoS(100, error("%s: prev block invalid", __func__), REJECT_INVALID, "bad-prevblk");
                }
            }
        }
    }
    if (pindex == nullptr)
        pindex = AddToBlockIndex(block);

    if (ppindex)
        *ppindex = pindex;

    CheckBlockIndex(chainparams.GetConsensus());

    return true;
}

// Exposed wrapper for AcceptBlockHeader
bool ProcessNewBlockHeaders(const std::vector<CBlockHeader>& headers, CValidationState& state, const CChainParams& chainparams, const CBlockIndex** ppindex)
{
    {
        LOCK(cs_main);
        for (const CBlockHeader& header : headers) {
            CBlockIndex *pindex = nullptr; // Use a temp pindex instead of ppindex to avoid a const_cast
            if (!AcceptBlockHeader(header, state, chainparams, &pindex)) {
                return false;
            }
            if (ppindex) {
                *ppindex = pindex;
            }
        }
    }
    NotifyHeaderTip();
    return true;
}

/** Store block on disk. If dbp is non-nullptr, the file is known to already reside on disk */
static bool AcceptBlock(const std::shared_ptr<const CBlock>& pblock, CValidationState& state, const CChainParams& chainparams, CBlockIndex** ppindex, bool fRequested, const CDiskBlockPos* dbp, bool* fNewBlock)
{
    const CBlock& block = *pblock;

    if (fNewBlock) *fNewBlock = false;
    AssertLockHeld(cs_main);

    CBlockIndex *pindexDummy = nullptr;
    CBlockIndex *&pindex = ppindex ? *ppindex : pindexDummy;

    if (!AcceptBlockHeader(block, state, chainparams, &pindex))
        return false;

    // Try to process all requested blocks that we don't have, but only
    // process an unrequested block if it's new and has enough work to
    // advance our tip, and isn't too many blocks ahead.
    bool fAlreadyHave = pindex->nStatus & BLOCK_HAVE_DATA;
    bool fHasMoreOrSameWork = (chainActive.Tip() ? pindex->nChainWork >= chainActive.Tip()->nChainWork : true);
    // Blocks that are too out-of-order needlessly limit the effectiveness of
    // pruning, because pruning will not delete block files that contain any
    // blocks which are too close in height to the tip.  Apply this test
    // regardless of whether pruning is enabled; it should generally be safe to
    // not process unrequested blocks.
    bool fTooFarAhead = (pindex->nHeight > int(chainActive.Height() + MIN_BLOCKS_TO_KEEP));

    // TODO: Decouple this function from the block download logic by removing fRequested
    // This requires some new chain data structure to efficiently look up if a
    // block is in a chain leading to a candidate for best tip, despite not
    // being such a candidate itself.

    // TODO: deal better with return value and error conditions for duplicate
    // and unrequested blocks.
    if (fAlreadyHave) return true;
    if (!fRequested) {  // If we didn't ask for it:
        if (pindex->nTx != 0) return true;    // This is a previously-processed block that was pruned
        if (!fHasMoreOrSameWork) return true; // Don't process less-work chains
        if (fTooFarAhead) return true;        // Block height is too high

        // Protect against DoS attacks from low-work chains.
        // If our tip is behind, a peer could try to send us
        // low-work blocks on a fake chain that we would never
        // request; don't process these.
        if (pindex->nChainWork < nMinimumChainWork) return true;
    }
    if (fNewBlock) *fNewBlock = true;

    if (!CheckBlock(block, state, chainparams.GetConsensus()) ||
        !ContextualCheckBlock(block, state, chainparams.GetConsensus(), pindex->pprev)) {
        if (state.IsInvalid() && !state.CorruptionPossible()) {
            pindex->nStatus |= BLOCK_FAILED_VALID;
            setDirtyBlockIndex.insert(pindex);
        }
        return error("%s: %s", __func__, FormatStateMessage(state));
    }

    // Header is valid/has work, merkle tree and segwit merkle tree are good...RELAY NOW
    // (but if it does not build on our best tip, let the SendMessages loop relay it)
    if (!IsInitialBlockDownload() && chainActive.Tip() == pindex->pprev)
        GetMainSignals().NewPoWValidBlock(pindex, pblock);

    int nHeight = pindex->nHeight;

    // Write block to history file
    try {
        unsigned int nBlockSize = ::GetSerializeSize(block, SER_DISK, CLIENT_VERSION);
        CDiskBlockPos blockPos;
        if (dbp != nullptr)
            blockPos = *dbp;
        if (!FindBlockPos(state, blockPos, nBlockSize+8, nHeight, block.GetBlockTime(), dbp != nullptr))
            return error("AcceptBlock(): FindBlockPos failed");
        if (dbp == nullptr)
            if (!WriteBlockToDisk(block, blockPos, chainparams.MessageStart()))
                AbortNode(state, "Failed to write block");
        if (!ReceivedBlockTransactions(block, state, pindex, blockPos, chainparams.GetConsensus()))
            return error("AcceptBlock(): ReceivedBlockTransactions failed");
    } catch (const std::runtime_error& e) {
        return AbortNode(state, std::string("System error: ") + e.what());
    }

    if (fCheckForPruning)
        FlushStateToDisk(chainparams, state, FLUSH_STATE_NONE); // we just allocated more disk space for block files

    return true;
}

bool ProcessNewBlock(const CChainParams& chainparams, const std::shared_ptr<const CBlock> pblock, bool fForceProcessing, bool *fNewBlock)
{
    {
        CBlockIndex *pindex = nullptr;
        if (fNewBlock) *fNewBlock = false;
        CValidationState state;
        // Ensure that CheckBlock() passes before calling AcceptBlock, as
        // belt-and-suspenders.
        bool ret = CheckBlock(*pblock, state, chainparams.GetConsensus());

        LOCK(cs_main);

        if (ret) {
            // Store to disk
            ret = AcceptBlock(pblock, state, chainparams, &pindex, fForceProcessing, nullptr, fNewBlock);
        }
        CheckBlockIndex(chainparams.GetConsensus());
        if (!ret) {
            GetMainSignals().BlockChecked(*pblock, state);
            return error("%s: AcceptBlock FAILED (%s)", __func__, state.GetDebugMessage());
        }
    }

    NotifyHeaderTip();

    CValidationState state; // Only used to report errors, not invalidity - ignore it
    if (!ActivateBestChain(state, chainparams, pblock))
        return error("%s: ActivateBestChain failed", __func__);

    return true;
}

bool TestBlockValidity(CValidationState& state, const CChainParams& chainparams, const CBlock& block, CBlockIndex* pindexPrev, bool fCheckPOW, bool fCheckMerkleRoot, bool fCheckCoinbase)
{
    AssertLockHeld(cs_main);
    assert(pindexPrev && pindexPrev == chainActive.Tip());
    CCoinsViewCache viewNew(pcoinsTip);
    CBlockIndex indexDummy(block);
    indexDummy.pprev = pindexPrev;
    indexDummy.nHeight = pindexPrev->nHeight + 1;

    // NOTE: CheckBlockHeader is called by CheckBlock
    if (!ContextualCheckBlockHeader(block, state, chainparams, pindexPrev, GetAdjustedTime()))
        return error("%s: Consensus::ContextualCheckBlockHeader: %s", __func__, FormatStateMessage(state));
    if (!CheckBlock(block, state, chainparams.GetConsensus(), fCheckPOW, fCheckMerkleRoot, fCheckCoinbase))
        return error("%s: Consensus::CheckBlock: %s", __func__, FormatStateMessage(state));
    if (!ContextualCheckBlock(block, state, chainparams.GetConsensus(), pindexPrev))
        return error("%s: Consensus::ContextualCheckBlock: %s", __func__, FormatStateMessage(state));
    if (!ConnectBlock(block, state, &indexDummy, viewNew, chainparams, true))
        return false;
    assert(state.IsValid());

    return true;
}

/**
 * BLOCK PRUNING CODE
 */

/* Calculate the amount of disk space the block & undo files currently use */
uint64_t CalculateCurrentUsage()
{
    LOCK(cs_LastBlockFile);

    uint64_t retval = 0;
    for (const CBlockFileInfo &file : vinfoBlockFile) {
        retval += file.nSize + file.nUndoSize;
    }
    return retval;
}

/* Prune a block file (modify associated database entries)*/
void PruneOneBlockFile(const int fileNumber)
{
    LOCK(cs_LastBlockFile);
    for (const auto& entry : mapBlockIndex) {
        CBlockIndex* pindex = entry.second;
        if (pindex->nFile == fileNumber) {
            pindex->nStatus &= ~BLOCK_HAVE_DATA;
            pindex->nStatus &= ~BLOCK_HAVE_UNDO;
            pindex->nFile = 0;
            pindex->nDataPos = 0;
            pindex->nUndoPos = 0;
            setDirtyBlockIndex.insert(pindex);

            // Prune from mapBlocksUnlinked -- any block we prune would have
            // to be downloaded again in order to consider its chain, at which
            // point it would be considered as a candidate for
            // mapBlocksUnlinked or setBlockIndexCandidates.
            std::pair<std::multimap<CBlockIndex*, CBlockIndex*>::iterator, std::multimap<CBlockIndex*, CBlockIndex*>::iterator> range = mapBlocksUnlinked.equal_range(pindex->pprev);
            while (range.first != range.second) {
                std::multimap<CBlockIndex *, CBlockIndex *>::iterator _it = range.first;
                range.first++;
                if (_it->second == pindex) {
                    mapBlocksUnlinked.erase(_it);
                }
            }
        }
    }

    vinfoBlockFile[fileNumber].SetNull();
    setDirtyFileInfo.insert(fileNumber);
}


void UnlinkPrunedFiles(const std::set<int>& setFilesToPrune)
{
    for (std::set<int>::iterator it = setFilesToPrune.begin(); it != setFilesToPrune.end(); ++it) {
        CDiskBlockPos pos(*it, 0);
        fs::remove(GetBlockPosFilename(pos, "blk"));
        fs::remove(GetBlockPosFilename(pos, "rev"));
        LogPrintf("Prune: %s deleted blk/rev (%05u)\n", __func__, *it);
    }
}

/* Calculate the block/rev files to delete based on height specified by user with RPC command pruneblockchain */
static void FindFilesToPruneManual(std::set<int>& setFilesToPrune, int nManualPruneHeight)
{
    assert(fPruneMode && nManualPruneHeight > 0);

    LOCK2(cs_main, cs_LastBlockFile);
    if (chainActive.Tip() == nullptr)
        return;

    // last block to prune is the lesser of (user-specified height, MIN_BLOCKS_TO_KEEP from the tip)
    unsigned int nLastBlockWeCanPrune = std::min((unsigned)nManualPruneHeight, chainActive.Tip()->nHeight - MIN_BLOCKS_TO_KEEP);
    int count=0;
    for (int fileNumber = 0; fileNumber < nLastBlockFile; fileNumber++) {
        if (vinfoBlockFile[fileNumber].nSize == 0 || vinfoBlockFile[fileNumber].nHeightLast > nLastBlockWeCanPrune)
            continue;
        PruneOneBlockFile(fileNumber);
        setFilesToPrune.insert(fileNumber);
        count++;
    }
    LogPrintf("Prune (Manual): prune_height=%d removed %d blk/rev pairs\n", nLastBlockWeCanPrune, count);
}

/* This function is called from the RPC code for pruneblockchain */
void PruneBlockFilesManual(int nManualPruneHeight)
{
    CValidationState state;
    const CChainParams& chainparams = Params();
    FlushStateToDisk(chainparams, state, FLUSH_STATE_NONE, nManualPruneHeight);
}

/**
 * Prune block and undo files (blk???.dat and undo???.dat) so that the disk space used is less than a user-defined target.
 * The user sets the target (in MB) on the command line or in config file.  This will be run on startup and whenever new
 * space is allocated in a block or undo file, staying below the target. Changing back to unpruned requires a reindex
 * (which in this case means the blockchain must be re-downloaded.)
 *
 * Pruning functions are called from FlushStateToDisk when the global fCheckForPruning flag has been set.
 * Block and undo files are deleted in lock-step (when blk00003.dat is deleted, so is rev00003.dat.)
 * Pruning cannot take place until the longest chain is at least a certain length (100000 on mainnet, 1000 on testnet, 1000 on regtest).
 * Pruning will never delete a block within a defined distance (currently 288) from the active chain's tip.
 * The block index is updated by unsetting HAVE_DATA and HAVE_UNDO for any blocks that were stored in the deleted files.
 * A db flag records the fact that at least some block files have been pruned.
 *
 * @param[out]   setFilesToPrune   The set of file indices that can be unlinked will be returned
 */
static void FindFilesToPrune(std::set<int>& setFilesToPrune, uint64_t nPruneAfterHeight)
{
    LOCK2(cs_main, cs_LastBlockFile);
    if (chainActive.Tip() == nullptr || nPruneTarget == 0) {
        return;
    }
    if ((uint64_t)chainActive.Tip()->nHeight <= nPruneAfterHeight) {
        return;
    }

    unsigned int nLastBlockWeCanPrune = chainActive.Tip()->nHeight - MIN_BLOCKS_TO_KEEP;
    uint64_t nCurrentUsage = CalculateCurrentUsage();
    // We don't check to prune until after we've allocated new space for files
    // So we should leave a buffer under our target to account for another allocation
    // before the next pruning.
    uint64_t nBuffer = BLOCKFILE_CHUNK_SIZE + UNDOFILE_CHUNK_SIZE;
    uint64_t nBytesToPrune;
    int count=0;

    if (nCurrentUsage + nBuffer >= nPruneTarget) {
        for (int fileNumber = 0; fileNumber < nLastBlockFile; fileNumber++) {
            nBytesToPrune = vinfoBlockFile[fileNumber].nSize + vinfoBlockFile[fileNumber].nUndoSize;

            if (vinfoBlockFile[fileNumber].nSize == 0)
                continue;

            if (nCurrentUsage + nBuffer < nPruneTarget)  // are we below our target?
                break;

            // don't prune files that could have a block within MIN_BLOCKS_TO_KEEP of the main chain's tip but keep scanning
            if (vinfoBlockFile[fileNumber].nHeightLast > nLastBlockWeCanPrune)
                continue;

            PruneOneBlockFile(fileNumber);
            // Queue up the files for removal
            setFilesToPrune.insert(fileNumber);
            nCurrentUsage -= nBytesToPrune;
            count++;
        }
    }

    LogPrint(BCLog::PRUNE, "Prune: target=%dMiB actual=%dMiB diff=%dMiB max_prune_height=%d removed %d blk/rev pairs\n",
           nPruneTarget/1024/1024, nCurrentUsage/1024/1024,
           ((int64_t)nPruneTarget - (int64_t)nCurrentUsage)/1024/1024,
           nLastBlockWeCanPrune, count);
}

bool CheckDiskSpace(uint64_t nAdditionalBytes)
{
    uint64_t nFreeBytesAvailable = fs::space(GetDataDir()).available;

    // Check for nMinDiskSpace bytes (currently 50MB)
    if (nFreeBytesAvailable < nMinDiskSpace + nAdditionalBytes)
        return AbortNode("Disk space is low!", _("Error: Disk space is low!"));

    return true;
}

static FILE* OpenDiskFile(const CDiskBlockPos &pos, const char *prefix, bool fReadOnly)
{
    if (pos.IsNull())
        return nullptr;
    fs::path path = GetBlockPosFilename(pos, prefix);
    fs::create_directories(path.parent_path());
    FILE* file = fsbridge::fopen(path, "rb+");
    if (!file && !fReadOnly)
        file = fsbridge::fopen(path, "wb+");
    if (!file) {
        LogPrintf("Unable to open file %s\n", path.string());
        return nullptr;
    }
    if (pos.nPos) {
        if (fseek(file, pos.nPos, SEEK_SET)) {
            LogPrintf("Unable to seek to position %u of %s\n", pos.nPos, path.string());
            fclose(file);
            return nullptr;
        }
    }
    return file;
}

FILE* OpenBlockFile(const CDiskBlockPos &pos, bool fReadOnly) {
    return OpenDiskFile(pos, "blk", fReadOnly);
}

/** Open an undo file (rev?????.dat) */
static FILE* OpenUndoFile(const CDiskBlockPos &pos, bool fReadOnly) {
    return OpenDiskFile(pos, "rev", fReadOnly);
}

/** Open a stake file (stk?????.dat) */
// static FILE* OpenStakeFile(const CDiskBlockPos &pos, bool fReadOnly) {
//     return OpenDiskFile(pos, "stk", fReadOnly);
// }

fs::path GetBlockPosFilename(const CDiskBlockPos &pos, const char *prefix)
{
    return GetDataDir() / "blocks" / strprintf("%s%05u.dat", prefix, pos.nFile);
}

CBlockIndex * InsertBlockIndex(uint256 hash)
{
    if (hash.IsNull())
        return nullptr;

    // Return existing
    BlockMap::iterator mi = mapBlockIndex.find(hash);
    if (mi != mapBlockIndex.end())
        return (*mi).second;

    // Create new
    CBlockIndex* pindexNew = new CBlockIndex();
    mi = mapBlockIndex.insert(std::make_pair(hash, pindexNew)).first;
    pindexNew->phashBlock = &((*mi).first);

    return pindexNew;
}

bool static LoadBlockIndexDB(const CChainParams& chainparams)
{
    if (!pblocktree->LoadBlockIndexGuts(chainparams.GetConsensus(), InsertBlockIndex))
        return false;

    boost::this_thread::interruption_point();

    // Calculate nChainWork
    std::vector<std::pair<int, CBlockIndex*> > vSortedByHeight;
    vSortedByHeight.reserve(mapBlockIndex.size());
    for (const std::pair<const uint256, CBlockIndex*>& item : mapBlockIndex)
    {
        CBlockIndex* pindex = item.second;
        vSortedByHeight.push_back(std::make_pair(pindex->nHeight, pindex));
    }
    sort(vSortedByHeight.begin(), vSortedByHeight.end());
    for (const std::pair<int, CBlockIndex*>& item : vSortedByHeight)
    {
        CBlockIndex* pindex = item.second;
        pindex->nChainWork = (pindex->pprev ? pindex->pprev->nChainWork : 0) + GetBlockProof(*pindex);
        pindex->nTimeMax = (pindex->pprev ? std::max(pindex->pprev->nTimeMax, pindex->nTime) : pindex->nTime);
        // We can link the chain of blocks for which we've received transactions at some point.
        // Pruned nodes may have deleted the block.
        if (pindex->nTx > 0) {
            if (pindex->pprev) {
                if (pindex->pprev->nChainTx) {
                    pindex->nChainTx = pindex->pprev->nChainTx + pindex->nTx;
                } else {
                    pindex->nChainTx = 0;
                    mapBlocksUnlinked.insert(std::make_pair(pindex->pprev, pindex));
                }
            } else {
                pindex->nChainTx = pindex->nTx;
            }
        }
        if (!(pindex->nStatus & BLOCK_FAILED_MASK) && pindex->pprev && (pindex->pprev->nStatus & BLOCK_FAILED_MASK)) {
            pindex->nStatus |= BLOCK_FAILED_CHILD;
            setDirtyBlockIndex.insert(pindex);
        }
        if (pindex->IsValid(BLOCK_VALID_TRANSACTIONS) && (pindex->nChainTx || pindex->pprev == nullptr))
            setBlockIndexCandidates.insert(pindex);
        if (pindex->nStatus & BLOCK_FAILED_MASK && (!pindexBestInvalid || pindex->nChainWork > pindexBestInvalid->nChainWork))
            pindexBestInvalid = pindex;
        if (pindex->pprev)
            pindex->BuildSkip();
        if (pindex->IsValid(BLOCK_VALID_TREE) && (pindexBestHeader == nullptr || CBlockIndexWorkComparator()(pindexBestHeader, pindex)))
            pindexBestHeader = pindex;

        if (pindex->nHeight == 0) {
            assert(pindex->pprev == nullptr);
            pindex->pstakeNode = StakeNode::genesisNode(chainparams.GetConsensus());
        }
        else{
            assert(pindex->pprev != nullptr);
            assert(pindex->pprev->pstakeNode != nullptr);

            pindex->pstakeNode = FetchStakeNode(pindex, chainparams.GetConsensus() );
        }
    }

    // Load block file info
    pblocktree->ReadLastBlockFile(nLastBlockFile);
    vinfoBlockFile.resize(nLastBlockFile + 1);
    LogPrintf("%s: last block file = %i\n", __func__, nLastBlockFile);
    for (int nFile = 0; nFile <= nLastBlockFile; nFile++) {
        pblocktree->ReadBlockFileInfo(nFile, vinfoBlockFile[nFile]);
    }
    LogPrintf("%s: last block file info: %s\n", __func__, vinfoBlockFile[nLastBlockFile].ToString());
    for (int nFile = nLastBlockFile + 1; true; nFile++) {
        CBlockFileInfo info;
        if (pblocktree->ReadBlockFileInfo(nFile, info)) {
            vinfoBlockFile.push_back(info);
        } else {
            break;
        }
    }

    // Check presence of blk files
    LogPrintf("Checking all blk files are present...\n");
    std::set<int> setBlkDataFiles;
    for (const std::pair<const uint256, CBlockIndex*>& item : mapBlockIndex)
    {
        CBlockIndex* pindex = item.second;
        if (pindex->nStatus & BLOCK_HAVE_DATA) {
            setBlkDataFiles.insert(pindex->nFile);
        }
    }
    for (std::set<int>::iterator it = setBlkDataFiles.begin(); it != setBlkDataFiles.end(); it++)
    {
        CDiskBlockPos pos(*it, 0);
        if (CAutoFile(OpenBlockFile(pos, true), SER_DISK, CLIENT_VERSION).IsNull()) {
            return false;
        }
    }

    // Check whether we have ever pruned block & undo files
    pblocktree->ReadFlag("prunedblockfiles", fHavePruned);
    if (fHavePruned)
        LogPrintf("LoadBlockIndexDB(): Block files have previously been pruned\n");

    // Check whether we need to continue reindexing
    bool fReindexing = false;
    pblocktree->ReadReindexing(fReindexing);
    if(fReindexing) fReindex = true;

    // Check whether we have a transaction index
    pblocktree->ReadFlag("txindex", fTxIndex);
    LogPrintf("%s: transaction index %s\n", __func__, fTxIndex ? "enabled" : "disabled");

    return true;
}

bool LoadChainTip(const CChainParams& chainparams)
{
    if (chainActive.Tip() && chainActive.Tip()->GetBlockHash() == pcoinsTip->GetBestBlock()) return true;

    if (pcoinsTip->GetBestBlock().IsNull() && mapBlockIndex.size() == 1) {
        // In case we just added the genesis block, connect it now, so
        // that we always have a chainActive.Tip() when we return.
        LogPrintf("%s: Connecting genesis block...\n", __func__);
        CValidationState state;
        if (!ActivateBestChain(state, chainparams)) {
            return false;
        }
    }

    pblocktree->ReadFlag("addrindex", fAddrIndex);
    LogPrintf("LoadBlockIndexDB(): address index %s\n", fAddrIndex ? "enabled" : "disabled");

    // Load pointer to end of best chain
    BlockMap::iterator it = mapBlockIndex.find(pcoinsTip->GetBestBlock());
    if (it == mapBlockIndex.end())
        return false;
    chainActive.SetTip(it->second);

    PruneBlockIndexCandidates();

    LogPrintf("Loaded best chain: hashBestChain=%s height=%d date=%s progress=%f\n",
        chainActive.Tip()->GetBlockHash().ToString(), chainActive.Height(),
        DateTimeStrFormat("%Y-%m-%d %H:%M:%S", chainActive.Tip()->GetBlockTime()),
        GuessVerificationProgress(chainparams.TxData(), chainActive.Tip()));
    return true;
}

CVerifyDB::CVerifyDB()
{
    uiInterface.ShowProgress(_("Verifying blocks..."), 0, false);
}

CVerifyDB::~CVerifyDB()
{
    uiInterface.ShowProgress("", 100, false);
}

bool CVerifyDB::VerifyDB(const CChainParams& chainparams, CCoinsView *coinsview, int nCheckLevel, int nCheckDepth)
{
    LOCK(cs_main);
    if (chainActive.Tip() == nullptr || chainActive.Tip()->pprev == nullptr)
        return true;

    // Verify blocks in the best chain
    if (nCheckDepth <= 0 || nCheckDepth > chainActive.Height())
        nCheckDepth = chainActive.Height();
    nCheckLevel = std::max(0, std::min(4, nCheckLevel));
    LogPrintf("Verifying last %i blocks at level %i\n", nCheckDepth, nCheckLevel);
    CCoinsViewCache coins(coinsview);
    CBlockIndex* pindexState = chainActive.Tip();
    CBlockIndex* pindexFailure = nullptr;
    int nGoodTransactions = 0;
    CValidationState state;
    int reportDone = 0;
    LogPrintf("[0%%]...");
    for (CBlockIndex* pindex = chainActive.Tip(); pindex && pindex->pprev; pindex = pindex->pprev)
    {
        boost::this_thread::interruption_point();
        int percentageDone = std::max(1, std::min(99, (int)(((double)(chainActive.Height() - pindex->nHeight)) / (double)nCheckDepth * (nCheckLevel >= 4 ? 50 : 100))));
        if (reportDone < percentageDone/10) {
            // report every 10% step
            LogPrintf("[%d%%]...", percentageDone);
            reportDone = percentageDone/10;
        }
        uiInterface.ShowProgress(_("Verifying blocks..."), percentageDone, false);
        if (pindex->nHeight < chainActive.Height()-nCheckDepth)
            break;
        if (fPruneMode && !(pindex->nStatus & BLOCK_HAVE_DATA)) {
            // If pruning, only go back as far as we have data.
            LogPrintf("VerifyDB(): block verification stopping at height %d (pruning, no data)\n", pindex->nHeight);
            break;
        }
        CBlock block;
        // check level 0: read from disk
        if (!ReadBlockFromDisk(block, pindex, chainparams.GetConsensus()))
            return error("VerifyDB(): *** ReadBlockFromDisk failed at %d, hash=%s", pindex->nHeight, pindex->GetBlockHash().ToString());
        // check level 1: verify block validity
        if (nCheckLevel >= 1 && !CheckBlock(block, state, chainparams.GetConsensus(), true, true, true, pindex->nHeight))
            return error("%s: *** found bad block at %d, hash=%s (%s)\n", __func__,
                         pindex->nHeight, pindex->GetBlockHash().ToString(), FormatStateMessage(state));
        // check level 2: verify undo and stake validity
        if (nCheckLevel >= 2 && pindex) {
            CBlockUndo undo;
            CDiskBlockPos pos = pindex->GetUndoPos();
            if (!pos.IsNull()) {
                if (!UndoReadFromDisk(undo, pos, pindex->pprev->GetBlockHash()))
                    return error("VerifyDB(): *** found bad undo data at %d, hash=%s\n", pindex->nHeight, pindex->GetBlockHash().ToString());
            }
            // StakeNode stake(chainparams.GetConsensus());
            // pos = pindex->GetStakePos();
            // if (!pos.IsNull()) {
            //     if (!StakeReadFromDisk(stake, pos, pindex->pprev->GetBlockHash()))
            //         return error("VerifyDB(): *** found bad stake data at %d, hash=%s\n", pindex->nHeight, pindex->GetBlockHash().ToString());
            // }
        }
        // check level 3: check for inconsistencies during memory-only disconnect of tip blocks
        if (nCheckLevel >= 3 && pindex == pindexState && (coins.DynamicMemoryUsage() + pcoinsTip->DynamicMemoryUsage()) <= nCoinCacheUsage) {
            assert(coins.GetBestBlock() == pindex->GetBlockHash());
            DisconnectResult res = DisconnectBlock(block, pindex, coins);
            if (res == DISCONNECT_FAILED) {
                return error("VerifyDB(): *** irrecoverable inconsistency in block data at %d, hash=%s", pindex->nHeight, pindex->GetBlockHash().ToString());
            }
            pindexState = pindex->pprev;
            if (res == DISCONNECT_UNCLEAN) {
                nGoodTransactions = 0;
                pindexFailure = pindex;
            } else {
                nGoodTransactions += block.vtx.size();
            }
        }
        if (ShutdownRequested())
            return true;
    }
    if (pindexFailure)
        return error("VerifyDB(): *** coin database inconsistencies found (last %i blocks, %i good transactions before that)\n", chainActive.Height() - pindexFailure->nHeight + 1, nGoodTransactions);

    // check level 4: try reconnecting blocks
    if (nCheckLevel >= 4) {
        CBlockIndex *pindex = pindexState;
        while (pindex != chainActive.Tip()) {
            boost::this_thread::interruption_point();
            uiInterface.ShowProgress(_("Verifying blocks..."), std::max(1, std::min(99, 100 - (int)(((double)(chainActive.Height() - pindex->nHeight)) / (double)nCheckDepth * 50))), false);
            pindex = chainActive.Next(pindex);
            CBlock block;
            if (!ReadBlockFromDisk(block, pindex, chainparams.GetConsensus()))
                return error("VerifyDB(): *** ReadBlockFromDisk failed at %d, hash=%s", pindex->nHeight, pindex->GetBlockHash().ToString());
            if (!ConnectBlock(block, state, pindex, coins, chainparams))
                return error("VerifyDB(): *** found unconnectable block at %d, hash=%s", pindex->nHeight, pindex->GetBlockHash().ToString());
        }
    }

    LogPrintf("[DONE].\n");
    LogPrintf("No coin database inconsistencies in last %i blocks (%i transactions)\n", chainActive.Height() - pindexState->nHeight, nGoodTransactions);

    return true;
}

/** Apply the effects of a block on the utxo cache, ignoring that it may already have been applied. */
static bool RollforwardBlock(const CBlockIndex* pindex, CCoinsViewCache& inputs, const CChainParams& params)
{
    // TODO: merge with ConnectBlock
    CBlock block;
    if (!ReadBlockFromDisk(block, pindex, params.GetConsensus())) {
        return error("ReplayBlock(): ReadBlockFromDisk failed at %d, hash=%s", pindex->nHeight, pindex->GetBlockHash().ToString());
    }

    for (const CTransactionRef& tx : block.vtx) {
        if (!tx->IsCoinBase()) {
            unsigned startInput = ParseTxClass(*tx) == TX_Vote ? voteStakeInputIndex : 0;    // first input in a vote is subsidy generation; skip it
            for (unsigned int i = startInput; i < tx->vin.size(); ++i) {
                inputs.SpendCoin(tx->vin[i].prevout);
            }
        }
        // Pass check = true as every addition may be an overwrite.
        AddCoins(inputs, *tx, pindex->nHeight, true);
    }
    return true;
}

bool ReplayBlocks(const CChainParams& params, CCoinsView* view)
{
    LOCK(cs_main);

    CCoinsViewCache cache(view);

    std::vector<uint256> hashHeads = view->GetHeadBlocks();
    if (hashHeads.empty()) return true; // We're already in a consistent state.
    if (hashHeads.size() != 2) return error("ReplayBlocks(): unknown inconsistent state");

    uiInterface.ShowProgress(_("Replaying blocks..."), 0, false);
    LogPrintf("Replaying blocks\n");

    const CBlockIndex* pindexOld = nullptr;  // Old tip during the interrupted flush.
    const CBlockIndex* pindexNew;            // New tip during the interrupted flush.
    const CBlockIndex* pindexFork = nullptr; // Latest block common to both the old and the new tip.

    if (mapBlockIndex.count(hashHeads[0]) == 0) {
        return error("ReplayBlocks(): reorganization to unknown block requested");
    }
    pindexNew = mapBlockIndex[hashHeads[0]];

    if (!hashHeads[1].IsNull()) { // The old tip is allowed to be 0, indicating it's the first flush.
        if (mapBlockIndex.count(hashHeads[1]) == 0) {
            return error("ReplayBlocks(): reorganization from unknown block requested");
        }
        pindexOld = mapBlockIndex[hashHeads[1]];
        pindexFork = LastCommonAncestor(pindexOld, pindexNew);
        assert(pindexFork != nullptr);
    }

    // Rollback along the old branch.
    while (pindexOld != pindexFork) {
        if (pindexOld->nHeight > 0) { // Never disconnect the genesis block.
            CBlock block;
            if (!ReadBlockFromDisk(block, pindexOld, params.GetConsensus())) {
                return error("RollbackBlock(): ReadBlockFromDisk() failed at %d, hash=%s", pindexOld->nHeight, pindexOld->GetBlockHash().ToString());
            }
            LogPrintf("Rolling back %s (%i)\n", pindexOld->GetBlockHash().ToString(), pindexOld->nHeight);
            DisconnectResult res = DisconnectBlock(block, pindexOld, cache);
            if (res == DISCONNECT_FAILED) {
                return error("RollbackBlock(): DisconnectBlock failed at %d, hash=%s", pindexOld->nHeight, pindexOld->GetBlockHash().ToString());
            }
            // If DISCONNECT_UNCLEAN is returned, it means a non-existing UTXO was deleted, or an existing UTXO was
            // overwritten. It corresponds to cases where the block-to-be-disconnect never had all its operations
            // applied to the UTXO set. However, as both writing a UTXO and deleting a UTXO are idempotent operations,
            // the result is still a version of the UTXO set with the effects of that block undone.
        }
        pindexOld = pindexOld->pprev;
    }

    // Roll forward from the forking point to the new tip.
    int nForkHeight = pindexFork ? pindexFork->nHeight : 0;
    for (int nHeight = nForkHeight + 1; nHeight <= pindexNew->nHeight; ++nHeight) {
        const CBlockIndex* pindex = pindexNew->GetAncestor(nHeight);
        LogPrintf("Rolling forward %s (%i)\n", pindex->GetBlockHash().ToString(), nHeight);
        if (!RollforwardBlock(pindex, cache, params)) return false;
    }

    cache.SetBestBlock(pindexNew->GetBlockHash());
    cache.Flush();
    uiInterface.ShowProgress("", 100, false);
    return true;
}

bool RewindBlockIndex(const CChainParams& params)
{
    LOCK(cs_main);

    // Note that during -reindex-chainstate we are called with an empty chainActive!

    int nHeight = 1;
    while (nHeight <= chainActive.Height()) {
        if (IsWitnessEnabled(chainActive[nHeight - 1], params.GetConsensus()) && !(chainActive[nHeight]->nStatus & BLOCK_OPT_WITNESS)) {
            break;
        }
        nHeight++;
    }

    // nHeight is now the height of the first insufficiently-validated block, or tipheight + 1
    CValidationState state;
    CBlockIndex* pindex = chainActive.Tip();
    while (chainActive.Height() >= nHeight) {
        if (fPruneMode && !(chainActive.Tip()->nStatus & BLOCK_HAVE_DATA)) {
            // If pruning, don't try rewinding past the HAVE_DATA point;
            // since older blocks can't be served anyway, there's
            // no need to walk further, and trying to DisconnectTip()
            // will fail (and require a needless reindex/redownload
            // of the blockchain).
            break;
        }
        if (!DisconnectTip(state, params, nullptr)) {
            return error("RewindBlockIndex: unable to disconnect block at height %i", pindex->nHeight);
        }
        // Occasionally flush state to disk.
        if (!FlushStateToDisk(params, state, FLUSH_STATE_PERIODIC))
            return false;
    }

    // Reduce validity flag and have-data flags.
    // We do this after actual disconnecting, otherwise we'll end up writing the lack of data
    // to disk before writing the chainstate, resulting in a failure to continue if interrupted.
    for (const auto& entry : mapBlockIndex) {
        CBlockIndex* pindexIter = entry.second;

        // Note: If we encounter an insufficiently validated block that
        // is on chainActive, it must be because we are a pruning node, and
        // this block or some successor doesn't HAVE_DATA, so we were unable to
        // rewind all the way.  Blocks remaining on chainActive at this point
        // must not have their validity reduced.
        if (IsWitnessEnabled(pindexIter->pprev, params.GetConsensus()) && !(pindexIter->nStatus & BLOCK_OPT_WITNESS) && !chainActive.Contains(pindexIter)) {
            // Reduce validity
            pindexIter->nStatus = std::min<unsigned int>(pindexIter->nStatus & BLOCK_VALID_MASK, BLOCK_VALID_TREE) | (pindexIter->nStatus & ~BLOCK_VALID_MASK);
            // Remove have-data flags.
            pindexIter->nStatus &= ~(BLOCK_HAVE_DATA | BLOCK_HAVE_UNDO);
            // Remove storage location.
            pindexIter->nFile = 0;
            pindexIter->nDataPos = 0;
            pindexIter->nUndoPos = 0;
            // Remove various other things
            pindexIter->nTx = 0;
            pindexIter->nChainTx = 0;
            pindexIter->nSequenceId = 0;
            // Make sure it gets written.
            setDirtyBlockIndex.insert(pindexIter);
            // Update indexes
            setBlockIndexCandidates.erase(pindexIter);
            std::pair<std::multimap<CBlockIndex*, CBlockIndex*>::iterator, std::multimap<CBlockIndex*, CBlockIndex*>::iterator> ret = mapBlocksUnlinked.equal_range(pindexIter->pprev);
            while (ret.first != ret.second) {
                if (ret.first->second == pindexIter) {
                    mapBlocksUnlinked.erase(ret.first++);
                } else {
                    ++ret.first;
                }
            }
        } else if (pindexIter->IsValid(BLOCK_VALID_TRANSACTIONS) && pindexIter->nChainTx) {
            setBlockIndexCandidates.insert(pindexIter);
        }
    }

    if (chainActive.Tip() != nullptr) {
        // We can't prune block index candidates based on our tip if we have
        // no tip due to chainActive being empty!
        PruneBlockIndexCandidates();

        CheckBlockIndex(params.GetConsensus());

        // FlushStateToDisk can possibly read chainActive. Be conservative
        // and skip it here, we're about to -reindex-chainstate anyway, so
        // it'll get called a bunch real soon.
        if (!FlushStateToDisk(params, state, FLUSH_STATE_ALWAYS)) {
            return false;
        }
    }

    return true;
}

// May NOT be used after any connections are up as much
// of the peer-processing logic assumes a consistent
// block index state
void UnloadBlockIndex()
{
    LOCK(cs_main);
    setBlockIndexCandidates.clear();
    chainActive.SetTip(nullptr);
    pindexBestInvalid = nullptr;
    pindexBestHeader = nullptr;
    mempool.clear();
    mapBlocksUnlinked.clear();
    vinfoBlockFile.clear();
    nLastBlockFile = 0;
    nBlockSequenceId = 1;
    setDirtyBlockIndex.clear();
    g_failed_blocks.clear();
    setDirtyFileInfo.clear();
    versionbitscache.Clear();
    for (int b = 0; b < VERSIONBITS_NUM_BITS; b++) {
        warningcache[b].clear();
    }

    for (BlockMap::value_type& entry : mapBlockIndex) {
        delete entry.second;
    }
    mapBlockIndex.clear();
    fHavePruned = false;
}

bool LoadBlockIndex(const CChainParams& chainparams)
{
    // Load block index from databases
    bool needs_init = fReindex;
    if (!fReindex) {
        bool ret = LoadBlockIndexDB(chainparams);
        if (!ret) return false;
        needs_init = mapBlockIndex.empty();
    }

    if (needs_init) {
        // Everything here is for *new* reindex/DBs. Thus, though
        // LoadBlockIndexDB may have set fReindex if we shut down
        // mid-reindex previously, we don't check fReindex and
        // instead only check it prior to LoadBlockIndexDB to set
        // needs_init.

        LogPrintf("Initializing databases...\n");
        // Use the provided setting for -txindex in the new database
        fTxIndex = gArgs.GetBoolArg("-txindex", DEFAULT_TXINDEX);
        pblocktree->WriteFlag("txindex", fTxIndex);
        fAddrIndex = gArgs.GetBoolArg("-addrindex", DEFAULT_ADDRINDEX);
        pblocktree->WriteFlag("addrindex", fAddrIndex);
    }
    return true;
}

bool LoadGenesisBlock(const CChainParams& chainparams)
{
    LOCK(cs_main);

    // Check whether we're already initialized by checking for genesis in
    // mapBlockIndex. Note that we can't use chainActive here, since it is
    // set based on the coins db, not the block index db, which is the only
    // thing loaded at this point.
    if (mapBlockIndex.count(chainparams.GenesisBlock().GetHash()))
        return true;

    try {
        CBlock &block = const_cast<CBlock&>(chainparams.GenesisBlock());
        CBlockIndex *pindex = AddToBlockIndex(block);
        CValidationState state;
        assert (pindex->pprev == nullptr);
        // pindex->pstakeNode = StakeNode::genesisNode(chainparams.GetConsensus());
        // assert(pindex->pstakeNode != nullptr);
        // assert(pindex->GetStakePos().IsNull());
        // {
        //     // Start new stake file
        //     CDiskBlockPos _pos;
        //     if (!FindStakePos(state, pindex->nFile, _pos, ::GetSerializeSize(*pindex->pstakeNode, SER_DISK, CLIENT_VERSION) + 40))
        //         return error("%s: FindStakePos failed", __func__);
        //     if (!StakeWriteToDisk(*pindex->pstakeNode, _pos, uint256(), chainparams.MessageStart()))
        //         return error("%s: writing stake data for genesis block to disk failed", __func__);
        //     // update nStakePos in block index
        //     pindex->nStakePos = _pos.nPos;
        //     pindex->nStatus |= BLOCK_HAVE_STAKE;
        // }
        // Start new block file
        unsigned int nBlockSize = ::GetSerializeSize(block, SER_DISK, CLIENT_VERSION);
        CDiskBlockPos blockPos;
        if (!FindBlockPos(state, blockPos, nBlockSize+8, 0, block.GetBlockTime()))
            return error("%s: FindBlockPos failed", __func__);
        if (!WriteBlockToDisk(block, blockPos, chainparams.MessageStart()))
            return error("%s: writing genesis block to disk failed", __func__);

        if (!ReceivedBlockTransactions(block, state, pindex, blockPos, chainparams.GetConsensus()))
            return error("%s: genesis block not accepted", __func__);
    } catch (const std::runtime_error& e) {
        return error("%s: failed to write genesis block: %s", __func__, e.what());
    }

    return true;
}

bool LoadExternalBlockFile(const CChainParams& chainparams, FILE* fileIn, CDiskBlockPos *dbp)
{
    // Map of disk positions for blocks with unknown parent (only used for reindex)
    static std::multimap<uint256, CDiskBlockPos> mapBlocksUnknownParent;
    int64_t nStart = GetTimeMillis();

    int nLoaded = 0;
    try {
        // This takes over fileIn and calls fclose() on it in the CBufferedFile destructor
        CBufferedFile blkdat(fileIn, 2*MAX_BLOCK_SERIALIZED_SIZE, MAX_BLOCK_SERIALIZED_SIZE+8, SER_DISK, CLIENT_VERSION);
        uint64_t nRewind = blkdat.GetPos();
        while (!blkdat.eof()) {
            boost::this_thread::interruption_point();

            blkdat.SetPos(nRewind);
            nRewind++; // start one byte further next time, in case of failure
            blkdat.SetLimit(); // remove former limit
            unsigned int nSize = 0;
            try {
                // locate a header
                unsigned char buf[CMessageHeader::MESSAGE_START_SIZE];
                blkdat.FindByte(chainparams.MessageStart()[0]);
                nRewind = blkdat.GetPos()+1;
                blkdat >> FLATDATA(buf);
                if (memcmp(buf, chainparams.MessageStart(), CMessageHeader::MESSAGE_START_SIZE))
                    continue;
                // read size
                blkdat >> nSize;
                if (nSize < 80 || nSize > MAX_BLOCK_SERIALIZED_SIZE)
                    continue;
            } catch (const std::exception&) {
                // no valid block header found; don't complain
                break;
            }
            try {
                // read block
                uint64_t nBlockPos = blkdat.GetPos();
                if (dbp)
                    dbp->nPos = nBlockPos;
                blkdat.SetLimit(nBlockPos + nSize);
                blkdat.SetPos(nBlockPos);
                std::shared_ptr<CBlock> pblock = std::make_shared<CBlock>();
                CBlock& block = *pblock;
                blkdat >> block;
                nRewind = blkdat.GetPos();

                // detect out of order blocks, and store them for later
                uint256 hash = block.GetHash();
                if (hash != chainparams.GetConsensus().hashGenesisBlock && mapBlockIndex.find(block.hashPrevBlock) == mapBlockIndex.end()) {
                    LogPrint(BCLog::REINDEX, "%s: Out of order block %s, parent %s not known\n", __func__, hash.ToString(),
                            block.hashPrevBlock.ToString());
                    if (dbp)
                        mapBlocksUnknownParent.insert(std::make_pair(block.hashPrevBlock, *dbp));
                    continue;
                }

                // process in case the block isn't known yet
                if (mapBlockIndex.count(hash) == 0 || (mapBlockIndex[hash]->nStatus & BLOCK_HAVE_DATA) == 0) {
                    LOCK(cs_main);
                    CValidationState state;
                    if (AcceptBlock(pblock, state, chainparams, nullptr, true, dbp, nullptr))
                        nLoaded++;
                    if (state.IsError())
                        break;
                } else if (hash != chainparams.GetConsensus().hashGenesisBlock && mapBlockIndex[hash]->nHeight % 1000 == 0) {
                    LogPrint(BCLog::REINDEX, "Block Import: already had block %s at height %d\n", hash.ToString(), mapBlockIndex[hash]->nHeight);
                }

                // Activate the genesis block so normal node progress can continue
                if (hash == chainparams.GetConsensus().hashGenesisBlock) {
                    CValidationState state;
                    if (!ActivateBestChain(state, chainparams)) {
                        break;
                    }
                }

                NotifyHeaderTip();

                // Recursively process earlier encountered successors of this block
                std::deque<uint256> queue;
                queue.push_back(hash);
                while (!queue.empty()) {
                    uint256 head = queue.front();
                    queue.pop_front();
                    std::pair<std::multimap<uint256, CDiskBlockPos>::iterator, std::multimap<uint256, CDiskBlockPos>::iterator> range = mapBlocksUnknownParent.equal_range(head);
                    while (range.first != range.second) {
                        std::multimap<uint256, CDiskBlockPos>::iterator it = range.first;
                        std::shared_ptr<CBlock> pblockrecursive = std::make_shared<CBlock>();
                        if (ReadBlockFromDisk(*pblockrecursive, it->second, chainparams.GetConsensus()))
                        {
                            LogPrint(BCLog::REINDEX, "%s: Processing out of order child %s of %s\n", __func__, pblockrecursive->GetHash().ToString(),
                                    head.ToString());
                            LOCK(cs_main);
                            CValidationState dummy;
                            if (AcceptBlock(pblockrecursive, dummy, chainparams, nullptr, true, &it->second, nullptr))
                            {
                                nLoaded++;
                                queue.push_back(pblockrecursive->GetHash());
                            }
                        }
                        range.first++;
                        mapBlocksUnknownParent.erase(it);
                        NotifyHeaderTip();
                    }
                }
            } catch (const std::exception& e) {
                LogPrintf("%s: Deserialize or I/O error - %s\n", __func__, e.what());
            }
        }
    } catch (const std::runtime_error& e) {
        AbortNode(std::string("System error: ") + e.what());
    }
    if (nLoaded > 0)
        LogPrintf("Loaded %i blocks from external file in %dms\n", nLoaded, GetTimeMillis() - nStart);
    return nLoaded > 0;
}

void static CheckBlockIndex(const Consensus::Params& consensusParams)
{
    if (!fCheckBlockIndex) {
        return;
    }

    LOCK(cs_main);

    // During a reindex, we read the genesis block and call CheckBlockIndex before ActivateBestChain,
    // so we have the genesis block in mapBlockIndex but no active chain.  (A few of the tests when
    // iterating the block tree require that chainActive has been initialized.)
    if (chainActive.Height() < 0) {
        assert(mapBlockIndex.size() <= 1);
        return;
    }

    // Build forward-pointing map of the entire block tree.
    std::multimap<CBlockIndex*,CBlockIndex*> forward;
    for (const auto& entry : mapBlockIndex) {
        forward.insert(std::make_pair(entry.second->pprev, entry.second));
    }

    assert(forward.size() == mapBlockIndex.size());

    std::pair<std::multimap<CBlockIndex*,CBlockIndex*>::iterator,std::multimap<CBlockIndex*,CBlockIndex*>::iterator> rangeGenesis = forward.equal_range(nullptr);
    CBlockIndex *pindex = rangeGenesis.first->second;
    rangeGenesis.first++;
    assert(rangeGenesis.first == rangeGenesis.second); // There is only one index entry with parent nullptr.

    // Iterate over the entire block tree, using depth-first search.
    // Along the way, remember whether there are blocks on the path from genesis
    // block being explored which are the first to have certain properties.
    size_t nNodes = 0;
    int nHeight = 0;
    CBlockIndex* pindexFirstInvalid = nullptr; // Oldest ancestor of pindex which is invalid.
    CBlockIndex* pindexFirstMissing = nullptr; // Oldest ancestor of pindex which does not have BLOCK_HAVE_DATA.
    CBlockIndex* pindexFirstNeverProcessed = nullptr; // Oldest ancestor of pindex for which nTx == 0.
    CBlockIndex* pindexFirstNotTreeValid = nullptr; // Oldest ancestor of pindex which does not have BLOCK_VALID_TREE (regardless of being valid or not).
    CBlockIndex* pindexFirstNotTransactionsValid = nullptr; // Oldest ancestor of pindex which does not have BLOCK_VALID_TRANSACTIONS (regardless of being valid or not).
    CBlockIndex* pindexFirstNotChainValid = nullptr; // Oldest ancestor of pindex which does not have BLOCK_VALID_CHAIN (regardless of being valid or not).
    CBlockIndex* pindexFirstNotScriptsValid = nullptr; // Oldest ancestor of pindex which does not have BLOCK_VALID_SCRIPTS (regardless of being valid or not).
    while (pindex != nullptr) {
        nNodes++;
        if (pindexFirstInvalid == nullptr && pindex->nStatus & BLOCK_FAILED_VALID) pindexFirstInvalid = pindex;
        if (pindexFirstMissing == nullptr && !(pindex->nStatus & BLOCK_HAVE_DATA)) pindexFirstMissing = pindex;
        if (pindexFirstNeverProcessed == nullptr && pindex->nTx == 0) pindexFirstNeverProcessed = pindex;
        if (pindex->pprev != nullptr && pindexFirstNotTreeValid == nullptr && (pindex->nStatus & BLOCK_VALID_MASK) < BLOCK_VALID_TREE) pindexFirstNotTreeValid = pindex;
        if (pindex->pprev != nullptr && pindexFirstNotTransactionsValid == nullptr && (pindex->nStatus & BLOCK_VALID_MASK) < BLOCK_VALID_TRANSACTIONS) pindexFirstNotTransactionsValid = pindex;
        if (pindex->pprev != nullptr && pindexFirstNotChainValid == nullptr && (pindex->nStatus & BLOCK_VALID_MASK) < BLOCK_VALID_CHAIN) pindexFirstNotChainValid = pindex;
        if (pindex->pprev != nullptr && pindexFirstNotScriptsValid == nullptr && (pindex->nStatus & BLOCK_VALID_MASK) < BLOCK_VALID_SCRIPTS) pindexFirstNotScriptsValid = pindex;

        // Begin: actual consistency checks.
        if (pindex->pprev == nullptr) {
            // Genesis block checks.
            assert(pindex->GetBlockHash() == consensusParams.hashGenesisBlock); // Genesis block's hash must match.
            assert(pindex == chainActive.Genesis()); // The current active chain's genesis block must be this block.
        }
        if (pindex->nChainTx == 0) assert(pindex->nSequenceId <= 0);  // nSequenceId can't be set positive for blocks that aren't linked (negative is used for preciousblock)
        // VALID_TRANSACTIONS is equivalent to nTx > 0 for all nodes (whether or not pruning has occurred).
        // HAVE_DATA is only equivalent to nTx > 0 (or VALID_TRANSACTIONS) if no pruning has occurred.
        if (!fHavePruned) {
            // If we've never pruned, then HAVE_DATA should be equivalent to nTx > 0
            assert(!(pindex->nStatus & BLOCK_HAVE_DATA) == (pindex->nTx == 0));
            assert(pindexFirstMissing == pindexFirstNeverProcessed);
        } else {
            // If we have pruned, then we can only say that HAVE_DATA implies nTx > 0
            if (pindex->nStatus & BLOCK_HAVE_DATA) assert(pindex->nTx > 0);
        }
        if (pindex->nStatus & BLOCK_HAVE_UNDO) assert(pindex->nStatus & BLOCK_HAVE_DATA);
        assert(((pindex->nStatus & BLOCK_VALID_MASK) >= BLOCK_VALID_TRANSACTIONS) == (pindex->nTx > 0)); // This is pruning-independent.
        // All parents having had data (at some point) is equivalent to all parents being VALID_TRANSACTIONS, which is equivalent to nChainTx being set.
        assert((pindexFirstNeverProcessed != nullptr) == (pindex->nChainTx == 0)); // nChainTx != 0 is used to signal that all parent blocks have been processed (but may have been pruned).
        assert((pindexFirstNotTransactionsValid != nullptr) == (pindex->nChainTx == 0));
        assert(pindex->nHeight == nHeight); // nHeight must be consistent.
        assert(pindex->pprev == nullptr || pindex->nChainWork >= pindex->pprev->nChainWork); // For every block except the genesis block, the chainwork must be larger than the parent's.
        assert(nHeight < 2 || (pindex->pskip && (pindex->pskip->nHeight < nHeight))); // The pskip pointer must point back for all but the first 2 blocks.
        assert(pindexFirstNotTreeValid == nullptr); // All mapBlockIndex entries must at least be TREE valid
        if ((pindex->nStatus & BLOCK_VALID_MASK) >= BLOCK_VALID_TREE) assert(pindexFirstNotTreeValid == nullptr); // TREE valid implies all parents are TREE valid
        if ((pindex->nStatus & BLOCK_VALID_MASK) >= BLOCK_VALID_CHAIN) assert(pindexFirstNotChainValid == nullptr); // CHAIN valid implies all parents are CHAIN valid
        if ((pindex->nStatus & BLOCK_VALID_MASK) >= BLOCK_VALID_SCRIPTS) assert(pindexFirstNotScriptsValid == nullptr); // SCRIPTS valid implies all parents are SCRIPTS valid
        if (pindexFirstInvalid == nullptr) {
            // Checks for not-invalid blocks.
            assert((pindex->nStatus & BLOCK_FAILED_MASK) == 0); // The failed mask cannot be set for blocks without invalid parents.
        }
        if (!CBlockIndexWorkComparator()(pindex, chainActive.Tip()) && pindexFirstNeverProcessed == nullptr) {
            if (pindexFirstInvalid == nullptr) {
                // If this block sorts at least as good as the current tip and
                // is valid and we have all data for its parents, it must be in
                // setBlockIndexCandidates.  chainActive.Tip() must also be there
                // even if some data has been pruned.
                if (pindexFirstMissing == nullptr || pindex == chainActive.Tip()) {
                    assert(setBlockIndexCandidates.count(pindex));
                }
                // If some parent is missing, then it could be that this block was in
                // setBlockIndexCandidates but had to be removed because of the missing data.
                // In this case it must be in mapBlocksUnlinked -- see test below.
            }
        } else { // If this block sorts worse than the current tip or some ancestor's block has never been seen, it cannot be in setBlockIndexCandidates.
            assert(setBlockIndexCandidates.count(pindex) == 0);
        }
        // Check whether this block is in mapBlocksUnlinked.
        std::pair<std::multimap<CBlockIndex*,CBlockIndex*>::iterator,std::multimap<CBlockIndex*,CBlockIndex*>::iterator> rangeUnlinked = mapBlocksUnlinked.equal_range(pindex->pprev);
        bool foundInUnlinked = false;
        while (rangeUnlinked.first != rangeUnlinked.second) {
            assert(rangeUnlinked.first->first == pindex->pprev);
            if (rangeUnlinked.first->second == pindex) {
                foundInUnlinked = true;
                break;
            }
            rangeUnlinked.first++;
        }
        if (pindex->pprev && (pindex->nStatus & BLOCK_HAVE_DATA) && pindexFirstNeverProcessed != nullptr && pindexFirstInvalid == nullptr) {
            // If this block has block data available, some parent was never received, and has no invalid parents, it must be in mapBlocksUnlinked.
            assert(foundInUnlinked);
        }
        if (!(pindex->nStatus & BLOCK_HAVE_DATA)) assert(!foundInUnlinked); // Can't be in mapBlocksUnlinked if we don't HAVE_DATA
        if (pindexFirstMissing == nullptr) assert(!foundInUnlinked); // We aren't missing data for any parent -- cannot be in mapBlocksUnlinked.
        if (pindex->pprev && (pindex->nStatus & BLOCK_HAVE_DATA) && pindexFirstNeverProcessed == nullptr && pindexFirstMissing != nullptr) {
            // We HAVE_DATA for this block, have received data for all parents at some point, but we're currently missing data for some parent.
            assert(fHavePruned); // We must have pruned.
            // This block may have entered mapBlocksUnlinked if:
            //  - it has a descendant that at some point had more work than the
            //    tip, and
            //  - we tried switching to that descendant but were missing
            //    data for some intermediate block between chainActive and the
            //    tip.
            // So if this block is itself better than chainActive.Tip() and it wasn't in
            // setBlockIndexCandidates, then it must be in mapBlocksUnlinked.
            if (!CBlockIndexWorkComparator()(pindex, chainActive.Tip()) && setBlockIndexCandidates.count(pindex) == 0) {
                if (pindexFirstInvalid == nullptr) {
                    assert(foundInUnlinked);
                }
            }
        }
        // assert(pindex->GetBlockHash() == pindex->GetBlockHeader().GetHash()); // Perhaps too slow
        // End: actual consistency checks.

        // Try descending into the first subnode.
        std::pair<std::multimap<CBlockIndex*,CBlockIndex*>::iterator,std::multimap<CBlockIndex*,CBlockIndex*>::iterator> range = forward.equal_range(pindex);
        if (range.first != range.second) {
            // A subnode was found.
            pindex = range.first->second;
            nHeight++;
            continue;
        }
        // This is a leaf node.
        // Move upwards until we reach a node of which we have not yet visited the last child.
        while (pindex) {
            // We are going to either move to a parent or a sibling of pindex.
            // If pindex was the first with a certain property, unset the corresponding variable.
            if (pindex == pindexFirstInvalid) pindexFirstInvalid = nullptr;
            if (pindex == pindexFirstMissing) pindexFirstMissing = nullptr;
            if (pindex == pindexFirstNeverProcessed) pindexFirstNeverProcessed = nullptr;
            if (pindex == pindexFirstNotTreeValid) pindexFirstNotTreeValid = nullptr;
            if (pindex == pindexFirstNotTransactionsValid) pindexFirstNotTransactionsValid = nullptr;
            if (pindex == pindexFirstNotChainValid) pindexFirstNotChainValid = nullptr;
            if (pindex == pindexFirstNotScriptsValid) pindexFirstNotScriptsValid = nullptr;
            // Find our parent.
            CBlockIndex* pindexPar = pindex->pprev;
            // Find which child we just visited.
            std::pair<std::multimap<CBlockIndex*,CBlockIndex*>::iterator,std::multimap<CBlockIndex*,CBlockIndex*>::iterator> rangePar = forward.equal_range(pindexPar);
            while (rangePar.first->second != pindex) {
                assert(rangePar.first != rangePar.second); // Our parent must have at least the node we're coming from as child.
                rangePar.first++;
            }
            // Proceed to the next one.
            rangePar.first++;
            if (rangePar.first != rangePar.second) {
                // Move to the sibling.
                pindex = rangePar.first->second;
                break;
            } else {
                // Move up further.
                pindex = pindexPar;
                nHeight--;
                continue;
            }
        }
    }

    // Check that we actually traversed the entire map.
    assert(nNodes == forward.size());
}

std::string CBlockFileInfo::ToString() const
{
    return strprintf("CBlockFileInfo(blocks=%u, size=%u, heights=%u...%u, time=%s...%s)", nBlocks, nSize, nHeightFirst, nHeightLast, DateTimeStrFormat("%Y-%m-%d", nTimeFirst), DateTimeStrFormat("%Y-%m-%d", nTimeLast));
}

CBlockFileInfo* GetBlockFileInfo(size_t n)
{
    LOCK(cs_LastBlockFile);

    return &vinfoBlockFile.at(n);
}

ThresholdState VersionBitsTipState(const Consensus::Params& params, Consensus::DeploymentPos pos)
{
    LOCK(cs_main);
    return VersionBitsState(chainActive.Tip(), params, pos, versionbitscache);
}

BIP9Stats VersionBitsTipStatistics(const Consensus::Params& params, Consensus::DeploymentPos pos)
{
    LOCK(cs_main);
    return VersionBitsStatistics(chainActive.Tip(), params, pos);
}

int VersionBitsTipStateSinceHeight(const Consensus::Params& params, Consensus::DeploymentPos pos)
{
    LOCK(cs_main);
    return VersionBitsStateSinceHeight(chainActive.Tip(), params, pos, versionbitscache);
}

static const uint64_t MEMPOOL_DUMP_VERSION = 1;

bool LoadMempool()
{
    const CChainParams& chainparams = Params();
    int64_t nExpiryTimeout = gArgs.GetArg("-mempoolexpiry", DEFAULT_MEMPOOL_EXPIRY) * 60 * 60;
    FILE* filestr = fsbridge::fopen(GetDataDir() / "mempool.dat", "rb");
    CAutoFile file(filestr, SER_DISK, CLIENT_VERSION);
    if (file.IsNull()) {
        LogPrintf("Failed to open mempool file from disk. Continuing anyway.\n");
        return false;
    }

    int64_t count = 0;
    int64_t skipped = 0;
    int64_t failed = 0;
    int64_t nNow = GetTime();

    try {
        uint64_t version;
        file >> version;
        if (version != MEMPOOL_DUMP_VERSION) {
            return false;
        }
        uint64_t num;
        file >> num;
        while (num--) {
            CTransactionRef tx;
            int64_t nTime;
            int64_t nFeeDelta;
            file >> tx;
            file >> nTime;
            file >> nFeeDelta;

            CAmount amountdelta = nFeeDelta;
            if (amountdelta) {
                mempool.PrioritiseTransaction(tx->GetHash(), amountdelta);
            }
            CValidationState state;
            if (nTime + nExpiryTimeout > nNow) {
                LOCK(cs_main);
                AcceptToMemoryPoolWithTime(chainparams, mempool, state, tx, nullptr /* pfMissingInputs */, nTime,
                                           nullptr /* plTxnReplaced */, false /* bypass_limits */, 0 /* nAbsurdFee */);
                if (state.IsValid()) {
                    ++count;
                } else {
                    ++failed;
                }
            } else {
                ++skipped;
            }
            if (ShutdownRequested())
                return false;
        }
        std::map<uint256, CAmount> mapDeltas;
        file >> mapDeltas;

        for (const auto& i : mapDeltas) {
            mempool.PrioritiseTransaction(i.first, i.second);
        }
    } catch (const std::exception& e) {
        LogPrintf("Failed to deserialize mempool data on disk: %s. Continuing anyway.\n", e.what());
        return false;
    }

    LogPrintf("Imported mempool transactions from disk: %i successes, %i failed, %i expired\n", count, failed, skipped);
    return true;
}

bool DumpMempool()
{
    int64_t start = GetTimeMicros();

    std::map<uint256, CAmount> mapDeltas;
    std::vector<TxMempoolInfo> vinfo;

    {
        LOCK(mempool.cs);
        for (const auto &i : mempool.mapDeltas) {
            mapDeltas[i.first] = i.second;
        }
        vinfo = mempool.infoAll();
    }

    int64_t mid = GetTimeMicros();

    try {
        FILE* filestr = fsbridge::fopen(GetDataDir() / "mempool.dat.new", "wb");
        if (!filestr) {
            return false;
        }

        CAutoFile file(filestr, SER_DISK, CLIENT_VERSION);

        uint64_t version = MEMPOOL_DUMP_VERSION;
        file << version;

        file << (uint64_t)vinfo.size();
        for (const auto& i : vinfo) {
            file << *(i.tx);
            file << (int64_t)i.nTime;
            file << (int64_t)i.nFeeDelta;
            mapDeltas.erase(i.tx->GetHash());
        }

        file << mapDeltas;
        FileCommit(file.Get());
        file.fclose();
        RenameOver(GetDataDir() / "mempool.dat.new", GetDataDir() / "mempool.dat");
        int64_t last = GetTimeMicros();
        LogPrintf("Dumped mempool: %gs to copy, %gs to dump\n", (mid-start)*MICRO, (last-mid)*MICRO);
    } catch (const std::exception& e) {
        LogPrintf("Failed to dump mempool: %s. Continuing anyway.\n", e.what());
        return false;
    }
    return true;
}

//! Guess how far we are in the verification process at the given block index
double GuessVerificationProgress(const ChainTxData& data, CBlockIndex *pindex) {
    if (pindex == nullptr)
        return 0.0;

    int64_t nNow = time(nullptr);

    double fTxTotal;

    if (pindex->nChainTx <= data.nTxCount) {
        fTxTotal = data.nTxCount + (nNow - data.nTime) * data.dTxRate;
    } else {
        fTxTotal = pindex->nChainTx + (nNow - pindex->GetBlockTime()) * data.dTxRate;
    }

    return pindex->nChainTx / fTxTotal;
}

class CMainCleanup
{
public:
    CMainCleanup() {}
    ~CMainCleanup() {
        // block headers
        BlockMap::iterator it1 = mapBlockIndex.begin();
        for (; it1 != mapBlockIndex.end(); it1++)
            delete (*it1).second;
        mapBlockIndex.clear();
    }
} instance_of_cmaincleanup;

// maybeFetchTicketInfo loads and populates prunable ticket information in the
// provided block node if needed.
//
// This function MUST be called with the chain state lock held (for writes).
void MaybeFetchTicketInfo(CBlockIndex* pindex, const Consensus::Params& params)
{
    // Load and populate the tickets maturing in this block when they are not
    // already loaded.
    MaybeFetchNewTickets(pindex, params);

    // Load and populate the vote and revocation information as needed.
    if (pindex->ticketsVoted.empty() || pindex->ticketsRevoked.empty() || pindex->votes.empty()) {
        CBlock blockAtIndex;
        if(ReadBlockFromDisk(blockAtIndex, pindex, params)) {
            pindex->PopulateTicketInfo(
                FindSpentTicketsInBlock(blockAtIndex)
                );
        }
    }
}

// maybeFetchNewTickets loads the list of newly maturing tickets for a given
// node by traversing backwards through its parents until it finds the block
// that contains the original tickets to mature if needed.
//
// This function MUST be called with the chain state lock held (for writes).
void MaybeFetchNewTickets(CBlockIndex* pindex, const Consensus::Params& params)
{
    // Nothing to do if the tickets are already loaded.  It's important to make
    // the distinction here that nil means the value was never looked up, while
    // an empty slice means that there are no new tickets at this height.
    if (pindex->newTickets != nullptr) {
        return;
    }

    // No tickets in the live ticket pool are possible before stake enabled
    // height.
    if (pindex->nHeight < params.nStakeEnabledHeight) {
        pindex->newTickets = std::make_shared<HashVector>();
        return;
    }

    // Calculate block number for where new tickets matured from and retrieve
    // its block from DB.
    const auto matureBlockIndex = pindex->GetAncestor(pindex->nHeight - params.nTicketMaturity);
    if (matureBlockIndex == nullptr) {
        assert(!"Unable to obtian ancestor");
        // return fmt.Errorf("unable to obtain ancestor %d blocks prior to %s "+
        //     "(height %d)", b.chainParams.TicketMaturity, node.hash, node.height)
    }

    CBlock matureBlock;
    if(ReadBlockFromDisk(matureBlock, matureBlockIndex, params)) {
        // Extract any ticket purchases from the block and cache them.
        pindex->newTickets = std::make_shared<HashVector>();
        for (const auto& tx : StakeSlice(matureBlock.vtx, TX_BuyTicket)){
            pindex->newTickets->push_back(tx->GetHash());
        }
    }
    else {
        assert(!"Could not read block from disk");
    }
}

std::shared_ptr<StakeNode> FetchStakeNode(CBlockIndex* pindex, const Consensus::Params& params)
{
    // Return the cached immutable stake node when it is already loaded.
    if (pindex->pstakeNode != nullptr)
        return pindex->pstakeNode;

    // Create the requested stake node from the parent stake node if it is
    // already loaded as an optimization.

    if  (pindex->pprev->pstakeNode != nullptr) {
        // Populate the prunable ticket information as needed.
        MaybeFetchTicketInfo(pindex,params);

        auto stakeNode = pindex->pprev->pstakeNode->ConnectNode( pindex->LotteryIV(),
            pindex->ticketsVoted, pindex->ticketsRevoked, *pindex->newTickets);

        pindex->pstakeNode = stakeNode;

        return stakeNode;
    }

    // -------------------------------------------------------------------------
    // In order to create the stake node, it is necessary to generate a path to
    // the stake node from the current tip, which always has the stake node
    // loaded, and undo the effects of each block back to, and including, the
    // fork point (which might be the requested node itself), and then, in the
    // case the target node is on a side chain, replay the effects of each on
    // the side chain.  In most cases, many of the stake nodes along the path
    // will already be loaded, so, they are only regenerated and populated if
    // they aren't.
    //
    // For example, consider the following scenario:
    //   A -> B  -> C  -> D
    //    \-> B' -> C'
    //
    // Further assume the requested stake node is for C'.  The code that follows
    // will regenerate and populate (only for those not already loaded) the
    // stake nodes for C, B, A, B', and finally, C'.
    // -------------------------------------------------------------------------

    // Start by undoing the effects from the current tip back to, and including
    // the fork point per the above description.

    auto tip = chainActive.Tip();
    auto fork = chainActive.FindFork(pindex);

    for (auto it = tip; it != nullptr && it != fork; it = it->pprev){
        // No need to load nodes that are already loaded.
        auto * prev = it->pprev;
        if (prev == nullptr || prev->pstakeNode != nullptr)
            continue;

        // Generate the previous stake node by starting with the child stake
        // node and undoing the modifications caused by the stake details in
        // the previous block.
        auto stakeNode = it->pstakeNode->DisconnectNode(prev->LotteryIV(),prev->pstakeNode->UndoData(), prev->pstakeNode->NewTickets());
        // stakeNode, err := n.stakeNode.DisconnectNode(prev.lotteryIV(), nil, nil, dbTx)
        prev->pstakeNode = stakeNode;
    }

    // Nothing more to do if the requested node is the fork point itself.
    if (pindex == fork)
        return pindex->pstakeNode;

    // The requested node is on a side chain, so replay the effects of the
    // blocks up to the requested node per the above description.
    //
    // Note that the blocks between the fork point and the requested node are
    // added to the slice from back to front so that they are attached in the
    // appropriate order when iterating the slice.
    std::vector<CBlockIndex*> attachNodes{static_cast<size_t>(pindex->nHeight - fork->nHeight), nullptr};
    for (auto it = pindex; it != nullptr && it != fork; it = it->pprev) {
        attachNodes[it->nHeight - fork->nHeight-1] = it;
    }

    for (auto it : attachNodes){
        // No need to load nodes that are already loaded.
        if (it->pstakeNode != nullptr)
            continue;

        // Populate the prunable ticket information as needed.
        MaybeFetchTicketInfo(it,params);

        // Generate the stake node by applying the stake details in the current
        // block to the previous stake node.
        auto stakeNode = it->pprev->pstakeNode->ConnectNode( it->LotteryIV(),
            it->ticketsVoted, it->ticketsRevoked, *it->newTickets);
        it->pstakeNode = stakeNode;
    }

    return pindex->pstakeNode;
}<|MERGE_RESOLUTION|>--- conflicted
+++ resolved
@@ -527,7 +527,7 @@
     std::set<uint256> setConflicts;
     {
     LOCK(pool.cs); // protect pool.mapNextTx
-    for (size_t in = 0; in < tx.vin.size(); ++in) 
+    for (size_t in = 0; in < tx.vin.size(); ++in)
     {
         if (ParseTxClass(tx) == TX_Vote && in == voteSubsidyInputIndex)
             continue; //skip the stakebase as coin doesn't exist
@@ -2227,7 +2227,6 @@
     // the order in which the validation must occur takes into account the fact that
     // the stake transactions are at the beginning of the block and the ticket purchases
     // might be funded by regular transactions at the end of the block
-<<<<<<< HEAD
 
     std::vector<unsigned int> reorderedIndexes, reorderedStakes;
     for (unsigned int i = 0; i < block.vtx.size(); ++i)
@@ -2238,18 +2237,6 @@
     reorderedIndexes.insert(reorderedIndexes.end(), std::make_move_iterator(reorderedStakes.begin()), std::make_move_iterator(reorderedStakes.end()));
     assert(reorderedIndexes.size() == block.vtx.size());
 
-=======
-
-    std::vector<unsigned int> reorderedIndexes, reorderedStakes;
-    for (unsigned int i = 0; i < block.vtx.size(); ++i)
-        if (ParseTxClass(*(block.vtx[i])) == TX_Regular)
-            reorderedIndexes.push_back(i);
-        else
-            reorderedStakes.push_back(i);
-    reorderedIndexes.insert(reorderedIndexes.end(), std::make_move_iterator(reorderedStakes.begin()), std::make_move_iterator(reorderedStakes.end()));
-    assert(reorderedIndexes.size() == block.vtx.size());
-
->>>>>>> c9cde542
     for (unsigned int i = 0; i < reorderedIndexes.size(); i++)
     {
         {
@@ -3430,6 +3417,46 @@
     return true;
 }
 
+static unsigned CountStakeTransactions(const CBlock& block, int& numTickets, int& numVotes, int& numRevocations)
+{
+    numTickets = numVotes = numRevocations = 0;
+
+    auto vtx = StakeSlice(block.vtx);
+    for (const auto& tx : vtx)
+    {
+        ETxClass txClass = ParseTxClass(*tx);
+
+        if (txClass == TX_BuyTicket)
+            ++numTickets;
+        else if (txClass == TX_Vote)
+            ++numVotes;
+        else if (txClass == TX_RevokeTicket)
+            ++numRevocations;
+    }
+
+    return vtx.size();  // this can differ from (numTickets + numVotes + numRevocations) only in case an unrecognized transaction is present
+}
+
+// checkProofOfStake ensures that all ticket purchases in the block pay at least
+// the amount required by the block header stake difficulty which indicate the target ticket price.
+bool CheckProofOfStake(const CBlock& block, int64_t posLimit)
+{
+    for (const auto& tx : StakeSlice(block.vtx, TX_BuyTicket))
+    {
+        auto stakedAmount = tx->vout[ticketStakeOutputIndex].nValue;
+
+        // Check against block stake difficulty.
+        if (stakedAmount < block.nStakeDifficulty)
+            return false;
+
+        // Check if it's above the PoS limit.
+        if (stakedAmount < posLimit)
+            return false;
+    }
+
+    return true;
+}
+
 static bool CheckBlockHeader(const CBlockHeader& block, CValidationState& state, const Consensus::Params& consensusParams, bool fCheckPOW = true)
 {
     // Check proof of work matches claimed amount
@@ -3805,11 +3832,7 @@
     int numYesVotes = 0;
 
     // Check that all transactions are finalized and that they aren't expired
-<<<<<<< HEAD
     for (auto i = 0; i < block.vtx.size(); i++) {
-=======
-    for (size_t i = 0; i < block.vtx.size(); i++) {
->>>>>>> c9cde542
         if (!IsFinalTx(*block.vtx[i], nHeight, nLockTimeCutoff))
             return state.DoS(10, false, REJECT_INVALID, "bad-txns-nonfinal", false, "non-final transaction");
         if (IsExpiredTx(*block.vtx[i], nHeight))
