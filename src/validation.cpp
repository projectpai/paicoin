// Copyright (c) 2009-2010 Satoshi Nakamoto
// Copyright (c) 2009-2016 The Bitcoin Core developers
// Distributed under the MIT software license, see the accompanying
// file COPYING or http://www.opensource.org/licenses/mit-license.php.

#include "validation.h"

#include "arith_uint256.h"
#include "base58.h"
#include "chain.h"
#include "chainparams.h"
#include "checkpoints.h"
#include "checkqueue.h"
#include "coinbase_addresses.h"
#include "consensus/consensus.h"
#include "consensus/merkle.h"
#include "consensus/tx_verify.h"
#include "consensus/validation.h"
#include "cuckoocache.h"
#include "fs.h"
#include "hash.h"
#include "init.h"
#include "policy/fees.h"
#include "policy/policy.h"
#include "policy/rbf.h"
#include "pow.h"
#include "primitives/block.h"
#include "primitives/transaction.h"
#include "random.h"
#include "reverse_iterator.h"
#include "script/script.h"
#include "script/sigcache.h"
#include "script/standard.h"
#include "timedata.h"
#include "tinyformat.h"
#include "txdb.h"
#include "txmempool.h"
#include "ui_interface.h"
#include "undo.h"
#include "util.h"
#include "utilmoneystr.h"
#include "utilstrencodings.h"
#include "validationinterface.h"
#include "versionbits.h"
#include "warnings.h"

#include <atomic>
#include <sstream>

#include <boost/algorithm/string/replace.hpp>
#include <boost/algorithm/string/join.hpp>
#include <boost/thread.hpp>

#if defined(NDEBUG)
# error "PAIcoin cannot be compiled without assertions."
#endif

#define MICRO 0.000001
#define MILLI 0.001

/**
 * Global state
 */

CCriticalSection cs_main;

BlockMap mapBlockIndex;
CChain chainActive;
CBlockIndex *pindexBestHeader = nullptr;
CWaitableCriticalSection csBestBlock;
CConditionVariable cvBlockChange;
int nScriptCheckThreads = 0;
std::atomic_bool fImporting(false);
bool fReindex = false;
bool fTxIndex = false;
bool fHavePruned = false;
bool fPruneMode = false;
bool fIsBareMultisigStd = DEFAULT_PERMIT_BAREMULTISIG;
bool fRequireStandard = true;
bool fCheckBlockIndex = false;
bool fCheckpointsEnabled = DEFAULT_CHECKPOINTS_ENABLED;
size_t nCoinCacheUsage = 5000 * 300;
uint64_t nPruneTarget = 0;
int64_t nMaxTipAge = DEFAULT_MAX_TIP_AGE;
bool fEnableReplacement = DEFAULT_ENABLE_REPLACEMENT;

uint256 hashAssumeValid;
arith_uint256 nMinimumChainWork;

CFeeRate minRelayTxFee = CFeeRate(DEFAULT_MIN_RELAY_TX_FEE);
CAmount maxTxFee = DEFAULT_TRANSACTION_MAXFEE;

CBlockPolicyEstimator feeEstimator;
CTxMemPool mempool(&feeEstimator);

static void CheckBlockIndex(const Consensus::Params& consensusParams);

/** Constant stuff for coinbase transactions we create: */
CScript COINBASE_FLAGS;

const std::string strMessageMagic = "PAIcoin Signed Message:\n";

// Internal stuff
namespace {

    struct CBlockIndexWorkComparator
    {
        bool operator()(const CBlockIndex *pa, const CBlockIndex *pb) const {
            // First sort by most total work, ...
            if (pa->nChainWork > pb->nChainWork) return false;
            if (pa->nChainWork < pb->nChainWork) return true;

            // ... then by earliest time received, ...
            if (pa->nSequenceId < pb->nSequenceId) return false;
            if (pa->nSequenceId > pb->nSequenceId) return true;

            // Use pointer address as tie breaker (should only happen with blocks
            // loaded from disk, as those all have id 0).
            if (pa < pb) return false;
            if (pa > pb) return true;

            // Identical blocks.
            return false;
        }
    };

    CBlockIndex *pindexBestInvalid;

    /**
     * The set of all CBlockIndex entries with BLOCK_VALID_TRANSACTIONS (for itself and all ancestors) and
     * as good as our current tip or better. Entries may be failed, though, and pruning nodes may be
     * missing the data for the block.
     */
    std::set<CBlockIndex*, CBlockIndexWorkComparator> setBlockIndexCandidates;
    /** All pairs A->B, where A (or one of its ancestors) misses transactions, but B has transactions.
     * Pruned nodes may have entries where B is missing data.
     */
    std::multimap<CBlockIndex*, CBlockIndex*> mapBlocksUnlinked;

    CCriticalSection cs_LastBlockFile;
    std::vector<CBlockFileInfo> vinfoBlockFile;
    int nLastBlockFile = 0;
    /** Global flag to indicate we should check to see if there are
     *  block/undo files that should be deleted.  Set on startup
     *  or if we allocate more file space when we're in prune mode
     */
    bool fCheckForPruning = false;

    /**
     * Every received block is assigned a unique and increasing identifier, so we
     * know which one to give priority in case of a fork.
     */
    CCriticalSection cs_nBlockSequenceId;
    /** Blocks loaded from disk are assigned id 0, so start the counter at 1. */
    int32_t nBlockSequenceId = 1;
    /** Decreasing counter (used by subsequent preciousblock calls). */
    int32_t nBlockReverseSequenceId = -1;
    /** chainwork for the last block that preciousblock has been applied to. */
    arith_uint256 nLastPreciousChainwork = 0;

    /** Dirty block index entries. */
    std::set<CBlockIndex*> setDirtyBlockIndex;

    /** Dirty block file entries. */
    std::set<int> setDirtyFileInfo;
} // anon namespace

CBlockIndex* FindForkInGlobalIndex(const CChain& chain, const CBlockLocator& locator)
{
    // Find the first block the caller has in the main chain
    for (const uint256& hash : locator.vHave) {
        BlockMap::iterator mi = mapBlockIndex.find(hash);
        if (mi != mapBlockIndex.end())
        {
            CBlockIndex* pindex = (*mi).second;
            if (chain.Contains(pindex))
                return pindex;
            if (pindex->GetAncestor(chain.Height()) == chain.Tip()) {
                return chain.Tip();
            }
        }
    }
    return chain.Genesis();
}

CCoinsViewDB *pcoinsdbview = nullptr;
CCoinsViewCache *pcoinsTip = nullptr;
CBlockTreeDB *pblocktree = nullptr;

enum FlushStateMode {
    FLUSH_STATE_NONE,
    FLUSH_STATE_IF_NEEDED,
    FLUSH_STATE_PERIODIC,
    FLUSH_STATE_ALWAYS
};

// See definition for documentation
static bool FlushStateToDisk(const CChainParams& chainParams, CValidationState &state, FlushStateMode mode, int nManualPruneHeight=0);
static void FindFilesToPruneManual(std::set<int>& setFilesToPrune, int nManualPruneHeight);
static void FindFilesToPrune(std::set<int>& setFilesToPrune, uint64_t nPruneAfterHeight);
bool CheckInputs(const CTransaction& tx, CValidationState &state, const CCoinsViewCache &inputs, bool fScriptChecks, unsigned int flags, bool cacheSigStore, bool cacheFullScriptStore, PrecomputedTransactionData& txdata, std::vector<CScriptCheck> *pvChecks = nullptr);
static FILE* OpenUndoFile(const CDiskBlockPos &pos, bool fReadOnly = false);

bool CheckFinalTx(const CTransaction &tx, int flags)
{
    AssertLockHeld(cs_main);

    // By convention a negative value for flags indicates that the
    // current network-enforced consensus rules should be used. In
    // a future soft-fork scenario that would mean checking which
    // rules would be enforced for the next block and setting the
    // appropriate flags. At the present time no soft-forks are
    // scheduled, so no flags are set.
    flags = std::max(flags, 0);

    // CheckFinalTx() uses chainActive.Height()+1 to evaluate
    // nLockTime because when IsFinalTx() is called within
    // CBlock::AcceptBlock(), the height of the block *being*
    // evaluated is what is used. Thus if we want to know if a
    // transaction can be part of the *next* block, we need to call
    // IsFinalTx() with one more than chainActive.Height().
    const int nBlockHeight = chainActive.Height() + 1;

    // BIP113 will require that time-locked transactions have nLockTime set to
    // less than the median time of the previous block they're contained in.
    // When the next block is created its previous block will be the current
    // chain tip, so we use that to calculate the median time passed to
    // IsFinalTx() if LOCKTIME_MEDIAN_TIME_PAST is set.
    const int64_t nBlockTime = (flags & LOCKTIME_MEDIAN_TIME_PAST)
                             ? chainActive.Tip()->GetMedianTimePast()
                             : GetAdjustedTime();

    return IsFinalTx(tx, nBlockHeight, nBlockTime);
}

bool TestLockPointValidity(const LockPoints* lp)
{
    AssertLockHeld(cs_main);
    assert(lp);
    // If there are relative lock times then the maxInputBlock will be set
    // If there are no relative lock times, the LockPoints don't depend on the chain
    if (lp->maxInputBlock) {
        // Check whether chainActive is an extension of the block at which the LockPoints
        // calculation was valid.  If not LockPoints are no longer valid
        if (!chainActive.Contains(lp->maxInputBlock)) {
            return false;
        }
    }

    // LockPoints still valid
    return true;
}

bool CheckSequenceLocks(const CTransaction &tx, int flags, LockPoints* lp, bool useExistingLockPoints)
{
    AssertLockHeld(cs_main);
    AssertLockHeld(mempool.cs);

    CBlockIndex* tip = chainActive.Tip();
    assert(tip != nullptr);
    
    CBlockIndex index;
    index.pprev = tip;
    // CheckSequenceLocks() uses chainActive.Height()+1 to evaluate
    // height based locks because when SequenceLocks() is called within
    // ConnectBlock(), the height of the block *being*
    // evaluated is what is used.
    // Thus if we want to know if a transaction can be part of the
    // *next* block, we need to use one more than chainActive.Height()
    index.nHeight = tip->nHeight + 1;

    std::pair<int, int64_t> lockPair;
    if (useExistingLockPoints) {
        assert(lp);
        lockPair.first = lp->height;
        lockPair.second = lp->time;
    }
    else {
        // pcoinsTip contains the UTXO set for chainActive.Tip()
        CCoinsViewMemPool viewMemPool(pcoinsTip, mempool);
        std::vector<int> prevheights;
        prevheights.resize(tx.vin.size());
        for (size_t txinIndex = 0; txinIndex < tx.vin.size(); txinIndex++) {
            const CTxIn& txin = tx.vin[txinIndex];
            Coin coin;
            if (!viewMemPool.GetCoin(txin.prevout, coin)) {
                return error("%s: Missing input", __func__);
            }
            if (coin.nHeight == MEMPOOL_HEIGHT) {
                // Assume all mempool transaction confirm in the next block
                prevheights[txinIndex] = tip->nHeight + 1;
            } else {
                prevheights[txinIndex] = coin.nHeight;
            }
        }
        lockPair = CalculateSequenceLocks(tx, flags, &prevheights, index);
        if (lp) {
            lp->height = lockPair.first;
            lp->time = lockPair.second;
            // Also store the hash of the block with the highest height of
            // all the blocks which have sequence locked prevouts.
            // This hash needs to still be on the chain
            // for these LockPoint calculations to be valid
            // Note: It is impossible to correctly calculate a maxInputBlock
            // if any of the sequence locked inputs depend on unconfirmed txs,
            // except in the special case where the relative lock time/height
            // is 0, which is equivalent to no sequence lock. Since we assume
            // input height of tip+1 for mempool txs and test the resulting
            // lockPair from CalculateSequenceLocks against tip+1.  We know
            // EvaluateSequenceLocks will fail if there was a non-zero sequence
            // lock on a mempool input, so we can use the return value of
            // CheckSequenceLocks to indicate the LockPoints validity
            int maxInputHeight = 0;
            for (int height : prevheights) {
                // Can ignore mempool inputs since we'll fail if they had non-zero locks
                if (height != tip->nHeight+1) {
                    maxInputHeight = std::max(maxInputHeight, height);
                }
            }
            lp->maxInputBlock = tip->GetAncestor(maxInputHeight);
        }
    }
    return EvaluateSequenceLocks(index, lockPair);
}

// Returns the script flags which should be checked for a given block
static unsigned int GetBlockScriptFlags(const CBlockIndex* pindex, const Consensus::Params& chainparams);

static void LimitMempoolSize(CTxMemPool& pool, size_t limit, unsigned long age) {
    int expired = pool.Expire(GetTime() - age);
    if (expired != 0) {
        LogPrint(BCLog::MEMPOOL, "Expired %i transactions from the memory pool\n", expired);
    }

    std::vector<COutPoint> vNoSpendsRemaining;
    pool.TrimToSize(limit, &vNoSpendsRemaining);
    for (const COutPoint& removed : vNoSpendsRemaining)
        pcoinsTip->Uncache(removed);
}

/** Convert CValidationState to a human-readable message for logging */
std::string FormatStateMessage(const CValidationState &state)
{
    return strprintf("%s%s (code %i)",
        state.GetRejectReason(),
        state.GetDebugMessage().empty() ? "" : ", "+state.GetDebugMessage(),
        state.GetRejectCode());
}

static bool IsCurrentForFeeEstimation()
{
    AssertLockHeld(cs_main);
    if (IsInitialBlockDownload())
        return false;
    if (chainActive.Tip()->GetBlockTime() < (GetTime() - MAX_FEE_ESTIMATION_TIP_AGE))
        return false;
    if (chainActive.Height() < pindexBestHeader->nHeight - 1)
        return false;
    return true;
}

/* Make mempool consistent after a reorg, by re-adding or recursively erasing
 * disconnected block transactions from the mempool, and also removing any
 * other transactions from the mempool that are no longer valid given the new
 * tip/height.
 *
 * Note: we assume that disconnectpool only contains transactions that are NOT
 * confirmed in the current chain nor already in the mempool (otherwise,
 * in-mempool descendants of such transactions would be removed).
 *
 * Passing fAddToMempool=false will skip trying to add the transactions back,
 * and instead just erase from the mempool as needed.
 */

void UpdateMempoolForReorg(DisconnectedBlockTransactions &disconnectpool, bool fAddToMempool)
{
    AssertLockHeld(cs_main);
    std::vector<uint256> vHashUpdate;
    // disconnectpool's insertion_order index sorts the entries from
    // oldest to newest, but the oldest entry will be the last tx from the
    // latest mined block that was disconnected.
    // Iterate disconnectpool in reverse, so that we add transactions
    // back to the mempool starting with the earliest transaction that had
    // been previously seen in a block.
    auto it = disconnectpool.queuedTx.get<insertion_order>().rbegin();
    while (it != disconnectpool.queuedTx.get<insertion_order>().rend()) {
        // ignore validation errors in resurrected transactions
        CValidationState stateDummy;
        if (!fAddToMempool || (*it)->IsCoinBase() || !AcceptToMemoryPool(mempool, stateDummy, *it, false, nullptr, nullptr, true)) {
            // If the transaction doesn't make it in to the mempool, remove any
            // transactions that depend on it (which would now be orphans).
            mempool.removeRecursive(**it, MemPoolRemovalReason::REORG);
        } else if (mempool.exists((*it)->GetHash())) {
            vHashUpdate.push_back((*it)->GetHash());
        }
        ++it;
    }
    disconnectpool.queuedTx.clear();
    // AcceptToMemoryPool/addUnchecked all assume that new mempool entries have
    // no in-mempool children, which is generally not true when adding
    // previously-confirmed transactions back to the mempool.
    // UpdateTransactionsFromBlock finds descendants of any transactions in
    // the disconnectpool that were added back and cleans up the mempool state.
    mempool.UpdateTransactionsFromBlock(vHashUpdate);

    // We also need to remove any now-immature transactions
    mempool.removeForReorg(pcoinsTip, chainActive.Tip()->nHeight + 1, STANDARD_LOCKTIME_VERIFY_FLAGS);
    // Re-limit mempool size, in case we added any transactions
    LimitMempoolSize(mempool, gArgs.GetArg("-maxmempool", DEFAULT_MAX_MEMPOOL_SIZE) * 1000000, gArgs.GetArg("-mempoolexpiry", DEFAULT_MEMPOOL_EXPIRY) * 60 * 60);
}

// Used to avoid mempool polluting consensus critical paths if CCoinsViewMempool
// were somehow broken and returning the wrong scriptPubKeys
static bool CheckInputsFromMempoolAndCache(const CTransaction& tx, CValidationState &state, const CCoinsViewCache &view, CTxMemPool& pool,
                 unsigned int flags, bool cacheSigStore, PrecomputedTransactionData& txdata) {
    AssertLockHeld(cs_main);

    // pool.cs should be locked already, but go ahead and re-take the lock here
    // to enforce that mempool doesn't change between when we check the view
    // and when we actually call through to CheckInputs
    LOCK(pool.cs);

    assert(!tx.IsCoinBase());
    for (const CTxIn& txin : tx.vin) {
        const Coin& coin = view.AccessCoin(txin.prevout);

        // At this point we haven't actually checked if the coins are all
        // available (or shouldn't assume we have, since CheckInputs does).
        // So we just return failure if the inputs are not available here,
        // and then only have to check equivalence for available inputs.
        if (coin.IsSpent()) return false;

        const CTransactionRef& txFrom = pool.get(txin.prevout.hash);
        if (txFrom) {
            assert(txFrom->GetHash() == txin.prevout.hash);
            assert(txFrom->vout.size() > txin.prevout.n);
            assert(txFrom->vout[txin.prevout.n] == coin.out);
        } else {
            const Coin& coinFromDisk = pcoinsTip->AccessCoin(txin.prevout);
            assert(!coinFromDisk.IsSpent());
            assert(coinFromDisk.out == coin.out);
        }
    }

    return CheckInputs(tx, state, view, true, flags, cacheSigStore, true, txdata);
}

static bool AcceptToMemoryPoolWorker(const CChainParams& chainparams, CTxMemPool& pool, CValidationState& state, const CTransactionRef& ptx, bool fLimitFree,
                              bool* pfMissingInputs, int64_t nAcceptTime, std::list<CTransactionRef>* plTxnReplaced,
                              bool fOverrideMempoolLimit, const CAmount& nAbsurdFee, std::vector<COutPoint>& coins_to_uncache)
{
    const CTransaction& tx = *ptx;
    const uint256 hash = tx.GetHash();
    AssertLockHeld(cs_main);
    if (pfMissingInputs)
        *pfMissingInputs = false;

    if (!CheckTransaction(tx, state))
        return false; // state filled in by CheckTransaction

    // Coinbase is only valid in a block, not as a loose transaction
    if (tx.IsCoinBase())
        return state.DoS(100, false, REJECT_INVALID, "coinbase");

    // Reject transactions with witness before segregated witness activates (override with -prematurewitness)
    bool witnessEnabled = IsWitnessEnabled(chainActive.Tip(), chainparams.GetConsensus());
    if (!gArgs.GetBoolArg("-prematurewitness", false) && tx.HasWitness() && !witnessEnabled) {
        return state.DoS(0, false, REJECT_NONSTANDARD, "no-witness-yet", true);
    }

    // Rather not work on nonstandard transactions (unless -testnet/-regtest)
    std::string reason;
    if (fRequireStandard && !IsStandardTx(tx, reason, witnessEnabled))
        return state.DoS(0, false, REJECT_NONSTANDARD, reason);

    // Only accept nLockTime-using transactions that can be mined in the next
    // block; we don't want our mempool filled up with transactions that can't
    // be mined yet.
    if (!CheckFinalTx(tx, STANDARD_LOCKTIME_VERIFY_FLAGS))
        return state.DoS(0, false, REJECT_NONSTANDARD, "non-final");

    // is it already in the memory pool?
    if (pool.exists(hash)) {
        return state.Invalid(false, REJECT_DUPLICATE, "txn-already-in-mempool");
    }

    // Check for conflicts with in-memory transactions
    std::set<uint256> setConflicts;
    {
    LOCK(pool.cs); // protect pool.mapNextTx
    for (const CTxIn &txin : tx.vin)
    {
        auto itConflicting = pool.mapNextTx.find(txin.prevout);
        if (itConflicting != pool.mapNextTx.end())
        {
            const CTransaction *ptxConflicting = itConflicting->second;
            if (!setConflicts.count(ptxConflicting->GetHash()))
            {
                // Allow opt-out of transaction replacement by setting
                // nSequence > MAX_BIP125_RBF_SEQUENCE (SEQUENCE_FINAL-2) on all inputs.
                //
                // SEQUENCE_FINAL-1 is picked to still allow use of nLockTime by
                // non-replaceable transactions. All inputs rather than just one
                // is for the sake of multi-party protocols, where we don't
                // want a single party to be able to disable replacement.
                //
                // The opt-out ignores descendants as anyone relying on
                // first-seen mempool behavior should be checking all
                // unconfirmed ancestors anyway; doing otherwise is hopelessly
                // insecure.
                bool fReplacementOptOut = true;
                if (fEnableReplacement)
                {
                    for (const CTxIn &_txin : ptxConflicting->vin)
                    {
                        if (_txin.nSequence <= MAX_BIP125_RBF_SEQUENCE)
                        {
                            fReplacementOptOut = false;
                            break;
                        }
                    }
                }
                if (fReplacementOptOut) {
                    return state.Invalid(false, REJECT_DUPLICATE, "txn-mempool-conflict");
                }

                setConflicts.insert(ptxConflicting->GetHash());
            }
        }
    }
    }

    {
        CCoinsView dummy;
        CCoinsViewCache view(&dummy);

        CAmount nValueIn = 0;
        LockPoints lp;
        {
        LOCK(pool.cs);
        CCoinsViewMemPool viewMemPool(pcoinsTip, pool);
        view.SetBackend(viewMemPool);

        // do all inputs exist?
        for (const CTxIn txin : tx.vin) {
            if (!pcoinsTip->HaveCoinInCache(txin.prevout)) {
                coins_to_uncache.push_back(txin.prevout);
            }
            if (!view.HaveCoin(txin.prevout)) {
                // Are inputs missing because we already have the tx?
                for (size_t out = 0; out < tx.vout.size(); out++) {
                    // Optimistically just do efficient check of cache for outputs
                    if (pcoinsTip->HaveCoinInCache(COutPoint(hash, out))) {
                        return state.Invalid(false, REJECT_DUPLICATE, "txn-already-known");
                    }
                }
                // Otherwise assume this might be an orphan tx for which we just haven't seen parents yet
                if (pfMissingInputs) {
                    *pfMissingInputs = true;
                }
                return false; // fMissingInputs and !state.IsInvalid() is used to detect this condition, don't set state.Invalid()
            }
        }

        // Bring the best block into scope
        view.GetBestBlock();

        nValueIn = view.GetValueIn(tx);

        // we have all inputs cached now, so switch back to dummy, so we don't need to keep lock on mempool
        view.SetBackend(dummy);

        // Only accept BIP68 sequence locked transactions that can be mined in the next
        // block; we don't want our mempool filled up with transactions that can't
        // be mined yet.
        // Must keep pool.cs for this unless we change CheckSequenceLocks to take a
        // CoinsViewCache instead of create its own
        if (!CheckSequenceLocks(tx, STANDARD_LOCKTIME_VERIFY_FLAGS, &lp))
            return state.DoS(0, false, REJECT_NONSTANDARD, "non-BIP68-final");
        }

        // Check for non-standard pay-to-script-hash in inputs
        if (fRequireStandard && !AreInputsStandard(tx, view))
            return state.Invalid(false, REJECT_NONSTANDARD, "bad-txns-nonstandard-inputs");

        // Check for non-standard witness in P2WSH
        if (tx.HasWitness() && fRequireStandard && !IsWitnessStandard(tx, view))
            return state.DoS(0, false, REJECT_NONSTANDARD, "bad-witness-nonstandard", true);

        int64_t nSigOpsCost = GetTransactionSigOpCost(tx, view, STANDARD_SCRIPT_VERIFY_FLAGS);

        CAmount nValueOut = tx.GetValueOut();
        CAmount nFees = nValueIn-nValueOut;
        // nModifiedFees includes any fee deltas from PrioritiseTransaction
        CAmount nModifiedFees = nFees;
        pool.ApplyDelta(hash, nModifiedFees);

        // Keep track of transactions that spend a coinbase, which we re-scan
        // during reorgs to ensure COINBASE_MATURITY is still met.
        bool fSpendsCoinbase = false;
        for (const CTxIn &txin : tx.vin) {
            const Coin &coin = view.AccessCoin(txin.prevout);
            if (coin.IsCoinBase()) {
                fSpendsCoinbase = true;
                break;
            }
        }

        CTxMemPoolEntry entry(ptx, nFees, nAcceptTime, chainActive.Height(),
                              fSpendsCoinbase, nSigOpsCost, lp);
        unsigned int nSize = entry.GetTxSize();

        // Check that the transaction doesn't have an excessive number of
        // sigops, making it impossible to mine. Since the coinbase transaction
        // itself can contain sigops MAX_STANDARD_TX_SIGOPS is less than
        // MAX_BLOCK_SIGOPS; we still consider this an invalid rather than
        // merely non-standard transaction.
        if (nSigOpsCost > MAX_STANDARD_TX_SIGOPS_COST)
            return state.DoS(0, false, REJECT_NONSTANDARD, "bad-txns-too-many-sigops", false,
                strprintf("%d", nSigOpsCost));

        CAmount mempoolRejectFee = pool.GetMinFee(gArgs.GetArg("-maxmempool", DEFAULT_MAX_MEMPOOL_SIZE) * 1000000).GetFee(nSize);
        if (mempoolRejectFee > 0 && nModifiedFees < mempoolRejectFee) {
            return state.DoS(0, false, REJECT_INSUFFICIENTFEE, "mempool min fee not met", false, strprintf("%d < %d", nFees, mempoolRejectFee));
        }

        // No transactions are allowed below minRelayTxFee except from disconnected blocks
        if (fLimitFree && nModifiedFees < ::minRelayTxFee.GetFee(nSize)) {
            return state.DoS(0, false, REJECT_INSUFFICIENTFEE, "min relay fee not met");
        }

        if (nAbsurdFee && nFees > nAbsurdFee)
            return state.Invalid(false,
                REJECT_HIGHFEE, "absurdly-high-fee",
                strprintf("%d > %d", nFees, nAbsurdFee));

        // Calculate in-mempool ancestors, up to a limit.
        CTxMemPool::setEntries setAncestors;
        size_t nLimitAncestors = gArgs.GetArg("-limitancestorcount", DEFAULT_ANCESTOR_LIMIT);
        size_t nLimitAncestorSize = gArgs.GetArg("-limitancestorsize", DEFAULT_ANCESTOR_SIZE_LIMIT)*1000;
        size_t nLimitDescendants = gArgs.GetArg("-limitdescendantcount", DEFAULT_DESCENDANT_LIMIT);
        size_t nLimitDescendantSize = gArgs.GetArg("-limitdescendantsize", DEFAULT_DESCENDANT_SIZE_LIMIT)*1000;
        std::string errString;
        if (!pool.CalculateMemPoolAncestors(entry, setAncestors, nLimitAncestors, nLimitAncestorSize, nLimitDescendants, nLimitDescendantSize, errString)) {
            return state.DoS(0, false, REJECT_NONSTANDARD, "too-long-mempool-chain", false, errString);
        }

        // A transaction that spends outputs that would be replaced by it is invalid. Now
        // that we have the set of all ancestors we can detect this
        // pathological case by making sure setConflicts and setAncestors don't
        // intersect.
        for (CTxMemPool::txiter ancestorIt : setAncestors)
        {
            const uint256 &hashAncestor = ancestorIt->GetTx().GetHash();
            if (setConflicts.count(hashAncestor))
            {
                return state.DoS(10, false,
                                 REJECT_INVALID, "bad-txns-spends-conflicting-tx", false,
                                 strprintf("%s spends conflicting transaction %s",
                                           hash.ToString(),
                                           hashAncestor.ToString()));
            }
        }

        // Check if it's economically rational to mine this transaction rather
        // than the ones it replaces.
        CAmount nConflictingFees = 0;
        size_t nConflictingSize = 0;
        uint64_t nConflictingCount = 0;
        CTxMemPool::setEntries allConflicting;

        // If we don't hold the lock allConflicting might be incomplete; the
        // subsequent RemoveStaged() and addUnchecked() calls don't guarantee
        // mempool consistency for us.
        LOCK(pool.cs);
        const bool fReplacementTransaction = setConflicts.size();
        if (fReplacementTransaction)
        {
            CFeeRate newFeeRate(nModifiedFees, nSize);
            std::set<uint256> setConflictsParents;
            const int maxDescendantsToVisit = 100;
            CTxMemPool::setEntries setIterConflicting;
            for (const uint256 &hashConflicting : setConflicts)
            {
                CTxMemPool::txiter mi = pool.mapTx.find(hashConflicting);
                if (mi == pool.mapTx.end())
                    continue;

                // Save these to avoid repeated lookups
                setIterConflicting.insert(mi);

                // Don't allow the replacement to reduce the feerate of the
                // mempool.
                //
                // We usually don't want to accept replacements with lower
                // feerates than what they replaced as that would lower the
                // feerate of the next block. Requiring that the feerate always
                // be increased is also an easy-to-reason about way to prevent
                // DoS attacks via replacements.
                //
                // The mining code doesn't (currently) take children into
                // account (CPFP) so we only consider the feerates of
                // transactions being directly replaced, not their indirect
                // descendants. While that does mean high feerate children are
                // ignored when deciding whether or not to replace, we do
                // require the replacement to pay more overall fees too,
                // mitigating most cases.
                CFeeRate oldFeeRate(mi->GetModifiedFee(), mi->GetTxSize());
                if (newFeeRate <= oldFeeRate)
                {
                    return state.DoS(0, false,
                            REJECT_INSUFFICIENTFEE, "insufficient fee", false,
                            strprintf("rejecting replacement %s; new feerate %s <= old feerate %s",
                                  hash.ToString(),
                                  newFeeRate.ToString(),
                                  oldFeeRate.ToString()));
                }

                for (const CTxIn &txin : mi->GetTx().vin)
                {
                    setConflictsParents.insert(txin.prevout.hash);
                }

                nConflictingCount += mi->GetCountWithDescendants();
            }
            // This potentially overestimates the number of actual descendants
            // but we just want to be conservative to avoid doing too much
            // work.
            if (nConflictingCount <= maxDescendantsToVisit) {
                // If not too many to replace, then calculate the set of
                // transactions that would have to be evicted
                for (CTxMemPool::txiter it : setIterConflicting) {
                    pool.CalculateDescendants(it, allConflicting);
                }
                for (CTxMemPool::txiter it : allConflicting) {
                    nConflictingFees += it->GetModifiedFee();
                    nConflictingSize += it->GetTxSize();
                }
            } else {
                return state.DoS(0, false,
                        REJECT_NONSTANDARD, "too many potential replacements", false,
                        strprintf("rejecting replacement %s; too many potential replacements (%d > %d)\n",
                            hash.ToString(),
                            nConflictingCount,
                            maxDescendantsToVisit));
            }

            for (unsigned int j = 0; j < tx.vin.size(); j++)
            {
                // We don't want to accept replacements that require low
                // feerate junk to be mined first. Ideally we'd keep track of
                // the ancestor feerates and make the decision based on that,
                // but for now requiring all new inputs to be confirmed works.
                if (!setConflictsParents.count(tx.vin[j].prevout.hash))
                {
                    // Rather than check the UTXO set - potentially expensive -
                    // it's cheaper to just check if the new input refers to a
                    // tx that's in the mempool.
                    if (pool.mapTx.find(tx.vin[j].prevout.hash) != pool.mapTx.end())
                        return state.DoS(0, false,
                                         REJECT_NONSTANDARD, "replacement-adds-unconfirmed", false,
                                         strprintf("replacement %s adds unconfirmed input, idx %d",
                                                  hash.ToString(), j));
                }
            }

            // The replacement must pay greater fees than the transactions it
            // replaces - if we did the bandwidth used by those conflicting
            // transactions would not be paid for.
            if (nModifiedFees < nConflictingFees)
            {
                return state.DoS(0, false,
                                 REJECT_INSUFFICIENTFEE, "insufficient fee", false,
                                 strprintf("rejecting replacement %s, less fees than conflicting txs; %s < %s",
                                          hash.ToString(), FormatMoney(nModifiedFees), FormatMoney(nConflictingFees)));
            }

            // Finally in addition to paying more fees than the conflicts the
            // new transaction must pay for its own bandwidth.
            CAmount nDeltaFees = nModifiedFees - nConflictingFees;
            if (nDeltaFees < ::incrementalRelayFee.GetFee(nSize))
            {
                return state.DoS(0, false,
                        REJECT_INSUFFICIENTFEE, "insufficient fee", false,
                        strprintf("rejecting replacement %s, not enough additional fees to relay; %s < %s",
                              hash.ToString(),
                              FormatMoney(nDeltaFees),
                              FormatMoney(::incrementalRelayFee.GetFee(nSize))));
            }
        }

        unsigned int scriptVerifyFlags = STANDARD_SCRIPT_VERIFY_FLAGS;
        if (!chainparams.RequireStandard()) {
            scriptVerifyFlags = gArgs.GetArg("-promiscuousmempoolflags", scriptVerifyFlags);
        }

        // Check against previous transactions
        // This is done last to help prevent CPU exhaustion denial-of-service attacks.
        PrecomputedTransactionData txdata(tx);
        if (!CheckInputs(tx, state, view, true, scriptVerifyFlags, true, false, txdata)) {
            // SCRIPT_VERIFY_CLEANSTACK requires SCRIPT_VERIFY_WITNESS, so we
            // need to turn both off, and compare against just turning off CLEANSTACK
            // to see if the failure is specifically due to witness validation.
            CValidationState stateDummy; // Want reported failures to be from first CheckInputs
            if (!tx.HasWitness() && CheckInputs(tx, stateDummy, view, true, scriptVerifyFlags & ~(SCRIPT_VERIFY_WITNESS | SCRIPT_VERIFY_CLEANSTACK), true, false, txdata) &&
                !CheckInputs(tx, stateDummy, view, true, scriptVerifyFlags & ~SCRIPT_VERIFY_CLEANSTACK, true, false, txdata)) {
                // Only the witness is missing, so the transaction itself may be fine.
                state.SetCorruptionPossible();
            }
            return false; // state filled in by CheckInputs
        }

        // Check again against the current block tip's script verification
        // flags to cache our script execution flags. This is, of course,
        // useless if the next block has different script flags from the
        // previous one, but because the cache tracks script flags for us it
        // will auto-invalidate and we'll just have a few blocks of extra
        // misses on soft-fork activation.
        //
        // This is also useful in case of bugs in the standard flags that cause
        // transactions to pass as valid when they're actually invalid. For
        // instance the STRICTENC flag was incorrectly allowing certain
        // CHECKSIG NOT scripts to pass, even though they were invalid.
        //
        // There is a similar check in CreateNewBlock() to prevent creating
        // invalid blocks (using TestBlockValidity), however allowing such
        // transactions into the mempool can be exploited as a DoS attack.
        unsigned int currentBlockScriptVerifyFlags = GetBlockScriptFlags(chainActive.Tip(), Params().GetConsensus());
        if (!CheckInputsFromMempoolAndCache(tx, state, view, pool, currentBlockScriptVerifyFlags, true, txdata))
        {
            // If we're using promiscuousmempoolflags, we may hit this normally
            // Check if current block has some flags that scriptVerifyFlags
            // does not before printing an ominous warning
            if (!(~scriptVerifyFlags & currentBlockScriptVerifyFlags)) {
                return error("%s: BUG! PLEASE REPORT THIS! ConnectInputs failed against latest-block but not STANDARD flags %s, %s",
                    __func__, hash.ToString(), FormatStateMessage(state));
            } else {
                if (!CheckInputs(tx, state, view, true, MANDATORY_SCRIPT_VERIFY_FLAGS, true, false, txdata)) {
                    return error("%s: ConnectInputs failed against MANDATORY but not STANDARD flags due to promiscuous mempool %s, %s",
                        __func__, hash.ToString(), FormatStateMessage(state));
                } else {
                    LogPrintf("Warning: -promiscuousmempool flags set to not include currently enforced soft forks, this may break mining or otherwise cause instability!\n");
                }
            }
        }

        // Remove conflicting transactions from the mempool
        for (const CTxMemPool::txiter it : allConflicting)
        {
            LogPrint(BCLog::MEMPOOL, "replacing tx %s with %s for %s PAI additional fees, %d delta bytes\n",
                    it->GetTx().GetHash().ToString(),
                    hash.ToString(),
                    FormatMoney(nModifiedFees - nConflictingFees),
                    (int)nSize - (int)nConflictingSize);
            if (plTxnReplaced)
                plTxnReplaced->push_back(it->GetSharedTx());
        }
        pool.RemoveStaged(allConflicting, false, MemPoolRemovalReason::REPLACED);

        // This transaction should only count for fee estimation if it isn't a
        // BIP 125 replacement transaction (may not be widely supported), the
        // node is not behind, and the transaction is not dependent on any other
        // transactions in the mempool.
        bool validForFeeEstimation = !fReplacementTransaction && IsCurrentForFeeEstimation() && pool.HasNoInputsOf(tx);

        // Store transaction in memory
        pool.addUnchecked(hash, entry, setAncestors, validForFeeEstimation);

        // trim mempool and check if tx was trimmed
        if (!fOverrideMempoolLimit) {
            LimitMempoolSize(pool, gArgs.GetArg("-maxmempool", DEFAULT_MAX_MEMPOOL_SIZE) * 1000000, gArgs.GetArg("-mempoolexpiry", DEFAULT_MEMPOOL_EXPIRY) * 60 * 60);
            if (!pool.exists(hash))
                return state.DoS(0, false, REJECT_INSUFFICIENTFEE, "mempool full");
        }
    }

    GetMainSignals().TransactionAddedToMempool(ptx);

    return true;
}

/** (try to) add transaction to memory pool with a specified acceptance time **/
static bool AcceptToMemoryPoolWithTime(const CChainParams& chainparams, CTxMemPool& pool, CValidationState &state, const CTransactionRef &tx, bool fLimitFree,
                        bool* pfMissingInputs, int64_t nAcceptTime, std::list<CTransactionRef>* plTxnReplaced,
                        bool fOverrideMempoolLimit, const CAmount nAbsurdFee)
{
    std::vector<COutPoint> coins_to_uncache;
    bool res = AcceptToMemoryPoolWorker(chainparams, pool, state, tx, fLimitFree, pfMissingInputs, nAcceptTime, plTxnReplaced, fOverrideMempoolLimit, nAbsurdFee, coins_to_uncache);
    if (!res) {
        for (const COutPoint& hashTx : coins_to_uncache)
            pcoinsTip->Uncache(hashTx);
    }
    // After we've (potentially) uncached entries, ensure our coins cache is still within its size limits
    CValidationState stateDummy;
    FlushStateToDisk(chainparams, stateDummy, FLUSH_STATE_PERIODIC);
    return res;
}

bool AcceptToMemoryPool(CTxMemPool& pool, CValidationState &state, const CTransactionRef &tx, bool fLimitFree,
                        bool* pfMissingInputs, std::list<CTransactionRef>* plTxnReplaced,
                        bool fOverrideMempoolLimit, const CAmount nAbsurdFee)
{
    const CChainParams& chainparams = Params();
    return AcceptToMemoryPoolWithTime(chainparams, pool, state, tx, fLimitFree, pfMissingInputs, GetTime(), plTxnReplaced, fOverrideMempoolLimit, nAbsurdFee);
}

/** Return transaction in txOut, and if it was found inside a block, its hash is placed in hashBlock */
bool GetTransaction(const uint256 &hash, CTransactionRef &txOut, const Consensus::Params& consensusParams, uint256 &hashBlock, bool fAllowSlow)
{
    CBlockIndex *pindexSlow = nullptr;

    LOCK(cs_main);

    CTransactionRef ptx = mempool.get(hash);
    if (ptx)
    {
        txOut = ptx;
        return true;
    }

    if (fTxIndex) {
        CDiskTxPos postx;
        if (pblocktree->ReadTxIndex(hash, postx)) {
            CAutoFile file(OpenBlockFile(postx, true), SER_DISK, CLIENT_VERSION);
            if (file.IsNull())
                return error("%s: OpenBlockFile failed", __func__);
            CBlockHeader header;
            try {
                file >> header;
                fseek(file.Get(), postx.nTxOffset, SEEK_CUR);
                file >> txOut;
            } catch (const std::exception& e) {
                return error("%s: Deserialize or I/O error - %s", __func__, e.what());
            }
            hashBlock = header.GetHash();
            if (txOut->GetHash() != hash)
                return error("%s: txid mismatch", __func__);
            return true;
        }
    }

    if (fAllowSlow) { // use coin database to locate block that contains transaction, and scan it
        const Coin& coin = AccessByTxid(*pcoinsTip, hash);
        if (!coin.IsSpent()) pindexSlow = chainActive[coin.nHeight];
    }

    if (pindexSlow) {
        CBlock block;
        if (ReadBlockFromDisk(block, pindexSlow, consensusParams)) {
            for (const auto& tx : block.vtx) {
                if (tx->GetHash() == hash) {
                    txOut = tx;
                    hashBlock = pindexSlow->GetBlockHash();
                    return true;
                }
            }
        }
    }

    return false;
}






//////////////////////////////////////////////////////////////////////////////
//
// CBlock and CBlockIndex
//

static bool WriteBlockToDisk(const CBlock& block, CDiskBlockPos& pos, const CMessageHeader::MessageStartChars& messageStart)
{
    // Open history file to append
    CAutoFile fileout(OpenBlockFile(pos), SER_DISK, CLIENT_VERSION);
    if (fileout.IsNull())
        return error("WriteBlockToDisk: OpenBlockFile failed");

    // Write index header
    unsigned int nSize = GetSerializeSize(fileout, block);
    fileout << FLATDATA(messageStart) << nSize;

    // Write block
    long fileOutPos = ftell(fileout.Get());
    if (fileOutPos < 0)
        return error("WriteBlockToDisk: ftell failed");
    pos.nPos = (unsigned int)fileOutPos;
    fileout << block;

    return true;
}

bool ReadBlockFromDisk(CBlock& block, const CDiskBlockPos& pos, const Consensus::Params& consensusParams)
{
    block.SetNull();

    // Open history file to read
    CAutoFile filein(OpenBlockFile(pos, true), SER_DISK, CLIENT_VERSION);
    if (filein.IsNull())
        return error("ReadBlockFromDisk: OpenBlockFile failed for %s", pos.ToString());

    // Read block
    try {
        filein >> block;
    }
    catch (const std::exception& e) {
        return error("%s: Deserialize or I/O error - %s at %s", __func__, e.what(), pos.ToString());
    }

    // Check the header
    if (!CheckProofOfWork(block.GetHash(), block.nBits, consensusParams))
        return error("ReadBlockFromDisk: Errors in block header at %s", pos.ToString());

    return true;
}

bool ReadBlockFromDisk(CBlock& block, const CBlockIndex* pindex, const Consensus::Params& consensusParams)
{
    if (!ReadBlockFromDisk(block, pindex->GetBlockPos(), consensusParams))
        return false;
    if (block.GetHash() != pindex->GetBlockHash())
        return error("ReadBlockFromDisk(CBlock&, CBlockIndex*): GetHash() doesn't match index for %s at %s",
                pindex->ToString(), pindex->GetBlockPos().ToString());
    return true;
}

CAmount GetBlockSubsidy(int nHeight, const Consensus::Params& consensusParams)
{
    int halvings = nHeight / consensusParams.nSubsidyHalvingInterval;
    // Force block reward to zero when right shift is undefined.
    if (halvings >= 64)
        return 0;

<<<<<<< HEAD
    // TODO PAICOIN If the initial block subsidy has been changed,
=======
    // PAICOIN Note: If the initial block subsidy has been changed,
>>>>>>> 5c233cf4
    // update the subsidy with the correct value
    CAmount nSubsidy = 1500 * COIN;
    // Subsidy is cut in half every 210,000 blocks which will occur approximately every 4 years.
    nSubsidy >>= halvings;
    return nSubsidy;
}

bool IsInitialBlockDownload()
{
    // Once this function has returned false, it must remain false.
    static std::atomic<bool> latchToFalse{false};

    // Optimization: pre-test latch before taking the lock.
    if (latchToFalse.load(std::memory_order_relaxed))
        return false;

    LOCK(cs_main);
    if (latchToFalse.load(std::memory_order_relaxed))
        return false;
    if (fImporting || fReindex)
        return true;
    if (chainActive.Tip() == nullptr)
        return true;
    if (chainActive.Tip()->nChainWork < nMinimumChainWork)
        return true;
    if (chainActive.Tip()->GetBlockTime() < (GetTime() - nMaxTipAge))
        return true;
    LogPrintf("Leaving InitialBlockDownload (latching to false)\n");
    latchToFalse.store(true, std::memory_order_relaxed);
    return false;
}

CBlockIndex *pindexBestForkTip = nullptr, *pindexBestForkBase = nullptr;

static void AlertNotify(const std::string& strMessage)
{
    uiInterface.NotifyAlertChanged();
    std::string strCmd = gArgs.GetArg("-alertnotify", "");
    if (strCmd.empty()) return;

    // Alert text should be plain ascii coming from a trusted source, but to
    // be safe we first strip anything not in safeChars, then add single quotes around
    // the whole string before passing it to the shell:
    std::string singleQuote("'");
    std::string safeStatus = SanitizeString(strMessage);
    safeStatus = singleQuote+safeStatus+singleQuote;
    boost::replace_all(strCmd, "%s", safeStatus);

    boost::thread t(runCommand, strCmd); // thread runs free
}

static void CheckForkWarningConditions()
{
    AssertLockHeld(cs_main);
    // Before we get past initial download, we cannot reliably alert about forks
    // (we assume we don't get stuck on a fork before finishing our initial sync)
    if (IsInitialBlockDownload())
        return;

    // If our best fork is no longer within 72 blocks (+/- 12 hours if no one mines it)
    // of our head, drop it
    if (pindexBestForkTip && chainActive.Height() - pindexBestForkTip->nHeight >= 72)
        pindexBestForkTip = nullptr;

    if (pindexBestForkTip || (pindexBestInvalid && pindexBestInvalid->nChainWork > chainActive.Tip()->nChainWork + (GetBlockProof(*chainActive.Tip()) * 6)))
    {
        if (!GetfLargeWorkForkFound() && pindexBestForkBase)
        {
            std::string warning = std::string("'Warning: Large-work fork detected, forking after block ") +
                pindexBestForkBase->phashBlock->ToString() + std::string("'");
            AlertNotify(warning);
        }
        if (pindexBestForkTip && pindexBestForkBase)
        {
            LogPrintf("%s: Warning: Large valid fork found\n  forking the chain at height %d (%s)\n  lasting to height %d (%s).\nChain state database corruption likely.\n", __func__,
                   pindexBestForkBase->nHeight, pindexBestForkBase->phashBlock->ToString(),
                   pindexBestForkTip->nHeight, pindexBestForkTip->phashBlock->ToString());
            SetfLargeWorkForkFound(true);
        }
        else
        {
            LogPrintf("%s: Warning: Found invalid chain at least ~6 blocks longer than our best chain.\nChain state database corruption likely.\n", __func__);
            SetfLargeWorkInvalidChainFound(true);
        }
    }
    else
    {
        SetfLargeWorkForkFound(false);
        SetfLargeWorkInvalidChainFound(false);
    }
}

static void CheckForkWarningConditionsOnNewFork(CBlockIndex* pindexNewForkTip)
{
    AssertLockHeld(cs_main);
    // If we are on a fork that is sufficiently large, set a warning flag
    CBlockIndex* pfork = pindexNewForkTip;
    CBlockIndex* plonger = chainActive.Tip();
    while (pfork && pfork != plonger)
    {
        while (plonger && plonger->nHeight > pfork->nHeight)
            plonger = plonger->pprev;
        if (pfork == plonger)
            break;
        pfork = pfork->pprev;
    }

    // We define a condition where we should warn the user about as a fork of at least 7 blocks
    // with a tip within 72 blocks (+/- 12 hours if no one mines it) of ours
    // We use 7 blocks rather arbitrarily as it represents just under 10% of sustained network
    // hash rate operating on the fork.
    // or a chain that is entirely longer than ours and invalid (note that this should be detected by both)
    // We define it this way because it allows us to only store the highest fork tip (+ base) which meets
    // the 7-block condition and from this always have the most-likely-to-cause-warning fork
    if (pfork && (!pindexBestForkTip || pindexNewForkTip->nHeight > pindexBestForkTip->nHeight) &&
            pindexNewForkTip->nChainWork - pfork->nChainWork > (GetBlockProof(*pfork) * 7) &&
            chainActive.Height() - pindexNewForkTip->nHeight < 72)
    {
        pindexBestForkTip = pindexNewForkTip;
        pindexBestForkBase = pfork;
    }

    CheckForkWarningConditions();
}

void static InvalidChainFound(CBlockIndex* pindexNew)
{
    if (!pindexBestInvalid || pindexNew->nChainWork > pindexBestInvalid->nChainWork)
        pindexBestInvalid = pindexNew;

    LogPrintf("%s: invalid block=%s  height=%d  log2_work=%.8g  date=%s\n", __func__,
      pindexNew->GetBlockHash().ToString(), pindexNew->nHeight,
      log(pindexNew->nChainWork.getdouble())/log(2.0), DateTimeStrFormat("%Y-%m-%d %H:%M:%S",
      pindexNew->GetBlockTime()));
    CBlockIndex *tip = chainActive.Tip();
    assert (tip);
    LogPrintf("%s:  current best=%s  height=%d  log2_work=%.8g  date=%s\n", __func__,
      tip->GetBlockHash().ToString(), chainActive.Height(), log(tip->nChainWork.getdouble())/log(2.0),
      DateTimeStrFormat("%Y-%m-%d %H:%M:%S", tip->GetBlockTime()));
    CheckForkWarningConditions();
}

void static InvalidBlockFound(CBlockIndex *pindex, const CValidationState &state) {
    if (!state.CorruptionPossible()) {
        pindex->nStatus |= BLOCK_FAILED_VALID;
        setDirtyBlockIndex.insert(pindex);
        setBlockIndexCandidates.erase(pindex);
        InvalidChainFound(pindex);
    }
}

void UpdateCoins(const CTransaction& tx, CCoinsViewCache& inputs, CTxUndo &txundo, int nHeight)
{
    // mark inputs spent
    if (!tx.IsCoinBase()) {
        txundo.vprevout.reserve(tx.vin.size());
        for (const CTxIn &txin : tx.vin) {
            txundo.vprevout.emplace_back();
            bool is_spent = inputs.SpendCoin(txin.prevout, &txundo.vprevout.back());
            assert(is_spent);
        }
    }
    // add outputs
    AddCoins(inputs, tx, nHeight);
}

void UpdateCoins(const CTransaction& tx, CCoinsViewCache& inputs, int nHeight)
{
    CTxUndo txundo;
    UpdateCoins(tx, inputs, txundo, nHeight);
}

bool CScriptCheck::operator()() {
    const CScript &scriptSig = ptxTo->vin[nIn].scriptSig;
    const CScriptWitness *witness = &ptxTo->vin[nIn].scriptWitness;
    return VerifyScript(scriptSig, scriptPubKey, witness, nFlags, CachingTransactionSignatureChecker(ptxTo, nIn, amount, cacheStore, *txdata), &error);
}

int GetSpendHeight(const CCoinsViewCache& inputs)
{
    LOCK(cs_main);
    CBlockIndex* pindexPrev = mapBlockIndex.find(inputs.GetBestBlock())->second;
    return pindexPrev->nHeight + 1;
}


static CuckooCache::cache<uint256, SignatureCacheHasher> scriptExecutionCache;
static uint256 scriptExecutionCacheNonce(GetRandHash());

void InitScriptExecutionCache() {
    // nMaxCacheSize is unsigned. If -maxsigcachesize is set to zero,
    // setup_bytes creates the minimum possible cache (2 elements).
    size_t nMaxCacheSize = std::min(std::max((int64_t)0, gArgs.GetArg("-maxsigcachesize", DEFAULT_MAX_SIG_CACHE_SIZE) / 2), MAX_MAX_SIG_CACHE_SIZE) * ((size_t) 1 << 20);
    size_t nElems = scriptExecutionCache.setup_bytes(nMaxCacheSize);
    LogPrintf("Using %zu MiB out of %zu/2 requested for script execution cache, able to store %zu elements\n",
            (nElems*sizeof(uint256)) >>20, (nMaxCacheSize*2)>>20, nElems);
}

/**
 * Check whether all inputs of this transaction are valid (no double spends, scripts & sigs, amounts)
 * This does not modify the UTXO set.
 *
 * If pvChecks is not nullptr, script checks are pushed onto it instead of being performed inline. Any
 * script checks which are not necessary (eg due to script execution cache hits) are, obviously,
 * not pushed onto pvChecks/run.
 *
 * Setting cacheSigStore/cacheFullScriptStore to false will remove elements from the corresponding cache
 * which are matched. This is useful for checking blocks where we will likely never need the cache
 * entry again.
 *
 * Non-static (and re-declared) in src/test/txvalidationcache_tests.cpp
 */
bool CheckInputs(const CTransaction& tx, CValidationState &state, const CCoinsViewCache &inputs, bool fScriptChecks, unsigned int flags, bool cacheSigStore, bool cacheFullScriptStore, PrecomputedTransactionData& txdata, std::vector<CScriptCheck> *pvChecks)
{
    if (!tx.IsCoinBase())
    {
        if (!Consensus::CheckTxInputs(tx, state, inputs, GetSpendHeight(inputs)))
            return false;

        if (pvChecks)
            pvChecks->reserve(tx.vin.size());

        // The first loop above does all the inexpensive checks.
        // Only if ALL inputs pass do we perform expensive ECDSA signature checks.
        // Helps prevent CPU exhaustion attacks.

        // Skip script verification when connecting blocks under the
        // assumevalid block. Assuming the assumevalid block is valid this
        // is safe because block merkle hashes are still computed and checked,
        // Of course, if an assumed valid block is invalid due to false scriptSigs
        // this optimization would allow an invalid chain to be accepted.
        if (fScriptChecks) {
            // First check if script executions have been cached with the same
            // flags. Note that this assumes that the inputs provided are
            // correct (ie that the transaction hash which is in tx's prevouts
            // properly commits to the scriptPubKey in the inputs view of that
            // transaction).
            uint256 hashCacheEntry;
            // We only use the first 19 bytes of nonce to avoid a second SHA
            // round - giving us 19 + 32 + 4 = 55 bytes (+ 8 + 1 = 64)
            static_assert(55 - sizeof(flags) - 32 >= 128/8, "Want at least 128 bits of nonce for script execution cache");
            CSHA256().Write(scriptExecutionCacheNonce.begin(), 55 - sizeof(flags) - 32).Write(tx.GetWitnessHash().begin(), 32).Write((unsigned char*)&flags, sizeof(flags)).Finalize(hashCacheEntry.begin());
            AssertLockHeld(cs_main); //TODO: Remove this requirement by making CuckooCache not require external locks
            if (scriptExecutionCache.contains(hashCacheEntry, !cacheFullScriptStore)) {
                return true;
            }

            for (unsigned int i = 0; i < tx.vin.size(); i++) {
                const COutPoint &prevout = tx.vin[i].prevout;
                const Coin& coin = inputs.AccessCoin(prevout);
                assert(!coin.IsSpent());

                // We very carefully only pass in things to CScriptCheck which
                // are clearly committed to by tx' witness hash. This provides
                // a sanity check that our caching is not introducing consensus
                // failures through additional data in, eg, the coins being
                // spent being checked as a part of CScriptCheck.
                const CScript& scriptPubKey = coin.out.scriptPubKey;
                const CAmount amount = coin.out.nValue;

                // Verify signature
                CScriptCheck check(scriptPubKey, amount, tx, i, flags, cacheSigStore, &txdata);
                if (pvChecks) {
                    pvChecks->push_back(CScriptCheck());
                    check.swap(pvChecks->back());
                } else if (!check()) {
                    if (flags & STANDARD_NOT_MANDATORY_VERIFY_FLAGS) {
                        // Check whether the failure was caused by a
                        // non-mandatory script verification check, such as
                        // non-standard DER encodings or non-null dummy
                        // arguments; if so, don't trigger DoS protection to
                        // avoid splitting the network between upgraded and
                        // non-upgraded nodes.
                        CScriptCheck check2(scriptPubKey, amount, tx, i,
                                flags & ~STANDARD_NOT_MANDATORY_VERIFY_FLAGS, cacheSigStore, &txdata);
                        if (check2())
                            return state.Invalid(false, REJECT_NONSTANDARD, strprintf("non-mandatory-script-verify-flag (%s)", ScriptErrorString(check.GetScriptError())));
                    }
                    // Failures of other flags indicate a transaction that is
                    // invalid in new blocks, e.g. an invalid P2SH. We DoS ban
                    // such nodes as they are not following the protocol. That
                    // said during an upgrade careful thought should be taken
                    // as to the correct behavior - we may want to continue
                    // peering with non-upgraded nodes even after soft-fork
                    // super-majority signaling has occurred.
                    return state.DoS(100,false, REJECT_INVALID, strprintf("mandatory-script-verify-flag-failed (%s)", ScriptErrorString(check.GetScriptError())));
                }
            }

            if (cacheFullScriptStore && !pvChecks) {
                // We executed all of the provided scripts, and were told to
                // cache the result. Do so now.
                scriptExecutionCache.insert(hashCacheEntry);
            }
        }
    }

    return true;
}

namespace {

bool UndoWriteToDisk(const CBlockUndo& blockundo, CDiskBlockPos& pos, const uint256& hashBlock, const CMessageHeader::MessageStartChars& messageStart)
{
    // Open history file to append
    CAutoFile fileout(OpenUndoFile(pos), SER_DISK, CLIENT_VERSION);
    if (fileout.IsNull())
        return error("%s: OpenUndoFile failed", __func__);

    // Write index header
    unsigned int nSize = GetSerializeSize(fileout, blockundo);
    fileout << FLATDATA(messageStart) << nSize;

    // Write undo data
    long fileOutPos = ftell(fileout.Get());
    if (fileOutPos < 0)
        return error("%s: ftell failed", __func__);
    pos.nPos = (unsigned int)fileOutPos;
    fileout << blockundo;

    // calculate & write checksum
    CHashWriter hasher(SER_GETHASH, PROTOCOL_VERSION);
    hasher << hashBlock;
    hasher << blockundo;
    fileout << hasher.GetHash();

    return true;
}

bool UndoReadFromDisk(CBlockUndo& blockundo, const CDiskBlockPos& pos, const uint256& hashBlock)
{
    // Open history file to read
    CAutoFile filein(OpenUndoFile(pos, true), SER_DISK, CLIENT_VERSION);
    if (filein.IsNull())
        return error("%s: OpenUndoFile failed", __func__);

    // Read block
    uint256 hashChecksum;
    CHashVerifier<CAutoFile> verifier(&filein); // We need a CHashVerifier as reserializing may lose data
    try {
        verifier << hashBlock;
        verifier >> blockundo;
        filein >> hashChecksum;
    }
    catch (const std::exception& e) {
        return error("%s: Deserialize or I/O error - %s", __func__, e.what());
    }

    // Verify checksum
    if (hashChecksum != verifier.GetHash())
        return error("%s: Checksum mismatch", __func__);

    return true;
}

/** Abort with a message */
bool AbortNode(const std::string& strMessage, const std::string& userMessage="")
{
    SetMiscWarning(strMessage);
    LogPrintf("*** %s\n", strMessage);
    uiInterface.ThreadSafeMessageBox(
        userMessage.empty() ? _("Error: A fatal internal error occurred, see debug.log for details") : userMessage,
        "", CClientUIInterface::MSG_ERROR);
    StartShutdown();
    return false;
}

bool AbortNode(CValidationState& state, const std::string& strMessage, const std::string& userMessage="")
{
    AbortNode(strMessage, userMessage);
    return state.Error(strMessage);
}

} // namespace

enum DisconnectResult
{
    DISCONNECT_OK,      // All good.
    DISCONNECT_UNCLEAN, // Rolled back, but UTXO set was inconsistent with block.
    DISCONNECT_FAILED   // Something else went wrong.
};

/**
 * Restore the UTXO in a Coin at a given COutPoint
 * @param undo The Coin to be restored.
 * @param view The coins view to which to apply the changes.
 * @param out The out point that corresponds to the tx input.
 * @return A DisconnectResult as an int
 */
int ApplyTxInUndo(Coin&& undo, CCoinsViewCache& view, const COutPoint& out)
{
    bool fClean = true;

    if (view.HaveCoin(out)) fClean = false; // overwriting transaction output

    if (undo.nHeight == 0) {
        // Missing undo metadata (height and coinbase). Older versions included this
        // information only in undo records for the last spend of a transactions'
        // outputs. This implies that it must be present for some other output of the same tx.
        const CChainParams& chainparams = Params();
        if (chainparams.HasGenesisBlockTxOutPoint(out)) {
            undo.nHeight = 0;
            undo.fCoinBase = true;
        } else {
            const Coin& alternate = AccessByTxid(view, out.hash);
            if (!alternate.IsSpent()) {
                undo.nHeight = alternate.nHeight;
                undo.fCoinBase = alternate.fCoinBase;
            } else {
                return DISCONNECT_FAILED; // adding output for transaction without known metadata
            }
        }
    }
    // The potential_overwrite parameter to AddCoin is only allowed to be false if we know for
    // sure that the coin did not already exist in the cache. As we have queried for that above
    // using HaveCoin, we don't need to guess. When fClean is false, a coin already existed and
    // it is an overwrite.
    view.AddCoin(out, std::move(undo), !fClean);

    return fClean ? DISCONNECT_OK : DISCONNECT_UNCLEAN;
}

/** Undo the effects of this block (with given index) on the UTXO set represented by coins.
 *  When FAILED is returned, view is left in an indeterminate state. */
static DisconnectResult DisconnectBlock(const CBlock& block, const CBlockIndex* pindex, CCoinsViewCache& view)
{
    bool fClean = true;

    CBlockUndo blockUndo;
    CDiskBlockPos pos = pindex->GetUndoPos();
    if (pos.IsNull()) {
        error("DisconnectBlock(): no undo data available");
        return DISCONNECT_FAILED;
    }
    if (!UndoReadFromDisk(blockUndo, pos, pindex->pprev->GetBlockHash())) {
        error("DisconnectBlock(): failure reading undo data");
        return DISCONNECT_FAILED;
    }

    if (blockUndo.vtxundo.size() + 1 != block.vtx.size()) {
        error("DisconnectBlock(): block and undo data inconsistent");
        return DISCONNECT_FAILED;
    }

    // undo transactions in reverse order
    for (int i = block.vtx.size() - 1; i >= 0; i--) {
        const CTransaction &tx = *(block.vtx[i]);
        uint256 hash = tx.GetHash();
        bool is_coinbase = tx.IsCoinBase();

        // Check that all outputs are available and match the outputs in the block itself
        // exactly.
        for (size_t o = 0; o < tx.vout.size(); o++) {
            if (!tx.vout[o].scriptPubKey.IsUnspendable()) {
                COutPoint out(hash, o);
                Coin coin;
                bool is_spent = view.SpendCoin(out, &coin);
                if (!is_spent || tx.vout[o] != coin.out || pindex->nHeight != coin.nHeight || is_coinbase != coin.fCoinBase) {
                    fClean = false; // transaction output mismatch
                }
            }
        }

        // restore inputs
        if (i > 0) { // not coinbases
            CTxUndo &txundo = blockUndo.vtxundo[i-1];
            if (txundo.vprevout.size() != tx.vin.size()) {
                error("DisconnectBlock(): transaction and undo data inconsistent");
                return DISCONNECT_FAILED;
            }
            for (unsigned int j = tx.vin.size(); j-- > 0;) {
                const COutPoint &out = tx.vin[j].prevout;
                int res = ApplyTxInUndo(std::move(txundo.vprevout[j]), view, out);
                if (res == DISCONNECT_FAILED) return DISCONNECT_FAILED;
                fClean = fClean && res != DISCONNECT_UNCLEAN;
            }
            // At this point, all of txundo.vprevout should have been moved out.
        }
    }

    // move best block pointer to prevout block
    view.SetBestBlock(pindex->pprev->GetBlockHash());

    return fClean ? DISCONNECT_OK : DISCONNECT_UNCLEAN;
}

void static FlushBlockFile(bool fFinalize = false)
{
    LOCK(cs_LastBlockFile);

    CDiskBlockPos posOld(nLastBlockFile, 0);

    FILE *fileOld = OpenBlockFile(posOld);
    if (fileOld) {
        if (fFinalize)
            TruncateFile(fileOld, vinfoBlockFile[nLastBlockFile].nSize);
        FileCommit(fileOld);
        fclose(fileOld);
    }

    fileOld = OpenUndoFile(posOld);
    if (fileOld) {
        if (fFinalize)
            TruncateFile(fileOld, vinfoBlockFile[nLastBlockFile].nUndoSize);
        FileCommit(fileOld);
        fclose(fileOld);
    }
}

static bool FindUndoPos(CValidationState &state, int nFile, CDiskBlockPos &pos, unsigned int nAddSize);

static CCheckQueue<CScriptCheck> scriptcheckqueue(128);

void ThreadScriptCheck() {
    RenameThread("paicoin-scriptch");
    scriptcheckqueue.Thread();
}

// Protected by cs_main
VersionBitsCache versionbitscache;

int32_t ComputeBlockVersion(const CBlockIndex* pindexPrev, const Consensus::Params& params)
{
    LOCK(cs_main);
    int32_t nVersion = VERSIONBITS_TOP_BITS;

    for (int i = 0; i < (int)Consensus::MAX_VERSION_BITS_DEPLOYMENTS; i++) {
        ThresholdState state = VersionBitsState(pindexPrev, params, (Consensus::DeploymentPos)i, versionbitscache);
        if (state == THRESHOLD_LOCKED_IN || state == THRESHOLD_STARTED) {
            nVersion |= VersionBitsMask(params, (Consensus::DeploymentPos)i);
        }
    }

    return nVersion;
}

/**
 * Threshold condition checker that triggers when unknown versionbits are seen on the network.
 */
class WarningBitsConditionChecker : public AbstractThresholdConditionChecker
{
private:
    int bit;

public:
    explicit WarningBitsConditionChecker(int bitIn) : bit(bitIn) {}

    int64_t BeginTime(const Consensus::Params& params) const override { return 0; }
    int64_t EndTime(const Consensus::Params& params) const override { return std::numeric_limits<int64_t>::max(); }
    int Period(const Consensus::Params& params) const override { return params.nMinerConfirmationWindow; }
    int Threshold(const Consensus::Params& params) const override { return params.nRuleChangeActivationThreshold; }

    bool Condition(const CBlockIndex* pindex, const Consensus::Params& params) const override
    {
        return ((pindex->nVersion & VERSIONBITS_TOP_MASK) == VERSIONBITS_TOP_BITS) &&
               ((pindex->nVersion >> bit) & 1) != 0 &&
               ((ComputeBlockVersion(pindex->pprev, params) >> bit) & 1) == 0;
    }
};

// Protected by cs_main
static ThresholdConditionCache warningcache[VERSIONBITS_NUM_BITS];

static unsigned int GetBlockScriptFlags(const CBlockIndex* pindex, const Consensus::Params& consensusparams) {
    AssertLockHeld(cs_main);

    // BIP16 didn't become active until Apr 1 2012
    int64_t nBIP16SwitchTime = 1333238400;
    bool fStrictPayToScriptHash = (pindex->GetBlockTime() >= nBIP16SwitchTime);

    unsigned int flags = fStrictPayToScriptHash ? SCRIPT_VERIFY_P2SH : SCRIPT_VERIFY_NONE;

    // Start enforcing the DERSIG (BIP66) rule
    if (pindex->nHeight >= consensusparams.BIP66Height) {
        flags |= SCRIPT_VERIFY_DERSIG;
    }

    // Start enforcing CHECKLOCKTIMEVERIFY (BIP65) rule
    if (pindex->nHeight >= consensusparams.BIP65Height) {
        flags |= SCRIPT_VERIFY_CHECKLOCKTIMEVERIFY;
    }

    // Start enforcing BIP68 (sequence locks) and BIP112 (CHECKSEQUENCEVERIFY) using versionbits logic.
    if (VersionBitsState(pindex->pprev, consensusparams, Consensus::DEPLOYMENT_CSV, versionbitscache) == THRESHOLD_ACTIVE) {
        flags |= SCRIPT_VERIFY_CHECKSEQUENCEVERIFY;
    }

    // Start enforcing WITNESS rules using versionbits logic.
    if (IsWitnessEnabled(pindex->pprev, consensusparams)) {
        flags |= SCRIPT_VERIFY_WITNESS;
        flags |= SCRIPT_VERIFY_NULLDUMMY;
    }

    return flags;
}



static int64_t nTimeCheck = 0;
static int64_t nTimeForks = 0;
static int64_t nTimeVerify = 0;
static int64_t nTimeConnect = 0;
static int64_t nTimeIndex = 0;
static int64_t nTimeCallbacks = 0;
static int64_t nTimeTotal = 0;
static int64_t nBlocksTotal = 0;

/** Apply the effects of this block (with given index) on the UTXO set represented by coins.
 *  Validity checks that depend on the UTXO set are also done; ConnectBlock()
 *  can fail if those validity checks fail (among other reasons). */
static bool ConnectBlock(const CBlock& block, CValidationState& state, CBlockIndex* pindex,
                  CCoinsViewCache& view, const CChainParams& chainparams, bool fJustCheck = false)
{
    AssertLockHeld(cs_main);
    assert(pindex);
    // pindex->phashBlock can be null if called by CreateNewBlock/TestBlockValidity
    assert((pindex->phashBlock == nullptr) ||
           (*pindex->phashBlock == block.GetHash()));
    int64_t nTimeStart = GetTimeMicros();

    // Check it again in case a previous version let a bad block in
    if (!CheckBlock(block, state, chainparams.GetConsensus(), !fJustCheck, !fJustCheck, !fJustCheck))
        return error("%s: Consensus::CheckBlock: %s", __func__, FormatStateMessage(state));

    // verify that the view's current state corresponds to the previous block
    uint256 hashPrevBlock = pindex->pprev == nullptr ? uint256() : pindex->pprev->GetBlockHash();
    assert(hashPrevBlock == view.GetBestBlock());

    // Special case for the genesis block, skipping connection of its transactions
    // (its coinbase is unspendable)
    //if (block.GetHash() == chainparams.GetConsensus().hashGenesisBlock) {
    //    if (!fJustCheck)
    //        view.SetBestBlock(pindex->GetBlockHash());
    //    return true;
    //}

    nBlocksTotal++;

    bool fScriptChecks = true;
    if (!hashAssumeValid.IsNull()) {
        // We've been configured with the hash of a block which has been externally verified to have a valid history.
        // A suitable default value is included with the software and updated from time to time.  Because validity
        //  relative to a piece of software is an objective fact these defaults can be easily reviewed.
        // This setting doesn't force the selection of any particular chain but makes validating some faster by
        //  effectively caching the result of part of the verification.
        BlockMap::const_iterator  it = mapBlockIndex.find(hashAssumeValid);
        if (it != mapBlockIndex.end()) {
            if (it->second->GetAncestor(pindex->nHeight) == pindex &&
                pindexBestHeader->GetAncestor(pindex->nHeight) == pindex &&
                pindexBestHeader->nChainWork >= nMinimumChainWork) {
                // This block is a member of the assumed verified chain and an ancestor of the best header.
                // The equivalent time check discourages hash power from extorting the network via DOS attack
                //  into accepting an invalid block through telling users they must manually set assumevalid.
                //  Requiring a software change or burying the invalid block, regardless of the setting, makes
                //  it hard to hide the implication of the demand.  This also avoids having release candidates
                //  that are hardly doing any signature verification at all in testing without having to
                //  artificially set the default assumed verified block further back.
                // The test against nMinimumChainWork prevents the skipping when denied access to any chain at
                //  least as good as the expected chain.
                fScriptChecks = (GetBlockProofEquivalentTime(*pindexBestHeader, *pindex, *pindexBestHeader, chainparams.GetConsensus()) <= 60 * 60 * 24 * 7 * 2);
            }
        }
    }

    int64_t nTime1 = GetTimeMicros(); nTimeCheck += nTime1 - nTimeStart;
    LogPrint(BCLog::BENCH, "    - Sanity checks: %.2fms [%.2fs (%.2fms/blk)]\n", MILLI * (nTime1 - nTimeStart), nTimeCheck * MICRO, nTimeCheck * MILLI / nBlocksTotal);

    // Do not allow blocks that contain transactions which 'overwrite' older transactions,
    // unless those are already completely spent.
    // If such overwrites are allowed, coinbases and transactions depending upon those
    // can be duplicated to remove the ability to spend the first instance -- even after
    // being sent to another address.
    // See BIP30 and http://r6.ca/blog/20120206T005236Z.html for more information.
    // This logic is not necessary for memory pool transactions, as AcceptToMemoryPool
    // already refuses previously-known transaction ids entirely.
    // This rule was originally applied to all blocks with a timestamp after March 15, 2012, 0:00 UTC.
    // Now that the whole chain is irreversibly beyond that time it is applied to all blocks except the
    // two in the chain that violate it. This prevents exploiting the issue against nodes during their
    // initial block download.
    bool fEnforceBIP30 = (!pindex->phashBlock) || // Enforce on CreateNewBlock invocations which don't have a hash.
                          !((pindex->nHeight==91842 && pindex->GetBlockHash() == uint256S("0x00000000000a4d0a398161ffc163c503763b1f4360639393e0e4c8e300e0caec")) ||
                           (pindex->nHeight==91880 && pindex->GetBlockHash() == uint256S("0x00000000000743f190a18c5577a3c2d2a1f610ae9601ac046a38084ccb7cd721")));

    // Once BIP34 activated it was not possible to create new duplicate coinbases and thus other than starting
    // with the 2 existing duplicate coinbase pairs, not possible to create overwriting txs.  But by the
    // time BIP34 activated, in each of the existing pairs the duplicate coinbase had overwritten the first
    // before the first had been spent.  Since those coinbases are sufficiently buried its no longer possible to create further
    // duplicate transactions descending from the known pairs either.
    // If we're on the known chain at height greater than where BIP34 activated, we can save the db accesses needed for the BIP30 check.
    CBlockIndex *pindexBIP34height = pindex->pprev == nullptr ? nullptr : pindex->pprev->GetAncestor(chainparams.GetConsensus().BIP34Height);
    //Only continue to enforce if we're below BIP34 activation height or the block hash at that height doesn't correspond.
    fEnforceBIP30 = fEnforceBIP30 && (!pindexBIP34height || !(pindexBIP34height->GetBlockHash() == chainparams.GetConsensus().BIP34Hash));

    if (fEnforceBIP30) {
        for (const auto& tx : block.vtx) {
            for (size_t o = 0; o < tx->vout.size(); o++) {
                if (view.HaveCoin(COutPoint(tx->GetHash(), o))) {
                    return state.DoS(100, error("ConnectBlock(): tried to overwrite transaction"),
                                     REJECT_INVALID, "bad-txns-BIP30");
                }
            }
        }
    }

    // Start enforcing BIP68 (sequence locks) and BIP112 (CHECKSEQUENCEVERIFY) using versionbits logic.
    int nLockTimeFlags = 0;
    if (VersionBitsState(pindex->pprev, chainparams.GetConsensus(), Consensus::DEPLOYMENT_CSV, versionbitscache) == THRESHOLD_ACTIVE) {
        nLockTimeFlags |= LOCKTIME_VERIFY_SEQUENCE;
    }

    // Get the script flags for this block
    unsigned int flags = GetBlockScriptFlags(pindex, chainparams.GetConsensus());

    int64_t nTime2 = GetTimeMicros(); nTimeForks += nTime2 - nTime1;
    LogPrint(BCLog::BENCH, "    - Fork checks: %.2fms [%.2fs (%.2fms/blk)]\n", MILLI * (nTime2 - nTime1), nTimeForks * MICRO, nTimeForks * MILLI / nBlocksTotal);

    CBlockUndo blockundo;

    CCheckQueueControl<CScriptCheck> control(fScriptChecks && nScriptCheckThreads ? &scriptcheckqueue : nullptr);

    std::vector<int> prevheights;
    CAmount nFees = 0;
    int nInputs = 0;
    int64_t nSigOpsCost = 0;
    CDiskTxPos pos(pindex->GetBlockPos(), GetSizeOfCompactSize(block.vtx.size()));
    std::vector<std::pair<uint256, CDiskTxPos> > vPos;
    vPos.reserve(block.vtx.size());
    blockundo.vtxundo.reserve(block.vtx.size() - 1);
    std::vector<PrecomputedTransactionData> txdata;
    txdata.reserve(block.vtx.size()); // Required so that pointers to individual PrecomputedTransactionData don't get invalidated
    for (unsigned int i = 0; i < block.vtx.size(); i++)
    {
        const CTransaction &tx = *(block.vtx[i]);

        nInputs += tx.vin.size();

        if (!tx.IsCoinBase())
        {
            if (!view.HaveInputs(tx))
                return state.DoS(100, error("ConnectBlock(): inputs missing/spent"),
                                 REJECT_INVALID, "bad-txns-inputs-missingorspent");

            // Check that transaction is BIP68 final
            // BIP68 lock checks (as opposed to nLockTime checks) must
            // be in ConnectBlock because they require the UTXO set
            prevheights.resize(tx.vin.size());
            for (size_t j = 0; j < tx.vin.size(); j++) {
                prevheights[j] = view.AccessCoin(tx.vin[j].prevout).nHeight;
            }

            if (!SequenceLocks(tx, nLockTimeFlags, &prevheights, *pindex)) {
                return state.DoS(100, error("%s: contains a non-BIP68-final transaction", __func__),
                                 REJECT_INVALID, "bad-txns-nonfinal");
            }
        }

        // GetTransactionSigOpCost counts 3 types of sigops:
        // * legacy (always)
        // * p2sh (when P2SH enabled in flags and excludes coinbase)
        // * witness (when witness enabled in flags and excludes coinbase)
        nSigOpsCost += GetTransactionSigOpCost(tx, view, flags);
        if (nSigOpsCost > MAX_BLOCK_SIGOPS_COST)
            return state.DoS(100, error("ConnectBlock(): too many sigops"),
                             REJECT_INVALID, "bad-blk-sigops");

        txdata.emplace_back(tx);
        if (!tx.IsCoinBase())
        {
            nFees += view.GetValueIn(tx)-tx.GetValueOut();

            std::vector<CScriptCheck> vChecks;
            bool fCacheResults = fJustCheck; /* Don't cache results if we're actually connecting blocks (still consult the cache, though) */
            if (!CheckInputs(tx, state, view, fScriptChecks, flags, fCacheResults, fCacheResults, txdata[i], nScriptCheckThreads ? &vChecks : nullptr))
                return error("ConnectBlock(): CheckInputs on %s failed with %s",
                    tx.GetHash().ToString(), FormatStateMessage(state));
            control.Add(vChecks);
        }

        CTxUndo undoDummy;
        if (i > 0) {
            blockundo.vtxundo.push_back(CTxUndo());
        }
        UpdateCoins(tx, view, i == 0 ? undoDummy : blockundo.vtxundo.back(), pindex->nHeight);

        vPos.push_back(std::make_pair(tx.GetHash(), pos));
        pos.nTxOffset += ::GetSerializeSize(tx, SER_DISK, CLIENT_VERSION);
    }
    int64_t nTime3 = GetTimeMicros(); nTimeConnect += nTime3 - nTime2;
    LogPrint(BCLog::BENCH, "      - Connect %u transactions: %.2fms (%.3fms/tx, %.3fms/txin) [%.2fs (%.2fms/blk)]\n", (unsigned)block.vtx.size(), MILLI * (nTime3 - nTime2), MILLI * (nTime3 - nTime2) / block.vtx.size(), nInputs <= 1 ? 0 : MILLI * (nTime3 - nTime2) / (nInputs-1), nTimeConnect * MICRO, nTimeConnect * MILLI / nBlocksTotal);

    if (block.GetHash() != chainparams.GetConsensus().hashGenesisBlock) {
        CAmount blockReward = nFees + GetBlockSubsidy(pindex->nHeight, chainparams.GetConsensus());
        if (block.vtx[0]->GetValueOut() > blockReward)
            return state.DoS(100,
                         error("ConnectBlock(): coinbase pays too much (actual=%d vs limit=%d)",
                               block.vtx[0]->GetValueOut(), blockReward),
                               REJECT_INVALID, "bad-cb-amount");
    }
    if (!control.Wait())
        return state.DoS(100, error("%s: CheckQueue failed", __func__), REJECT_INVALID, "block-validation-failed");
    int64_t nTime4 = GetTimeMicros(); nTimeVerify += nTime4 - nTime2;
    LogPrint(BCLog::BENCH, "    - Verify %u txins: %.2fms (%.3fms/txin) [%.2fs (%.2fms/blk)]\n", nInputs - 1, MILLI * (nTime4 - nTime2), nInputs <= 1 ? 0 : MILLI * (nTime4 - nTime2) / (nInputs-1), nTimeVerify * MICRO, nTimeVerify * MILLI / nBlocksTotal);

    if (fJustCheck)
        return true;

    // Write undo information to disk
    if (pindex->GetUndoPos().IsNull() || !pindex->IsValid(BLOCK_VALID_SCRIPTS))
    {
        if (pindex->GetUndoPos().IsNull()) {
            CDiskBlockPos _pos;
            if (!FindUndoPos(state, pindex->nFile, _pos, ::GetSerializeSize(blockundo, SER_DISK, CLIENT_VERSION) + 40))
                return error("ConnectBlock(): FindUndoPos failed");
            if (!UndoWriteToDisk(blockundo, _pos, pindex->pprev == nullptr ? uint256() : pindex->pprev->GetBlockHash(), chainparams.MessageStart()))
                return AbortNode(state, "Failed to write undo data");

            // update nUndoPos in block index
            pindex->nUndoPos = _pos.nPos;
            pindex->nStatus |= BLOCK_HAVE_UNDO;
        }

        pindex->RaiseValidity(BLOCK_VALID_SCRIPTS);
        setDirtyBlockIndex.insert(pindex);
    }

    if (fTxIndex)
        if (!pblocktree->WriteTxIndex(vPos))
            return AbortNode(state, "Failed to write transaction index");

    // add this block to the view's block chain
    view.SetBestBlock(pindex->GetBlockHash());

    int64_t nTime5 = GetTimeMicros(); nTimeIndex += nTime5 - nTime4;
    LogPrint(BCLog::BENCH, "    - Index writing: %.2fms [%.2fs (%.2fms/blk)]\n", MILLI * (nTime5 - nTime4), nTimeIndex * MICRO, nTimeIndex * MILLI / nBlocksTotal);

    int64_t nTime6 = GetTimeMicros(); nTimeCallbacks += nTime6 - nTime5;
    LogPrint(BCLog::BENCH, "    - Callbacks: %.2fms [%.2fs (%.2fms/blk)]\n", MILLI * (nTime6 - nTime5), nTimeCallbacks * MICRO, nTimeCallbacks * MILLI / nBlocksTotal);

    return true;
}

/**
 * Update the on-disk chain state.
 * The caches and indexes are flushed depending on the mode we're called with
 * if they're too large, if it's been a while since the last write,
 * or always and in all cases if we're in prune mode and are deleting files.
 */
bool static FlushStateToDisk(const CChainParams& chainparams, CValidationState &state, FlushStateMode mode, int nManualPruneHeight) {
    int64_t nMempoolUsage = mempool.DynamicMemoryUsage();
    LOCK(cs_main);
    static int64_t nLastWrite = 0;
    static int64_t nLastFlush = 0;
    static int64_t nLastSetChain = 0;
    std::set<int> setFilesToPrune;
    bool fFlushForPrune = false;
    bool fDoFullFlush = false;
    int64_t nNow = 0;
    try {
    {
        LOCK(cs_LastBlockFile);
        if (fPruneMode && (fCheckForPruning || nManualPruneHeight > 0) && !fReindex) {
            if (nManualPruneHeight > 0) {
                FindFilesToPruneManual(setFilesToPrune, nManualPruneHeight);
            } else {
                FindFilesToPrune(setFilesToPrune, chainparams.PruneAfterHeight());
                fCheckForPruning = false;
            }
            if (!setFilesToPrune.empty()) {
                fFlushForPrune = true;
                if (!fHavePruned) {
                    pblocktree->WriteFlag("prunedblockfiles", true);
                    fHavePruned = true;
                }
            }
        }
        nNow = GetTimeMicros();
        // Avoid writing/flushing immediately after startup.
        if (nLastWrite == 0) {
            nLastWrite = nNow;
        }
        if (nLastFlush == 0) {
            nLastFlush = nNow;
        }
        if (nLastSetChain == 0) {
            nLastSetChain = nNow;
        }
        int64_t nMempoolSizeMax = gArgs.GetArg("-maxmempool", DEFAULT_MAX_MEMPOOL_SIZE) * 1000000;
        int64_t cacheSize = pcoinsTip->DynamicMemoryUsage();
        int64_t nTotalSpace = nCoinCacheUsage + std::max<int64_t>(nMempoolSizeMax - nMempoolUsage, 0);
        // The cache is large and we're within 10% and 10 MiB of the limit, but we have time now (not in the middle of a block processing).
        bool fCacheLarge = mode == FLUSH_STATE_PERIODIC && cacheSize > std::max((9 * nTotalSpace) / 10, nTotalSpace - MAX_BLOCK_COINSDB_USAGE * 1024 * 1024);
        // The cache is over the limit, we have to write now.
        bool fCacheCritical = mode == FLUSH_STATE_IF_NEEDED && cacheSize > nTotalSpace;
        // It's been a while since we wrote the block index to disk. Do this frequently, so we don't need to redownload after a crash.
        bool fPeriodicWrite = mode == FLUSH_STATE_PERIODIC && nNow > nLastWrite + (int64_t)DATABASE_WRITE_INTERVAL * 1000000;
        // It's been very long since we flushed the cache. Do this infrequently, to optimize cache usage.
        bool fPeriodicFlush = mode == FLUSH_STATE_PERIODIC && nNow > nLastFlush + (int64_t)DATABASE_FLUSH_INTERVAL * 1000000;
        // Combine all conditions that result in a full cache flush.
        fDoFullFlush = (mode == FLUSH_STATE_ALWAYS) || fCacheLarge || fCacheCritical || fPeriodicFlush || fFlushForPrune;
        // Write blocks and block index to disk.
        if (fDoFullFlush || fPeriodicWrite) {
            // Depend on nMinDiskSpace to ensure we can write block index
            if (!CheckDiskSpace(0))
                return state.Error("out of disk space");
            // First make sure all block and undo data is flushed to disk.
            FlushBlockFile();
            // Then update all block file information (which may refer to block and undo files).
            {
                std::vector<std::pair<int, const CBlockFileInfo*> > vFiles;
                vFiles.reserve(setDirtyFileInfo.size());
                for (std::set<int>::iterator it = setDirtyFileInfo.begin(); it != setDirtyFileInfo.end(); ) {
                    vFiles.push_back(std::make_pair(*it, &vinfoBlockFile[*it]));
                    setDirtyFileInfo.erase(it++);
                }
                std::vector<const CBlockIndex*> vBlocks;
                vBlocks.reserve(setDirtyBlockIndex.size());
                for (std::set<CBlockIndex*>::iterator it = setDirtyBlockIndex.begin(); it != setDirtyBlockIndex.end(); ) {
                    vBlocks.push_back(*it);
                    setDirtyBlockIndex.erase(it++);
                }
                if (!pblocktree->WriteBatchSync(vFiles, nLastBlockFile, vBlocks)) {
                    return AbortNode(state, "Failed to write to block index database");
                }
            }
            // Finally remove any pruned files
            if (fFlushForPrune)
                UnlinkPrunedFiles(setFilesToPrune);
            nLastWrite = nNow;
        }
        // Flush best chain related state. This can only be done if the blocks / block index write was also done.
        if (fDoFullFlush) {
            // Typical Coin structures on disk are around 48 bytes in size.
            // Pushing a new one to the database can cause it to be written
            // twice (once in the log, and once in the tables). This is already
            // an overestimation, as most will delete an existing entry or
            // overwrite one. Still, use a conservative safety factor of 2.
            if (!CheckDiskSpace(48 * 2 * 2 * pcoinsTip->GetCacheSize()))
                return state.Error("out of disk space");
            // Flush the chainstate (which may refer to block index entries).
            if (!pcoinsTip->Flush())
                return AbortNode(state, "Failed to write to coin database");
            nLastFlush = nNow;
        }
    }
    if (fDoFullFlush || ((mode == FLUSH_STATE_ALWAYS || mode == FLUSH_STATE_PERIODIC) && nNow > nLastSetChain + (int64_t)DATABASE_WRITE_INTERVAL * 1000000)) {
        // Update best block in wallet (so we can detect restored wallets).
        GetMainSignals().SetBestChain(chainActive.GetLocator());
        nLastSetChain = nNow;
    }
    } catch (const std::runtime_error& e) {
        return AbortNode(state, std::string("System error while flushing: ") + e.what());
    }
    return true;
}

void FlushStateToDisk() {
    CValidationState state;
    const CChainParams& chainparams = Params();
    FlushStateToDisk(chainparams, state, FLUSH_STATE_ALWAYS);
}

void PruneAndFlush() {
    CValidationState state;
    fCheckForPruning = true;
    const CChainParams& chainparams = Params();
    FlushStateToDisk(chainparams, state, FLUSH_STATE_NONE);
}

static void DoWarning(const std::string& strWarning)
{
    static bool fWarned = false;
    SetMiscWarning(strWarning);
    if (!fWarned) {
        AlertNotify(strWarning);
        fWarned = true;
    }
}

/** Update chainActive and related internal data structures. */
void static UpdateTip(CBlockIndex *pindexNew, const CChainParams& chainParams) {
    chainActive.SetTip(pindexNew);

    // New best block
    mempool.AddTransactionsUpdated(1);

    cvBlockChange.notify_all();

    std::vector<std::string> warningMessages;
    if (!IsInitialBlockDownload())
    {
        int nUpgraded = 0;
        const CBlockIndex* pindex = chainActive.Tip();
        for (int bit = 0; bit < VERSIONBITS_NUM_BITS; bit++) {
            WarningBitsConditionChecker checker(bit);
            ThresholdState state = checker.GetStateFor(pindex, chainParams.GetConsensus(), warningcache[bit]);
            if (state == THRESHOLD_ACTIVE || state == THRESHOLD_LOCKED_IN) {
                const std::string strWarning = strprintf(_("Warning: unknown new rules activated (versionbit %i)"), bit);
                if (state == THRESHOLD_ACTIVE) {
                    DoWarning(strWarning);
                } else {
                    warningMessages.push_back(strWarning);
                }
            }
        }
        // Check the version of the last 100 blocks to see if we need to upgrade:
        for (int i = 0; i < 100 && pindex != nullptr; i++)
        {
            int32_t nExpectedVersion = ComputeBlockVersion(pindex->pprev, chainParams.GetConsensus());
            if (pindex->nVersion > VERSIONBITS_LAST_OLD_BLOCK_VERSION && (pindex->nVersion & ~nExpectedVersion) != 0)
                ++nUpgraded;
            pindex = pindex->pprev;
        }
        if (nUpgraded > 0)
            warningMessages.push_back(strprintf(_("%d of last 100 blocks have unexpected version"), nUpgraded));
        if (nUpgraded > 100/2)
        {
            std::string strWarning = _("Warning: Unknown block versions being mined! It's possible unknown rules are in effect");
            // notify GetWarnings(), called by Qt and the JSON-RPC code to warn the user:
            DoWarning(strWarning);
        }
    }
    LogPrintf("%s: new best=%s height=%d version=0x%08x log2_work=%.8g tx=%lu date='%s' progress=%f cache=%.1fMiB(%utxo)", __func__,
      chainActive.Tip()->GetBlockHash().ToString(), chainActive.Height(), chainActive.Tip()->nVersion,
      log(chainActive.Tip()->nChainWork.getdouble())/log(2.0), (unsigned long)chainActive.Tip()->nChainTx,
      DateTimeStrFormat("%Y-%m-%d %H:%M:%S", chainActive.Tip()->GetBlockTime()),
      GuessVerificationProgress(chainParams.TxData(), chainActive.Tip()), pcoinsTip->DynamicMemoryUsage() * (1.0 / (1<<20)), pcoinsTip->GetCacheSize());
    if (!warningMessages.empty())
        LogPrintf(" warning='%s'", boost::algorithm::join(warningMessages, ", "));
    LogPrintf("\n");

}

/** Disconnect chainActive's tip.
  * After calling, the mempool will be in an inconsistent state, with
  * transactions from disconnected blocks being added to disconnectpool.  You
  * should make the mempool consistent again by calling UpdateMempoolForReorg.
  * with cs_main held.
  *
  * If disconnectpool is nullptr, then no disconnected transactions are added to
  * disconnectpool (note that the caller is responsible for mempool consistency
  * in any case).
  */
bool static DisconnectTip(CValidationState& state, const CChainParams& chainparams, DisconnectedBlockTransactions *disconnectpool)
{
    CBlockIndex *pindexDelete = chainActive.Tip();
    assert(pindexDelete);
    // Read block from disk.
    std::shared_ptr<CBlock> pblock = std::make_shared<CBlock>();
    CBlock& block = *pblock;
    if (!ReadBlockFromDisk(block, pindexDelete, chainparams.GetConsensus()))
        return AbortNode(state, "Failed to read block");
    // Apply the block atomically to the chain state.
    int64_t nStart = GetTimeMicros();
    {
        CCoinsViewCache view(pcoinsTip);
        assert(view.GetBestBlock() == pindexDelete->GetBlockHash());
        if (DisconnectBlock(block, pindexDelete, view) != DISCONNECT_OK)
            return error("DisconnectTip(): DisconnectBlock %s failed", pindexDelete->GetBlockHash().ToString());
        bool flushed = view.Flush();
        assert(flushed);
    }
    LogPrint(BCLog::BENCH, "- Disconnect block: %.2fms\n", (GetTimeMicros() - nStart) * MILLI);
    // Write the chain state to disk, if necessary.
    if (!FlushStateToDisk(chainparams, state, FLUSH_STATE_IF_NEEDED))
        return false;

    if (disconnectpool) {
        // Save transactions to re-add to mempool at end of reorg
        for (auto it = block.vtx.rbegin(); it != block.vtx.rend(); ++it) {
            disconnectpool->addTransaction(*it);
        }
        while (disconnectpool->DynamicMemoryUsage() > MAX_DISCONNECTED_TX_POOL_SIZE * 1000) {
            // Drop the earliest entry, and remove its children from the mempool.
            auto it = disconnectpool->queuedTx.get<insertion_order>().begin();
            mempool.removeRecursive(**it, MemPoolRemovalReason::REORG);
            disconnectpool->removeEntry(it);
        }
    }

    // Update chainActive and related variables.
    UpdateTip(pindexDelete->pprev, chainparams);
    // Let wallets know transactions went from 1-confirmed to
    // 0-confirmed or conflicted:
    GetMainSignals().BlockDisconnected(pblock);
    return true;
}

static int64_t nTimeReadFromDisk = 0;
static int64_t nTimeConnectTotal = 0;
static int64_t nTimeFlush = 0;
static int64_t nTimeChainState = 0;
static int64_t nTimePostConnect = 0;

struct PerBlockConnectTrace {
    CBlockIndex* pindex = nullptr;
    std::shared_ptr<const CBlock> pblock;
    std::shared_ptr<std::vector<CTransactionRef>> conflictedTxs;
    PerBlockConnectTrace() : conflictedTxs(std::make_shared<std::vector<CTransactionRef>>()) {}
};
/**
 * Used to track blocks whose transactions were applied to the UTXO state as a
 * part of a single ActivateBestChainStep call.
 *
 * This class also tracks transactions that are removed from the mempool as
 * conflicts (per block) and can be used to pass all those transactions
 * through SyncTransaction.
 *
 * This class assumes (and asserts) that the conflicted transactions for a given
 * block are added via mempool callbacks prior to the BlockConnected() associated
 * with those transactions. If any transactions are marked conflicted, it is
 * assumed that an associated block will always be added.
 *
 * This class is single-use, once you call GetBlocksConnected() you have to throw
 * it away and make a new one.
 */
class ConnectTrace {
private:
    std::vector<PerBlockConnectTrace> blocksConnected;
    CTxMemPool &pool;

public:
    explicit ConnectTrace(CTxMemPool &_pool) : blocksConnected(1), pool(_pool) {
        pool.NotifyEntryRemoved.connect(boost::bind(&ConnectTrace::NotifyEntryRemoved, this, _1, _2));
    }

    ~ConnectTrace() {
        pool.NotifyEntryRemoved.disconnect(boost::bind(&ConnectTrace::NotifyEntryRemoved, this, _1, _2));
    }

    void BlockConnected(CBlockIndex* pindex, std::shared_ptr<const CBlock> pblock) {
        assert(!blocksConnected.back().pindex);
        assert(pindex);
        assert(pblock);
        blocksConnected.back().pindex = pindex;
        blocksConnected.back().pblock = std::move(pblock);
        blocksConnected.emplace_back();
    }

    std::vector<PerBlockConnectTrace>& GetBlocksConnected() {
        // We always keep one extra block at the end of our list because
        // blocks are added after all the conflicted transactions have
        // been filled in. Thus, the last entry should always be an empty
        // one waiting for the transactions from the next block. We pop
        // the last entry here to make sure the list we return is sane.
        assert(!blocksConnected.back().pindex);
        assert(blocksConnected.back().conflictedTxs->empty());
        blocksConnected.pop_back();
        return blocksConnected;
    }

    void NotifyEntryRemoved(CTransactionRef txRemoved, MemPoolRemovalReason reason) {
        assert(!blocksConnected.back().pindex);
        if (reason == MemPoolRemovalReason::CONFLICT) {
            blocksConnected.back().conflictedTxs->emplace_back(std::move(txRemoved));
        }
    }
};

/**
 * Connect a new block to chainActive. pblock is either nullptr or a pointer to a CBlock
 * corresponding to pindexNew, to bypass loading it again from disk.
 *
 * The block is added to connectTrace if connection succeeds.
 */
bool static ConnectTip(CValidationState& state, const CChainParams& chainparams, CBlockIndex* pindexNew, const std::shared_ptr<const CBlock>& pblock, ConnectTrace& connectTrace, DisconnectedBlockTransactions &disconnectpool)
{
    assert(pindexNew->pprev == chainActive.Tip());
    // Read block from disk.
    int64_t nTime1 = GetTimeMicros();
    std::shared_ptr<const CBlock> pthisBlock;
    if (!pblock) {
        std::shared_ptr<CBlock> pblockNew = std::make_shared<CBlock>();
        if (!ReadBlockFromDisk(*pblockNew, pindexNew, chainparams.GetConsensus()))
            return AbortNode(state, "Failed to read block");
        pthisBlock = pblockNew;
    } else {
        pthisBlock = pblock;
    }
    const CBlock& blockConnecting = *pthisBlock;
    // Apply the block atomically to the chain state.
    int64_t nTime2 = GetTimeMicros(); nTimeReadFromDisk += nTime2 - nTime1;
    int64_t nTime3;
    LogPrint(BCLog::BENCH, "  - Load block from disk: %.2fms [%.2fs]\n", (nTime2 - nTime1) * MILLI, nTimeReadFromDisk * MICRO);
    {
        CCoinsViewCache view(pcoinsTip);
        bool rv = ConnectBlock(blockConnecting, state, pindexNew, view, chainparams);
        GetMainSignals().BlockChecked(blockConnecting, state);
        if (!rv) {
            if (state.IsInvalid())
                InvalidBlockFound(pindexNew, state);
            return error("ConnectTip(): ConnectBlock %s failed", pindexNew->GetBlockHash().ToString());
        }
        nTime3 = GetTimeMicros(); nTimeConnectTotal += nTime3 - nTime2;
        LogPrint(BCLog::BENCH, "  - Connect total: %.2fms [%.2fs (%.2fms/blk)]\n", (nTime3 - nTime2) * MILLI, nTimeConnectTotal * MICRO, nTimeConnectTotal * MILLI / nBlocksTotal);
        bool flushed = view.Flush();
        assert(flushed);
    }
    int64_t nTime4 = GetTimeMicros(); nTimeFlush += nTime4 - nTime3;
    LogPrint(BCLog::BENCH, "  - Flush: %.2fms [%.2fs (%.2fms/blk)]\n", (nTime4 - nTime3) * MILLI, nTimeFlush * MICRO, nTimeFlush * MILLI / nBlocksTotal);
    // Write the chain state to disk, if necessary.
    if (!FlushStateToDisk(chainparams, state, FLUSH_STATE_IF_NEEDED))
        return false;
    int64_t nTime5 = GetTimeMicros(); nTimeChainState += nTime5 - nTime4;
    LogPrint(BCLog::BENCH, "  - Writing chainstate: %.2fms [%.2fs (%.2fms/blk)]\n", (nTime5 - nTime4) * MILLI, nTimeChainState * MICRO, nTimeChainState * MILLI / nBlocksTotal);
    // Remove conflicting transactions from the mempool.;
    mempool.removeForBlock(blockConnecting.vtx, pindexNew->nHeight);
    disconnectpool.removeForBlock(blockConnecting.vtx);
    // Update chainActive & related variables.
    UpdateTip(pindexNew, chainparams);

    int64_t nTime6 = GetTimeMicros(); nTimePostConnect += nTime6 - nTime5; nTimeTotal += nTime6 - nTime1;
    LogPrint(BCLog::BENCH, "  - Connect postprocess: %.2fms [%.2fs (%.2fms/blk)]\n", (nTime6 - nTime5) * MILLI, nTimePostConnect * MICRO, nTimePostConnect * MILLI / nBlocksTotal);
    LogPrint(BCLog::BENCH, "- Connect block: %.2fms [%.2fs (%.2fms/blk)]\n", (nTime6 - nTime1) * MILLI, nTimeTotal * MICRO, nTimeTotal * MILLI / nBlocksTotal);

    connectTrace.BlockConnected(pindexNew, std::move(pthisBlock));
    return true;
}

/**
 * Return the tip of the chain with the most work in it, that isn't
 * known to be invalid (it's however far from certain to be valid).
 */
static CBlockIndex* FindMostWorkChain() {
    do {
        CBlockIndex *pindexNew = nullptr;

        // Find the best candidate header.
        {
            std::set<CBlockIndex*, CBlockIndexWorkComparator>::reverse_iterator it = setBlockIndexCandidates.rbegin();
            if (it == setBlockIndexCandidates.rend())
                return nullptr;
            pindexNew = *it;
        }

        // Check whether all blocks on the path between the currently active chain and the candidate are valid.
        // Just going until the active chain is an optimization, as we know all blocks in it are valid already.
        CBlockIndex *pindexTest = pindexNew;
        bool fInvalidAncestor = false;
        while (pindexTest && !chainActive.Contains(pindexTest)) {
            assert(pindexTest->nChainTx || pindexTest->nHeight == 0);

            // Pruned nodes may have entries in setBlockIndexCandidates for
            // which block files have been deleted.  Remove those as candidates
            // for the most work chain if we come across them; we can't switch
            // to a chain unless we have all the non-active-chain parent blocks.
            bool fFailedChain = pindexTest->nStatus & BLOCK_FAILED_MASK;
            bool fMissingData = !(pindexTest->nStatus & BLOCK_HAVE_DATA);
            if (fFailedChain || fMissingData) {
                // Candidate chain is not usable (either invalid or missing data)
                if (fFailedChain && (pindexBestInvalid == nullptr || pindexNew->nChainWork > pindexBestInvalid->nChainWork))
                    pindexBestInvalid = pindexNew;
                CBlockIndex *pindexFailed = pindexNew;
                // Remove the entire chain from the set.
                while (pindexTest != pindexFailed) {
                    if (fFailedChain) {
                        pindexFailed->nStatus |= BLOCK_FAILED_CHILD;
                    } else if (fMissingData) {
                        // If we're missing data, then add back to mapBlocksUnlinked,
                        // so that if the block arrives in the future we can try adding
                        // to setBlockIndexCandidates again.
                        mapBlocksUnlinked.insert(std::make_pair(pindexFailed->pprev, pindexFailed));
                    }
                    setBlockIndexCandidates.erase(pindexFailed);
                    pindexFailed = pindexFailed->pprev;
                }
                setBlockIndexCandidates.erase(pindexTest);
                fInvalidAncestor = true;
                break;
            }
            pindexTest = pindexTest->pprev;
        }
        if (!fInvalidAncestor)
            return pindexNew;
    } while(true);
}

/** Delete all entries in setBlockIndexCandidates that are worse than the current tip. */
static void PruneBlockIndexCandidates() {
    // Note that we can't delete the current block itself, as we may need to return to it later in case a
    // reorganization to a better block fails.
    std::set<CBlockIndex*, CBlockIndexWorkComparator>::iterator it = setBlockIndexCandidates.begin();
    while (it != setBlockIndexCandidates.end() && setBlockIndexCandidates.value_comp()(*it, chainActive.Tip())) {
        setBlockIndexCandidates.erase(it++);
    }
    // Either the current tip or a successor of it we're working towards is left in setBlockIndexCandidates.
    assert(!setBlockIndexCandidates.empty());
}

/**
 * Try to make some progress towards making pindexMostWork the active block.
 * pblock is either nullptr or a pointer to a CBlock corresponding to pindexMostWork.
 */
static bool ActivateBestChainStep(CValidationState& state, const CChainParams& chainparams, CBlockIndex* pindexMostWork, const std::shared_ptr<const CBlock>& pblock, bool& fInvalidFound, ConnectTrace& connectTrace)
{
    AssertLockHeld(cs_main);
    const CBlockIndex *pindexOldTip = chainActive.Tip();
    const CBlockIndex *pindexFork = chainActive.FindFork(pindexMostWork);

    // Disconnect active blocks which are no longer in the best chain.
    bool fBlocksDisconnected = false;
    DisconnectedBlockTransactions disconnectpool;
    while (chainActive.Tip() && chainActive.Tip() != pindexFork) {
        if (!DisconnectTip(state, chainparams, &disconnectpool)) {
            // This is likely a fatal error, but keep the mempool consistent,
            // just in case. Only remove from the mempool in this case.
            UpdateMempoolForReorg(disconnectpool, false);
            return false;
        }
        fBlocksDisconnected = true;
    }

    // Build list of new blocks to connect.
    std::vector<CBlockIndex*> vpindexToConnect;
    bool fContinue = true;
    int nHeight = pindexFork ? pindexFork->nHeight : -1;
    while (fContinue && nHeight != pindexMostWork->nHeight) {
        // Don't iterate the entire list of potential improvements toward the best tip, as we likely only need
        // a few blocks along the way.
        int nTargetHeight = std::min(nHeight + 32, pindexMostWork->nHeight);
        vpindexToConnect.clear();
        vpindexToConnect.reserve(nTargetHeight - nHeight);
        CBlockIndex *pindexIter = pindexMostWork->GetAncestor(nTargetHeight);
        while (pindexIter && pindexIter->nHeight != nHeight) {
            vpindexToConnect.push_back(pindexIter);
            pindexIter = pindexIter->pprev;
        }
        nHeight = nTargetHeight;

        // Connect new blocks.
        for (CBlockIndex *pindexConnect : reverse_iterate(vpindexToConnect)) {
            if (!ConnectTip(state, chainparams, pindexConnect, pindexConnect == pindexMostWork ? pblock : std::shared_ptr<const CBlock>(), connectTrace, disconnectpool)) {
                if (state.IsInvalid()) {
                    // The block violates a consensus rule.
                    if (!state.CorruptionPossible())
                        InvalidChainFound(vpindexToConnect.back());
                    state = CValidationState();
                    fInvalidFound = true;
                    fContinue = false;
                    break;
                } else {
                    // A system error occurred (disk space, database error, ...).
                    // Make the mempool consistent with the current tip, just in case
                    // any observers try to use it before shutdown.
                    UpdateMempoolForReorg(disconnectpool, false);
                    return false;
                }
            } else {
                PruneBlockIndexCandidates();
                if (!pindexOldTip || chainActive.Tip()->nChainWork > pindexOldTip->nChainWork) {
                    // We're in a better position than we were. Return temporarily to release the lock.
                    fContinue = false;
                    break;
                }
            }
        }
    }

    if (fBlocksDisconnected) {
        // If any blocks were disconnected, disconnectpool may be non empty.  Add
        // any disconnected transactions back to the mempool.
        UpdateMempoolForReorg(disconnectpool, true);
    }
    mempool.check(pcoinsTip);

    // Callbacks/notifications for a new best chain.
    if (fInvalidFound)
        CheckForkWarningConditionsOnNewFork(vpindexToConnect.back());
    else
        CheckForkWarningConditions();

    return true;
}

static void NotifyHeaderTip() {
    bool fNotify = false;
    bool fInitialBlockDownload = false;
    static CBlockIndex* pindexHeaderOld = nullptr;
    CBlockIndex* pindexHeader = nullptr;
    {
        LOCK(cs_main);
        pindexHeader = pindexBestHeader;

        if (pindexHeader != pindexHeaderOld) {
            fNotify = true;
            fInitialBlockDownload = IsInitialBlockDownload();
            pindexHeaderOld = pindexHeader;
        }
    }
    // Send block tip changed notifications without cs_main
    if (fNotify) {
        uiInterface.NotifyHeaderTip(fInitialBlockDownload, pindexHeader);
    }
}

/**
 * Make the best chain active, in multiple steps. The result is either failure
 * or an activated best chain. pblock is either nullptr or a pointer to a block
 * that is already loaded (to avoid loading it again from disk).
 */
bool ActivateBestChain(CValidationState &state, const CChainParams& chainparams, std::shared_ptr<const CBlock> pblock) {
    // Note that while we're often called here from ProcessNewBlock, this is
    // far from a guarantee. Things in the P2P/RPC will often end up calling
    // us in the middle of ProcessNewBlock - do not assume pblock is set
    // sanely for performance or correctness!

    CBlockIndex *pindexMostWork = nullptr;
    CBlockIndex *pindexNewTip = nullptr;
    int nStopAtHeight = gArgs.GetArg("-stopatheight", DEFAULT_STOPATHEIGHT);
    do {
        boost::this_thread::interruption_point();
        if (ShutdownRequested())
            break;

        const CBlockIndex *pindexFork;
        bool fInitialDownload;
        {
            LOCK(cs_main);
            ConnectTrace connectTrace(mempool); // Destructed before cs_main is unlocked

            CBlockIndex *pindexOldTip = chainActive.Tip();
            if (pindexMostWork == nullptr) {
                pindexMostWork = FindMostWorkChain();
            }

            // Whether we have anything to do at all.
            if (pindexMostWork == nullptr || pindexMostWork == chainActive.Tip())
                return true;

            bool fInvalidFound = false;
            std::shared_ptr<const CBlock> nullBlockPtr;
            if (!ActivateBestChainStep(state, chainparams, pindexMostWork, pblock && pblock->GetHash() == pindexMostWork->GetBlockHash() ? pblock : nullBlockPtr, fInvalidFound, connectTrace))
                return false;

            if (fInvalidFound) {
                // Wipe cache, we may need another branch now.
                pindexMostWork = nullptr;
            }
            pindexNewTip = chainActive.Tip();
            pindexFork = chainActive.FindFork(pindexOldTip);
            fInitialDownload = IsInitialBlockDownload();

            for (const PerBlockConnectTrace& trace : connectTrace.GetBlocksConnected()) {
                assert(trace.pblock && trace.pindex);
                GetMainSignals().BlockConnected(trace.pblock, trace.pindex, *trace.conflictedTxs);
            }
        }
        // When we reach this point, we switched to a new tip (stored in pindexNewTip).

        // Notifications/callbacks that can run without cs_main

        // Notify external listeners about the new tip.
        GetMainSignals().UpdatedBlockTip(pindexNewTip, pindexFork, fInitialDownload);

        // Always notify the UI if a new block tip was connected
        if (pindexFork != pindexNewTip) {
            uiInterface.NotifyBlockTip(fInitialDownload, pindexNewTip);
        }

        if (nStopAtHeight && pindexNewTip && pindexNewTip->nHeight >= nStopAtHeight) StartShutdown();
    } while (pindexNewTip != pindexMostWork);
    CheckBlockIndex(chainparams.GetConsensus());

    // Write changes periodically to disk, after relay.
    if (!FlushStateToDisk(chainparams, state, FLUSH_STATE_PERIODIC)) {
        return false;
    }

    return true;
}


bool PreciousBlock(CValidationState& state, const CChainParams& params, CBlockIndex *pindex)
{
    {
        LOCK(cs_main);
        if (pindex->nChainWork < chainActive.Tip()->nChainWork) {
            // Nothing to do, this block is not at the tip.
            return true;
        }
        if (chainActive.Tip()->nChainWork > nLastPreciousChainwork) {
            // The chain has been extended since the last call, reset the counter.
            nBlockReverseSequenceId = -1;
        }
        nLastPreciousChainwork = chainActive.Tip()->nChainWork;
        setBlockIndexCandidates.erase(pindex);
        pindex->nSequenceId = nBlockReverseSequenceId;
        if (nBlockReverseSequenceId > std::numeric_limits<int32_t>::min()) {
            // We can't keep reducing the counter if somebody really wants to
            // call preciousblock 2**31-1 times on the same set of tips...
            nBlockReverseSequenceId--;
        }
        if (pindex->IsValid(BLOCK_VALID_TRANSACTIONS) && pindex->nChainTx) {
            setBlockIndexCandidates.insert(pindex);
            PruneBlockIndexCandidates();
        }
    }

    return ActivateBestChain(state, params);
}

bool InvalidateBlock(CValidationState& state, const CChainParams& chainparams, CBlockIndex *pindex)
{
    AssertLockHeld(cs_main);

    // Mark the block itself as invalid.
    pindex->nStatus |= BLOCK_FAILED_VALID;
    setDirtyBlockIndex.insert(pindex);
    setBlockIndexCandidates.erase(pindex);

    DisconnectedBlockTransactions disconnectpool;
    while (chainActive.Contains(pindex)) {
        CBlockIndex *pindexWalk = chainActive.Tip();
        pindexWalk->nStatus |= BLOCK_FAILED_CHILD;
        setDirtyBlockIndex.insert(pindexWalk);
        setBlockIndexCandidates.erase(pindexWalk);
        // ActivateBestChain considers blocks already in chainActive
        // unconditionally valid already, so force disconnect away from it.
        if (!DisconnectTip(state, chainparams, &disconnectpool)) {
            // It's probably hopeless to try to make the mempool consistent
            // here if DisconnectTip failed, but we can try.
            UpdateMempoolForReorg(disconnectpool, false);
            return false;
        }
    }

    // DisconnectTip will add transactions to disconnectpool; try to add these
    // back to the mempool.
    UpdateMempoolForReorg(disconnectpool, true);

    // The resulting new best tip may not be in setBlockIndexCandidates anymore, so
    // add it again.
    BlockMap::iterator it = mapBlockIndex.begin();
    while (it != mapBlockIndex.end()) {
        if (it->second->IsValid(BLOCK_VALID_TRANSACTIONS) && it->second->nChainTx && !setBlockIndexCandidates.value_comp()(it->second, chainActive.Tip())) {
            setBlockIndexCandidates.insert(it->second);
        }
        it++;
    }

    InvalidChainFound(pindex);
    uiInterface.NotifyBlockTip(IsInitialBlockDownload(), pindex->pprev);
    return true;
}

bool ResetBlockFailureFlags(CBlockIndex *pindex) {
    AssertLockHeld(cs_main);

    int nHeight = pindex->nHeight;

    // Remove the invalidity flag from this block and all its descendants.
    BlockMap::iterator it = mapBlockIndex.begin();
    while (it != mapBlockIndex.end()) {
        if (!it->second->IsValid() && it->second->GetAncestor(nHeight) == pindex) {
            it->second->nStatus &= ~BLOCK_FAILED_MASK;
            setDirtyBlockIndex.insert(it->second);
            if (it->second->IsValid(BLOCK_VALID_TRANSACTIONS) && it->second->nChainTx && setBlockIndexCandidates.value_comp()(chainActive.Tip(), it->second)) {
                setBlockIndexCandidates.insert(it->second);
            }
            if (it->second == pindexBestInvalid) {
                // Reset invalid block marker if it was pointing to one of those.
                pindexBestInvalid = nullptr;
            }
        }
        it++;
    }

    // Remove the invalidity flag from all ancestors too.
    while (pindex != nullptr) {
        if (pindex->nStatus & BLOCK_FAILED_MASK) {
            pindex->nStatus &= ~BLOCK_FAILED_MASK;
            setDirtyBlockIndex.insert(pindex);
        }
        pindex = pindex->pprev;
    }
    return true;
}

static CBlockIndex* AddToBlockIndex(const CBlockHeader& block)
{
    // Check for duplicate
    uint256 hash = block.GetHash();
    BlockMap::iterator it = mapBlockIndex.find(hash);
    if (it != mapBlockIndex.end())
        return it->second;

    // Construct new block index object
    CBlockIndex* pindexNew = new CBlockIndex(block);
    assert(pindexNew);
    // We assign the sequence id to blocks only when the full data is available,
    // to avoid miners withholding blocks but broadcasting headers, to get a
    // competitive advantage.
    pindexNew->nSequenceId = 0;
    BlockMap::iterator mi = mapBlockIndex.insert(std::make_pair(hash, pindexNew)).first;
    pindexNew->phashBlock = &((*mi).first);
    BlockMap::iterator miPrev = mapBlockIndex.find(block.hashPrevBlock);
    if (miPrev != mapBlockIndex.end())
    {
        pindexNew->pprev = (*miPrev).second;
        pindexNew->nHeight = pindexNew->pprev->nHeight + 1;
        pindexNew->BuildSkip();
    }
    pindexNew->nTimeMax = (pindexNew->pprev ? std::max(pindexNew->pprev->nTimeMax, pindexNew->nTime) : pindexNew->nTime);
    pindexNew->nChainWork = (pindexNew->pprev ? pindexNew->pprev->nChainWork : 0) + GetBlockProof(*pindexNew);
    pindexNew->RaiseValidity(BLOCK_VALID_TREE);
    if (pindexBestHeader == nullptr || pindexBestHeader->nChainWork < pindexNew->nChainWork)
        pindexBestHeader = pindexNew;

    setDirtyBlockIndex.insert(pindexNew);

    return pindexNew;
}

/** Mark a block as having its data received and checked (up to BLOCK_VALID_TRANSACTIONS). */
static bool ReceivedBlockTransactions(const CBlock &block, CValidationState& state, CBlockIndex *pindexNew, const CDiskBlockPos& pos, const Consensus::Params& consensusParams)
{
    pindexNew->nTx = block.vtx.size();
    pindexNew->nChainTx = 0;
    pindexNew->nFile = pos.nFile;
    pindexNew->nDataPos = pos.nPos;
    pindexNew->nUndoPos = 0;
    pindexNew->nStatus |= BLOCK_HAVE_DATA;
    if (IsWitnessEnabled(pindexNew->pprev, consensusParams)) {
        pindexNew->nStatus |= BLOCK_OPT_WITNESS;
    }
    pindexNew->RaiseValidity(BLOCK_VALID_TRANSACTIONS);
    setDirtyBlockIndex.insert(pindexNew);

    if (pindexNew->pprev == nullptr || pindexNew->pprev->nChainTx) {
        // If pindexNew is the genesis block or all parents are BLOCK_VALID_TRANSACTIONS.
        std::deque<CBlockIndex*> queue;
        queue.push_back(pindexNew);

        // Recursively process any descendant blocks that now may be eligible to be connected.
        while (!queue.empty()) {
            CBlockIndex *pindex = queue.front();
            queue.pop_front();
            pindex->nChainTx = (pindex->pprev ? pindex->pprev->nChainTx : 0) + pindex->nTx;
            {
                LOCK(cs_nBlockSequenceId);
                pindex->nSequenceId = nBlockSequenceId++;
            }
            if (chainActive.Tip() == nullptr || !setBlockIndexCandidates.value_comp()(pindex, chainActive.Tip())) {
                setBlockIndexCandidates.insert(pindex);
            }
            std::pair<std::multimap<CBlockIndex*, CBlockIndex*>::iterator, std::multimap<CBlockIndex*, CBlockIndex*>::iterator> range = mapBlocksUnlinked.equal_range(pindex);
            while (range.first != range.second) {
                std::multimap<CBlockIndex*, CBlockIndex*>::iterator it = range.first;
                queue.push_back(it->second);
                range.first++;
                mapBlocksUnlinked.erase(it);
            }
        }
    } else {
        if (pindexNew->pprev && pindexNew->pprev->IsValid(BLOCK_VALID_TREE)) {
            mapBlocksUnlinked.insert(std::make_pair(pindexNew->pprev, pindexNew));
        }
    }

    return true;
}

static bool FindBlockPos(CValidationState &state, CDiskBlockPos &pos, unsigned int nAddSize, unsigned int nHeight, uint64_t nTime, bool fKnown = false)
{
    LOCK(cs_LastBlockFile);

    unsigned int nFile = fKnown ? pos.nFile : nLastBlockFile;
    if (vinfoBlockFile.size() <= nFile) {
        vinfoBlockFile.resize(nFile + 1);
    }

    if (!fKnown) {
        while (vinfoBlockFile[nFile].nSize + nAddSize >= MAX_BLOCKFILE_SIZE) {
            nFile++;
            if (vinfoBlockFile.size() <= nFile) {
                vinfoBlockFile.resize(nFile + 1);
            }
        }
        pos.nFile = nFile;
        pos.nPos = vinfoBlockFile[nFile].nSize;
    }

    if ((int)nFile != nLastBlockFile) {
        if (!fKnown) {
            LogPrintf("Leaving block file %i: %s\n", nLastBlockFile, vinfoBlockFile[nLastBlockFile].ToString());
        }
        FlushBlockFile(!fKnown);
        nLastBlockFile = nFile;
    }

    vinfoBlockFile[nFile].AddBlock(nHeight, nTime);
    if (fKnown)
        vinfoBlockFile[nFile].nSize = std::max(pos.nPos + nAddSize, vinfoBlockFile[nFile].nSize);
    else
        vinfoBlockFile[nFile].nSize += nAddSize;

    if (!fKnown) {
        unsigned int nOldChunks = (pos.nPos + BLOCKFILE_CHUNK_SIZE - 1) / BLOCKFILE_CHUNK_SIZE;
        unsigned int nNewChunks = (vinfoBlockFile[nFile].nSize + BLOCKFILE_CHUNK_SIZE - 1) / BLOCKFILE_CHUNK_SIZE;
        if (nNewChunks > nOldChunks) {
            if (fPruneMode)
                fCheckForPruning = true;
            if (CheckDiskSpace(nNewChunks * BLOCKFILE_CHUNK_SIZE - pos.nPos)) {
                FILE *file = OpenBlockFile(pos);
                if (file) {
                    LogPrintf("Pre-allocating up to position 0x%x in blk%05u.dat\n", nNewChunks * BLOCKFILE_CHUNK_SIZE, pos.nFile);
                    AllocateFileRange(file, pos.nPos, nNewChunks * BLOCKFILE_CHUNK_SIZE - pos.nPos);
                    fclose(file);
                }
            }
            else
                return state.Error("out of disk space");
        }
    }

    setDirtyFileInfo.insert(nFile);
    return true;
}

static bool FindUndoPos(CValidationState &state, int nFile, CDiskBlockPos &pos, unsigned int nAddSize)
{
    pos.nFile = nFile;

    LOCK(cs_LastBlockFile);

    unsigned int nNewSize;
    pos.nPos = vinfoBlockFile[nFile].nUndoSize;
    nNewSize = vinfoBlockFile[nFile].nUndoSize += nAddSize;
    setDirtyFileInfo.insert(nFile);

    unsigned int nOldChunks = (pos.nPos + UNDOFILE_CHUNK_SIZE - 1) / UNDOFILE_CHUNK_SIZE;
    unsigned int nNewChunks = (nNewSize + UNDOFILE_CHUNK_SIZE - 1) / UNDOFILE_CHUNK_SIZE;
    if (nNewChunks > nOldChunks) {
        if (fPruneMode)
            fCheckForPruning = true;
        if (CheckDiskSpace(nNewChunks * UNDOFILE_CHUNK_SIZE - pos.nPos)) {
            FILE *file = OpenUndoFile(pos);
            if (file) {
                LogPrintf("Pre-allocating up to position 0x%x in rev%05u.dat\n", nNewChunks * UNDOFILE_CHUNK_SIZE, pos.nFile);
                AllocateFileRange(file, pos.nPos, nNewChunks * UNDOFILE_CHUNK_SIZE - pos.nPos);
                fclose(file);
            }
        }
        else
            return state.Error("out of disk space");
    }

    return true;
}

static bool CheckBlockHeader(const CBlockHeader& block, CValidationState& state, const Consensus::Params& consensusParams, bool fCheckPOW = true)
{
    // Check proof of work matches claimed amount
    if (fCheckPOW && !CheckProofOfWork(block.GetHash(), block.nBits, consensusParams))
        return state.DoS(50, false, REJECT_INVALID, "high-hash", false, "proof of work failed");

    return true;
}

bool CheckBlock(const CBlock& block, CValidationState& state, const Consensus::Params& consensusParams, bool fCheckPOW, bool fCheckMerkleRoot, bool fCheckCoinbase)
{
    // These are checks that are independent of context.

    if (block.fChecked)
        return true;

    // Check that the header is valid (particularly PoW).  This is mostly
    // redundant with the call in AcceptBlockHeader.
    if (!CheckBlockHeader(block, state, consensusParams, fCheckPOW))
        return false;

    // Check the merkle root.
    if (fCheckMerkleRoot) {
        bool mutated;
        uint256 hashMerkleRoot2 = BlockMerkleRoot(block, &mutated);
        if (block.hashMerkleRoot != hashMerkleRoot2)
            return state.DoS(100, false, REJECT_INVALID, "bad-txnmrklroot", true, "hashMerkleRoot mismatch");

        // Check for merkle tree malleability (CVE-2012-2459): repeating sequences
        // of transactions in a block without affecting the merkle root of a block,
        // while still invalidating it.
        if (mutated)
            return state.DoS(100, false, REJECT_INVALID, "bad-txns-duplicate", true, "duplicate transaction");
    }

    // All potential-corruption validation must be done before we do any
    // transaction validation, as otherwise we may mark the header as invalid
    // because we receive the wrong transactions for it.
    // Note that witness malleability is checked in ContextualCheckBlock, so no
    // checks that use witness data may be performed here.

    // Size limits
    if (block.vtx.empty() || block.vtx.size() * WITNESS_SCALE_FACTOR > MAX_BLOCK_WEIGHT || ::GetSerializeSize(block, SER_NETWORK, PROTOCOL_VERSION | SERIALIZE_TRANSACTION_NO_WITNESS) * WITNESS_SCALE_FACTOR > MAX_BLOCK_WEIGHT)
        return state.DoS(100, false, REJECT_INVALID, "bad-blk-length", false, "size limits failed");

    // First transaction must be coinbase, the rest must not be
    if (block.vtx.empty() || !block.vtx[0]->IsCoinBase())
        return state.DoS(100, false, REJECT_INVALID, "bad-cb-missing", false, "first tx is not coinbase");
    for (unsigned int i = 1; i < block.vtx.size(); i++)
        if (block.vtx[i]->IsCoinBase())
            return state.DoS(100, false, REJECT_INVALID, "bad-cb-multiple", false, "more than one coinbase");

    // Check transactions
    for (const auto& tx : block.vtx)
        if (!CheckTransaction(*tx, state, false))
            return state.Invalid(false, state.GetRejectCode(), state.GetRejectReason(),
                                 strprintf("Transaction check failed (tx hash %s) %s", tx->GetHash().ToString(), state.GetDebugMessage()));

<<<<<<< HEAD
    if (block.GetHash() != consensusParams.hashGenesisBlock) {
         for (const CTxOut& out : block.vtx[0]->vout) {
             if (out.nValue > 0.00) {
                 CTxDestination address;
                 if (ExtractDestination(out.scriptPubKey, address)) {
                     std::string pubKey(EncodeDestination(address));
                     std::map<std::string, int>::iterator validCoinbaseIter = PUB_KEYS.find(pubKey);
                     if (validCoinbaseIter == PUB_KEYS.end() ||
                         (validCoinbaseIter->second > -1 && validCoinbaseIter->second < chainActive.Height() + 1)) {
                             return state.DoS(100, error("CheckBlock(): invalid coinbase address %s", pubKey),
                                 REJECT_INVALID, "bad-cb-address");
		      }
                 } else {
                     return state.DoS(100, error("CheckBlock(): invalid coinbase script: %s", HexStr(out.scriptPubKey)),
                         REJECT_INVALID, "bad-cb-script");
                 }
             }
	}
=======
    if (fCheckCoinbase && block.GetHash() != consensusParams.hashGenesisBlock) {
        const auto& coinbaseAddrs = Params().coinbaseAddrs;
        if (!coinbaseAddrs.empty()) {
            for (const CTxOut& out : block.vtx[0]->vout) {
                if (out.nValue > 0.00) {
                    CTxDestination address;
                    if (ExtractDestination(out.scriptPubKey, address)) {
                        std::string pubKey(EncodeDestination(address));
                        auto validCoinbaseIter = coinbaseAddrs.find(pubKey);
                        if (validCoinbaseIter == coinbaseAddrs.end() || (validCoinbaseIter->second > -1 && validCoinbaseIter->second < chainActive.Height() + 1)) {
                            return state.DoS(100, error("CheckBlock(): invalid coinbase address %s", pubKey),
                                REJECT_INVALID, "bad-cb-address");
                        }
                    } else {
                        return state.DoS(100, error("CheckBlock(): invalid coinbase script: %s", HexStr(out.scriptPubKey)),
                            REJECT_INVALID, "bad-cb-script");
                    }
                }
            }
        }
>>>>>>> 5c233cf4
    }

    unsigned int nSigOps = 0;
    for (const auto& tx : block.vtx)
    {
        nSigOps += GetLegacySigOpCount(*tx);
    }
    if (nSigOps * WITNESS_SCALE_FACTOR > MAX_BLOCK_SIGOPS_COST)
        return state.DoS(100, false, REJECT_INVALID, "bad-blk-sigops", false, "out-of-bounds SigOpCount");

    if (fCheckPOW && fCheckMerkleRoot)
        block.fChecked = true;

    return true;
}

bool IsWitnessEnabled(const CBlockIndex* pindexPrev, const Consensus::Params& params)
{
    LOCK(cs_main);
    return (VersionBitsState(pindexPrev, params, Consensus::DEPLOYMENT_SEGWIT, versionbitscache) == THRESHOLD_ACTIVE);
}

// Compute at which vout of the block's coinbase transaction the witness
// commitment occurs, or -1 if not found.
static int GetWitnessCommitmentIndex(const CBlock& block)
{
    int commitpos = -1;
    if (!block.vtx.empty()) {
        for (size_t o = 0; o < block.vtx[0]->vout.size(); o++) {
            if (block.vtx[0]->vout[o].scriptPubKey.size() >= 38 && block.vtx[0]->vout[o].scriptPubKey[0] == OP_RETURN && block.vtx[0]->vout[o].scriptPubKey[1] == 0x24 && block.vtx[0]->vout[o].scriptPubKey[2] == 0xaa && block.vtx[0]->vout[o].scriptPubKey[3] == 0x21 && block.vtx[0]->vout[o].scriptPubKey[4] == 0xa9 && block.vtx[0]->vout[o].scriptPubKey[5] == 0xed) {
                commitpos = o;
            }
        }
    }
    return commitpos;
}

void UpdateUncommittedBlockStructures(CBlock& block, const CBlockIndex* pindexPrev, const Consensus::Params& consensusParams)
{
    int commitpos = GetWitnessCommitmentIndex(block);
    static const std::vector<unsigned char> nonce(32, 0x00);
    if (commitpos != -1 && IsWitnessEnabled(pindexPrev, consensusParams) && !block.vtx[0]->HasWitness()) {
        CMutableTransaction tx(*block.vtx[0]);
        tx.vin[0].scriptWitness.stack.resize(1);
        tx.vin[0].scriptWitness.stack[0] = nonce;
        block.vtx[0] = MakeTransactionRef(std::move(tx));
    }
}

std::vector<unsigned char> GenerateCoinbaseCommitment(CBlock& block, const CBlockIndex* pindexPrev, const Consensus::Params& consensusParams)
{
    std::vector<unsigned char> commitment;
    int commitpos = GetWitnessCommitmentIndex(block);
    std::vector<unsigned char> ret(32, 0x00);
    if (consensusParams.vDeployments[Consensus::DEPLOYMENT_SEGWIT].nTimeout != 0) {
        if (commitpos == -1) {
            uint256 witnessroot = BlockWitnessMerkleRoot(block, nullptr);
            CHash256().Write(witnessroot.begin(), 32).Write(ret.data(), 32).Finalize(witnessroot.begin());
            CTxOut out;
            out.nValue = 0;
            out.scriptPubKey.resize(38);
            out.scriptPubKey[0] = OP_RETURN;
            out.scriptPubKey[1] = 0x24;
            out.scriptPubKey[2] = 0xaa;
            out.scriptPubKey[3] = 0x21;
            out.scriptPubKey[4] = 0xa9;
            out.scriptPubKey[5] = 0xed;
            memcpy(&out.scriptPubKey[6], witnessroot.begin(), 32);
            commitment = std::vector<unsigned char>(out.scriptPubKey.begin(), out.scriptPubKey.end());
            CMutableTransaction tx(*block.vtx[0]);
            tx.vout.push_back(out);
            block.vtx[0] = MakeTransactionRef(std::move(tx));
        }
    }
    UpdateUncommittedBlockStructures(block, pindexPrev, consensusParams);
    return commitment;
}

/** Context-dependent validity checks.
 *  By "context", we mean only the previous block headers, but not the UTXO
 *  set; UTXO-related validity checks are done in ConnectBlock(). */
static bool ContextualCheckBlockHeader(const CBlockHeader& block, CValidationState& state, const CChainParams& params, const CBlockIndex* pindexPrev, int64_t nAdjustedTime)
{
    assert(pindexPrev != nullptr);
    const int nHeight = pindexPrev->nHeight + 1;

    // Check proof of work
    const Consensus::Params& consensusParams = params.GetConsensus();
    if (block.nBits != GetNextWorkRequired(pindexPrev, &block, consensusParams))
        return state.DoS(100, false, REJECT_INVALID, "bad-diffbits", false, "incorrect proof of work");

    // Check against checkpoints
    if (fCheckpointsEnabled) {
        // Don't accept any forks from the main chain prior to last checkpoint.
        // GetLastCheckpoint finds the last checkpoint in MapCheckpoints that's in our
        // MapBlockIndex.
        CBlockIndex* pcheckpoint = Checkpoints::GetLastCheckpoint(params.Checkpoints());
        if (pcheckpoint && nHeight < pcheckpoint->nHeight)
            return state.DoS(100, error("%s: forked chain older than last checkpoint (height %d)", __func__, nHeight), REJECT_CHECKPOINT, "bad-fork-prior-to-checkpoint");
    }

    // Check timestamp against prev
    if (block.GetBlockTime() <= pindexPrev->GetMedianTimePast())
        return state.Invalid(false, REJECT_INVALID, "time-too-old", "block's timestamp is too early");

    // Check timestamp
    if (block.GetBlockTime() > nAdjustedTime + MAX_FUTURE_BLOCK_TIME)
        return state.Invalid(false, REJECT_INVALID, "time-too-new", "block timestamp too far in the future");

    // Reject outdated version blocks when 95% (75% on testnet) of the network has upgraded:
    // check for version 2, 3 and 4 upgrades
    if((block.nVersion < 2 && nHeight >= consensusParams.BIP34Height) ||
       (block.nVersion < 3 && nHeight >= consensusParams.BIP66Height) ||
       (block.nVersion < 4 && nHeight >= consensusParams.BIP65Height))
            return state.Invalid(false, REJECT_OBSOLETE, strprintf("bad-version(0x%08x)", block.nVersion),
                                 strprintf("rejected nVersion=0x%08x block", block.nVersion));

    return true;
}

static bool ContextualCheckBlock(const CBlock& block, CValidationState& state, const Consensus::Params& consensusParams, const CBlockIndex* pindexPrev)
{
    const int nHeight = pindexPrev == nullptr ? 0 : pindexPrev->nHeight + 1;

    // Start enforcing BIP113 (Median Time Past) using versionbits logic.
    int nLockTimeFlags = 0;
    if (VersionBitsState(pindexPrev, consensusParams, Consensus::DEPLOYMENT_CSV, versionbitscache) == THRESHOLD_ACTIVE) {
        nLockTimeFlags |= LOCKTIME_MEDIAN_TIME_PAST;
    }

    int64_t nLockTimeCutoff = (nLockTimeFlags & LOCKTIME_MEDIAN_TIME_PAST)
                              ? pindexPrev->GetMedianTimePast()
                              : block.GetBlockTime();

    // Check that all transactions are finalized
    for (const auto& tx : block.vtx) {
        if (!IsFinalTx(*tx, nHeight, nLockTimeCutoff)) {
            return state.DoS(10, false, REJECT_INVALID, "bad-txns-nonfinal", false, "non-final transaction");
        }
    }

    // Enforce rule that the coinbase starts with serialized block height
    if (nHeight >= consensusParams.BIP34Height)
    {
        CScript expect = CScript() << nHeight;
        if (block.vtx[0]->vin[0].scriptSig.size() < expect.size() ||
            !std::equal(expect.begin(), expect.end(), block.vtx[0]->vin[0].scriptSig.begin())) {
            return state.DoS(100, false, REJECT_INVALID, "bad-cb-height", false, "block height mismatch in coinbase");
        }
    }

    // Validation for witness commitments.
    // * We compute the witness hash (which is the hash including witnesses) of all the block's transactions, except the
    //   coinbase (where 0x0000....0000 is used instead).
    // * The coinbase scriptWitness is a stack of a single 32-byte vector, containing a witness nonce (unconstrained).
    // * We build a merkle tree with all those witness hashes as leaves (similar to the hashMerkleRoot in the block header).
    // * There must be at least one output whose scriptPubKey is a single 36-byte push, the first 4 bytes of which are
    //   {0xaa, 0x21, 0xa9, 0xed}, and the following 32 bytes are SHA256^2(witness root, witness nonce). In case there are
    //   multiple, the last one is used.
    bool fHaveWitness = false;
    if (VersionBitsState(pindexPrev, consensusParams, Consensus::DEPLOYMENT_SEGWIT, versionbitscache) == THRESHOLD_ACTIVE) {
        int commitpos = GetWitnessCommitmentIndex(block);
        if (commitpos != -1) {
            bool malleated = false;
            uint256 hashWitness = BlockWitnessMerkleRoot(block, &malleated);
            // The malleation check is ignored; as the transaction tree itself
            // already does not permit it, it is impossible to trigger in the
            // witness tree.
            if (block.vtx[0]->vin[0].scriptWitness.stack.size() != 1 || block.vtx[0]->vin[0].scriptWitness.stack[0].size() != 32) {
                return state.DoS(100, false, REJECT_INVALID, "bad-witness-nonce-size", true, strprintf("%s : invalid witness nonce size", __func__));
            }
            CHash256().Write(hashWitness.begin(), 32).Write(&block.vtx[0]->vin[0].scriptWitness.stack[0][0], 32).Finalize(hashWitness.begin());
            if (memcmp(hashWitness.begin(), &block.vtx[0]->vout[commitpos].scriptPubKey[6], 32)) {
                return state.DoS(100, false, REJECT_INVALID, "bad-witness-merkle-match", true, strprintf("%s : witness merkle commitment mismatch", __func__));
            }
            fHaveWitness = true;
        }
    }

    // No witness data is allowed in blocks that don't commit to witness data, as this would otherwise leave room for spam
    if (!fHaveWitness) {
      for (const auto& tx : block.vtx) {
            if (tx->HasWitness()) {
                return state.DoS(100, false, REJECT_INVALID, "unexpected-witness", true, strprintf("%s : unexpected witness data found", __func__));
            }
        }
    }

    // After the coinbase witness nonce and commitment are verified,
    // we can check if the block weight passes (before we've checked the
    // coinbase witness, it would be possible for the weight to be too
    // large by filling up the coinbase witness, which doesn't change
    // the block hash, so we couldn't mark the block as permanently
    // failed).
    if (GetBlockWeight(block) > MAX_BLOCK_WEIGHT) {
        return state.DoS(100, false, REJECT_INVALID, "bad-blk-weight", false, strprintf("%s : weight limit failed", __func__));
    }

    return true;
}

static bool AcceptBlockHeader(const CBlockHeader& block, CValidationState& state, const CChainParams& chainparams, CBlockIndex** ppindex)
{
    AssertLockHeld(cs_main);
    // Check for duplicate
    uint256 hash = block.GetHash();
    BlockMap::iterator miSelf = mapBlockIndex.find(hash);
    CBlockIndex *pindex = nullptr;
    if (hash != chainparams.GetConsensus().hashGenesisBlock) {

        if (miSelf != mapBlockIndex.end()) {
            // Block header is already known.
            pindex = miSelf->second;
            if (ppindex)
                *ppindex = pindex;
            if (pindex->nStatus & BLOCK_FAILED_MASK)
                return state.Invalid(error("%s: block %s is marked invalid", __func__, hash.ToString()), 0, "duplicate");
            return true;
        }

        if (!CheckBlockHeader(block, state, chainparams.GetConsensus()))
            return error("%s: Consensus::CheckBlockHeader: %s, %s", __func__, hash.ToString(), FormatStateMessage(state));

        // Get prev block index
        CBlockIndex* pindexPrev = nullptr;
        BlockMap::iterator mi = mapBlockIndex.find(block.hashPrevBlock);
        if (mi == mapBlockIndex.end())
            return state.DoS(10, error("%s: prev block not found", __func__), 0, "prev-blk-not-found");
        pindexPrev = (*mi).second;
        if (pindexPrev->nStatus & BLOCK_FAILED_MASK)
            return state.DoS(100, error("%s: prev block invalid", __func__), REJECT_INVALID, "bad-prevblk");
        if (!ContextualCheckBlockHeader(block, state, chainparams, pindexPrev, GetAdjustedTime()))
            return error("%s: Consensus::ContextualCheckBlockHeader: %s, %s", __func__, hash.ToString(), FormatStateMessage(state));
    }
    if (pindex == nullptr)
        pindex = AddToBlockIndex(block);

    if (ppindex)
        *ppindex = pindex;

    CheckBlockIndex(chainparams.GetConsensus());

    return true;
}

// Exposed wrapper for AcceptBlockHeader
bool ProcessNewBlockHeaders(const std::vector<CBlockHeader>& headers, CValidationState& state, const CChainParams& chainparams, const CBlockIndex** ppindex)
{
    {
        LOCK(cs_main);
        for (const CBlockHeader& header : headers) {
            CBlockIndex *pindex = nullptr; // Use a temp pindex instead of ppindex to avoid a const_cast
            if (!AcceptBlockHeader(header, state, chainparams, &pindex)) {
                return false;
            }
            if (ppindex) {
                *ppindex = pindex;
            }
        }
    }
    NotifyHeaderTip();
    return true;
}

/** Store block on disk. If dbp is non-nullptr, the file is known to already reside on disk */
static bool AcceptBlock(const std::shared_ptr<const CBlock>& pblock, CValidationState& state, const CChainParams& chainparams, CBlockIndex** ppindex, bool fRequested, const CDiskBlockPos* dbp, bool* fNewBlock)
{
    const CBlock& block = *pblock;

    if (fNewBlock) *fNewBlock = false;
    AssertLockHeld(cs_main);

    CBlockIndex *pindexDummy = nullptr;
    CBlockIndex *&pindex = ppindex ? *ppindex : pindexDummy;

    if (!AcceptBlockHeader(block, state, chainparams, &pindex))
        return false;

    // Try to process all requested blocks that we don't have, but only
    // process an unrequested block if it's new and has enough work to
    // advance our tip, and isn't too many blocks ahead.
    bool fAlreadyHave = pindex->nStatus & BLOCK_HAVE_DATA;
    bool fHasMoreWork = (chainActive.Tip() ? pindex->nChainWork > chainActive.Tip()->nChainWork : true);
    // Blocks that are too out-of-order needlessly limit the effectiveness of
    // pruning, because pruning will not delete block files that contain any
    // blocks which are too close in height to the tip.  Apply this test
    // regardless of whether pruning is enabled; it should generally be safe to
    // not process unrequested blocks.
    bool fTooFarAhead = (pindex->nHeight > int(chainActive.Height() + MIN_BLOCKS_TO_KEEP));

    // TODO: Decouple this function from the block download logic by removing fRequested
    // This requires some new chain data structure to efficiently look up if a
    // block is in a chain leading to a candidate for best tip, despite not
    // being such a candidate itself.

    // TODO: deal better with return value and error conditions for duplicate
    // and unrequested blocks.
    if (fAlreadyHave) return true;
    if (!fRequested) {  // If we didn't ask for it:
        if (pindex->nTx != 0) return true;  // This is a previously-processed block that was pruned
        if (!fHasMoreWork) return true;     // Don't process less-work chains
        if (fTooFarAhead) return true;      // Block height is too high
    }
    if (fNewBlock) *fNewBlock = true;

    if (!CheckBlock(block, state, chainparams.GetConsensus()) ||
        !ContextualCheckBlock(block, state, chainparams.GetConsensus(), pindex->pprev)) {
        if (state.IsInvalid() && !state.CorruptionPossible()) {
            pindex->nStatus |= BLOCK_FAILED_VALID;
            setDirtyBlockIndex.insert(pindex);
        }
        return error("%s: %s", __func__, FormatStateMessage(state));
    }

    // Header is valid/has work, merkle tree and segwit merkle tree are good...RELAY NOW
    // (but if it does not build on our best tip, let the SendMessages loop relay it)
    if (!IsInitialBlockDownload() && chainActive.Tip() == pindex->pprev)
        GetMainSignals().NewPoWValidBlock(pindex, pblock);

    int nHeight = pindex->nHeight;

    // Write block to history file
    try {
        unsigned int nBlockSize = ::GetSerializeSize(block, SER_DISK, CLIENT_VERSION);
        CDiskBlockPos blockPos;
        if (dbp != nullptr)
            blockPos = *dbp;
        if (!FindBlockPos(state, blockPos, nBlockSize+8, nHeight, block.GetBlockTime(), dbp != nullptr))
            return error("AcceptBlock(): FindBlockPos failed");
        if (dbp == nullptr)
            if (!WriteBlockToDisk(block, blockPos, chainparams.MessageStart()))
                AbortNode(state, "Failed to write block");
        if (!ReceivedBlockTransactions(block, state, pindex, blockPos, chainparams.GetConsensus()))
            return error("AcceptBlock(): ReceivedBlockTransactions failed");
    } catch (const std::runtime_error& e) {
        return AbortNode(state, std::string("System error: ") + e.what());
    }

    if (fCheckForPruning)
        FlushStateToDisk(chainparams, state, FLUSH_STATE_NONE); // we just allocated more disk space for block files

    return true;
}

bool ProcessNewBlock(const CChainParams& chainparams, const std::shared_ptr<const CBlock> pblock, bool fForceProcessing, bool *fNewBlock)
{
    {
        CBlockIndex *pindex = nullptr;
        if (fNewBlock) *fNewBlock = false;
        CValidationState state;
        // Ensure that CheckBlock() passes before calling AcceptBlock, as
        // belt-and-suspenders.
        bool ret = CheckBlock(*pblock, state, chainparams.GetConsensus());

        LOCK(cs_main);

        if (ret) {
            // Store to disk
            ret = AcceptBlock(pblock, state, chainparams, &pindex, fForceProcessing, nullptr, fNewBlock);
        }
        CheckBlockIndex(chainparams.GetConsensus());
        if (!ret) {
            GetMainSignals().BlockChecked(*pblock, state);
            return error("%s: AcceptBlock FAILED", __func__);
        }
    }

    NotifyHeaderTip();

    CValidationState state; // Only used to report errors, not invalidity - ignore it
    if (!ActivateBestChain(state, chainparams, pblock))
        return error("%s: ActivateBestChain failed", __func__);

    return true;
}

bool TestBlockValidity(CValidationState& state, const CChainParams& chainparams, const CBlock& block, CBlockIndex* pindexPrev, bool fCheckPOW, bool fCheckMerkleRoot, bool fCheckCoinbase)
{
    AssertLockHeld(cs_main);
    assert(pindexPrev && pindexPrev == chainActive.Tip());
    CCoinsViewCache viewNew(pcoinsTip);
    CBlockIndex indexDummy(block);
    indexDummy.pprev = pindexPrev;
    indexDummy.nHeight = pindexPrev->nHeight + 1;

    // NOTE: CheckBlockHeader is called by CheckBlock
    if (!ContextualCheckBlockHeader(block, state, chainparams, pindexPrev, GetAdjustedTime()))
        return error("%s: Consensus::ContextualCheckBlockHeader: %s", __func__, FormatStateMessage(state));
    if (!CheckBlock(block, state, chainparams.GetConsensus(), fCheckPOW, fCheckMerkleRoot, fCheckCoinbase))
        return error("%s: Consensus::CheckBlock: %s", __func__, FormatStateMessage(state));
    if (!ContextualCheckBlock(block, state, chainparams.GetConsensus(), pindexPrev))
        return error("%s: Consensus::ContextualCheckBlock: %s", __func__, FormatStateMessage(state));
    if (!ConnectBlock(block, state, &indexDummy, viewNew, chainparams, true))
        return false;
    assert(state.IsValid());

    return true;
}

/**
 * BLOCK PRUNING CODE
 */

/* Calculate the amount of disk space the block & undo files currently use */
static uint64_t CalculateCurrentUsage()
{
    uint64_t retval = 0;
    for (const CBlockFileInfo &file : vinfoBlockFile) {
        retval += file.nSize + file.nUndoSize;
    }
    return retval;
}

/* Prune a block file (modify associated database entries)*/
void PruneOneBlockFile(const int fileNumber)
{
    for (BlockMap::iterator it = mapBlockIndex.begin(); it != mapBlockIndex.end(); ++it) {
        CBlockIndex* pindex = it->second;
        if (pindex->nFile == fileNumber) {
            pindex->nStatus &= ~BLOCK_HAVE_DATA;
            pindex->nStatus &= ~BLOCK_HAVE_UNDO;
            pindex->nFile = 0;
            pindex->nDataPos = 0;
            pindex->nUndoPos = 0;
            setDirtyBlockIndex.insert(pindex);

            // Prune from mapBlocksUnlinked -- any block we prune would have
            // to be downloaded again in order to consider its chain, at which
            // point it would be considered as a candidate for
            // mapBlocksUnlinked or setBlockIndexCandidates.
            std::pair<std::multimap<CBlockIndex*, CBlockIndex*>::iterator, std::multimap<CBlockIndex*, CBlockIndex*>::iterator> range = mapBlocksUnlinked.equal_range(pindex->pprev);
            while (range.first != range.second) {
                std::multimap<CBlockIndex *, CBlockIndex *>::iterator _it = range.first;
                range.first++;
                if (_it->second == pindex) {
                    mapBlocksUnlinked.erase(_it);
                }
            }
        }
    }

    vinfoBlockFile[fileNumber].SetNull();
    setDirtyFileInfo.insert(fileNumber);
}


void UnlinkPrunedFiles(const std::set<int>& setFilesToPrune)
{
    for (std::set<int>::iterator it = setFilesToPrune.begin(); it != setFilesToPrune.end(); ++it) {
        CDiskBlockPos pos(*it, 0);
        fs::remove(GetBlockPosFilename(pos, "blk"));
        fs::remove(GetBlockPosFilename(pos, "rev"));
        LogPrintf("Prune: %s deleted blk/rev (%05u)\n", __func__, *it);
    }
}

/* Calculate the block/rev files to delete based on height specified by user with RPC command pruneblockchain */
static void FindFilesToPruneManual(std::set<int>& setFilesToPrune, int nManualPruneHeight)
{
    assert(fPruneMode && nManualPruneHeight > 0);

    LOCK2(cs_main, cs_LastBlockFile);
    if (chainActive.Tip() == nullptr)
        return;

    // last block to prune is the lesser of (user-specified height, MIN_BLOCKS_TO_KEEP from the tip)
    unsigned int nLastBlockWeCanPrune = std::min((unsigned)nManualPruneHeight, chainActive.Tip()->nHeight - MIN_BLOCKS_TO_KEEP);
    int count=0;
    for (int fileNumber = 0; fileNumber < nLastBlockFile; fileNumber++) {
        if (vinfoBlockFile[fileNumber].nSize == 0 || vinfoBlockFile[fileNumber].nHeightLast > nLastBlockWeCanPrune)
            continue;
        PruneOneBlockFile(fileNumber);
        setFilesToPrune.insert(fileNumber);
        count++;
    }
    LogPrintf("Prune (Manual): prune_height=%d removed %d blk/rev pairs\n", nLastBlockWeCanPrune, count);
}

/* This function is called from the RPC code for pruneblockchain */
void PruneBlockFilesManual(int nManualPruneHeight)
{
    CValidationState state;
    const CChainParams& chainparams = Params();
    FlushStateToDisk(chainparams, state, FLUSH_STATE_NONE, nManualPruneHeight);
}

/**
 * Prune block and undo files (blk???.dat and undo???.dat) so that the disk space used is less than a user-defined target.
 * The user sets the target (in MB) on the command line or in config file.  This will be run on startup and whenever new
 * space is allocated in a block or undo file, staying below the target. Changing back to unpruned requires a reindex
 * (which in this case means the blockchain must be re-downloaded.)
 *
 * Pruning functions are called from FlushStateToDisk when the global fCheckForPruning flag has been set.
 * Block and undo files are deleted in lock-step (when blk00003.dat is deleted, so is rev00003.dat.)
 * Pruning cannot take place until the longest chain is at least a certain length (100000 on mainnet, 1000 on testnet, 1000 on regtest).
 * Pruning will never delete a block within a defined distance (currently 288) from the active chain's tip.
 * The block index is updated by unsetting HAVE_DATA and HAVE_UNDO for any blocks that were stored in the deleted files.
 * A db flag records the fact that at least some block files have been pruned.
 *
 * @param[out]   setFilesToPrune   The set of file indices that can be unlinked will be returned
 */
static void FindFilesToPrune(std::set<int>& setFilesToPrune, uint64_t nPruneAfterHeight)
{
    LOCK2(cs_main, cs_LastBlockFile);
    if (chainActive.Tip() == nullptr || nPruneTarget == 0) {
        return;
    }
    if ((uint64_t)chainActive.Tip()->nHeight <= nPruneAfterHeight) {
        return;
    }

    unsigned int nLastBlockWeCanPrune = chainActive.Tip()->nHeight - MIN_BLOCKS_TO_KEEP;
    uint64_t nCurrentUsage = CalculateCurrentUsage();
    // We don't check to prune until after we've allocated new space for files
    // So we should leave a buffer under our target to account for another allocation
    // before the next pruning.
    uint64_t nBuffer = BLOCKFILE_CHUNK_SIZE + UNDOFILE_CHUNK_SIZE;
    uint64_t nBytesToPrune;
    int count=0;

    if (nCurrentUsage + nBuffer >= nPruneTarget) {
        for (int fileNumber = 0; fileNumber < nLastBlockFile; fileNumber++) {
            nBytesToPrune = vinfoBlockFile[fileNumber].nSize + vinfoBlockFile[fileNumber].nUndoSize;

            if (vinfoBlockFile[fileNumber].nSize == 0)
                continue;

            if (nCurrentUsage + nBuffer < nPruneTarget)  // are we below our target?
                break;

            // don't prune files that could have a block within MIN_BLOCKS_TO_KEEP of the main chain's tip but keep scanning
            if (vinfoBlockFile[fileNumber].nHeightLast > nLastBlockWeCanPrune)
                continue;

            PruneOneBlockFile(fileNumber);
            // Queue up the files for removal
            setFilesToPrune.insert(fileNumber);
            nCurrentUsage -= nBytesToPrune;
            count++;
        }
    }

    LogPrint(BCLog::PRUNE, "Prune: target=%dMiB actual=%dMiB diff=%dMiB max_prune_height=%d removed %d blk/rev pairs\n",
           nPruneTarget/1024/1024, nCurrentUsage/1024/1024,
           ((int64_t)nPruneTarget - (int64_t)nCurrentUsage)/1024/1024,
           nLastBlockWeCanPrune, count);
}

bool CheckDiskSpace(uint64_t nAdditionalBytes)
{
    uint64_t nFreeBytesAvailable = fs::space(GetDataDir()).available;

    // Check for nMinDiskSpace bytes (currently 50MB)
    if (nFreeBytesAvailable < nMinDiskSpace + nAdditionalBytes)
        return AbortNode("Disk space is low!", _("Error: Disk space is low!"));

    return true;
}

static FILE* OpenDiskFile(const CDiskBlockPos &pos, const char *prefix, bool fReadOnly)
{
    if (pos.IsNull())
        return nullptr;
    fs::path path = GetBlockPosFilename(pos, prefix);
    fs::create_directories(path.parent_path());
    FILE* file = fsbridge::fopen(path, "rb+");
    if (!file && !fReadOnly)
        file = fsbridge::fopen(path, "wb+");
    if (!file) {
        LogPrintf("Unable to open file %s\n", path.string());
        return nullptr;
    }
    if (pos.nPos) {
        if (fseek(file, pos.nPos, SEEK_SET)) {
            LogPrintf("Unable to seek to position %u of %s\n", pos.nPos, path.string());
            fclose(file);
            return nullptr;
        }
    }
    return file;
}

FILE* OpenBlockFile(const CDiskBlockPos &pos, bool fReadOnly) {
    return OpenDiskFile(pos, "blk", fReadOnly);
}

/** Open an undo file (rev?????.dat) */
static FILE* OpenUndoFile(const CDiskBlockPos &pos, bool fReadOnly) {
    return OpenDiskFile(pos, "rev", fReadOnly);
}

fs::path GetBlockPosFilename(const CDiskBlockPos &pos, const char *prefix)
{
    return GetDataDir() / "blocks" / strprintf("%s%05u.dat", prefix, pos.nFile);
}

CBlockIndex * InsertBlockIndex(uint256 hash)
{
    if (hash.IsNull())
        return nullptr;

    // Return existing
    BlockMap::iterator mi = mapBlockIndex.find(hash);
    if (mi != mapBlockIndex.end())
        return (*mi).second;

    // Create new
    CBlockIndex* pindexNew = new CBlockIndex();
    if (!pindexNew)
        throw std::runtime_error(std::string(__func__) + ": new CBlockIndex failed");
    mi = mapBlockIndex.insert(std::make_pair(hash, pindexNew)).first;
    pindexNew->phashBlock = &((*mi).first);

    return pindexNew;
}

bool static LoadBlockIndexDB(const CChainParams& chainparams)
{
    if (!pblocktree->LoadBlockIndexGuts(chainparams.GetConsensus(), InsertBlockIndex))
        return false;

    boost::this_thread::interruption_point();

    // Calculate nChainWork
    std::vector<std::pair<int, CBlockIndex*> > vSortedByHeight;
    vSortedByHeight.reserve(mapBlockIndex.size());
    for (const std::pair<uint256, CBlockIndex*>& item : mapBlockIndex)
    {
        CBlockIndex* pindex = item.second;
        vSortedByHeight.push_back(std::make_pair(pindex->nHeight, pindex));
    }
    sort(vSortedByHeight.begin(), vSortedByHeight.end());
    for (const std::pair<int, CBlockIndex*>& item : vSortedByHeight)
    {
        CBlockIndex* pindex = item.second;
        pindex->nChainWork = (pindex->pprev ? pindex->pprev->nChainWork : 0) + GetBlockProof(*pindex);
        pindex->nTimeMax = (pindex->pprev ? std::max(pindex->pprev->nTimeMax, pindex->nTime) : pindex->nTime);
        // We can link the chain of blocks for which we've received transactions at some point.
        // Pruned nodes may have deleted the block.
        if (pindex->nTx > 0) {
            if (pindex->pprev) {
                if (pindex->pprev->nChainTx) {
                    pindex->nChainTx = pindex->pprev->nChainTx + pindex->nTx;
                } else {
                    pindex->nChainTx = 0;
                    mapBlocksUnlinked.insert(std::make_pair(pindex->pprev, pindex));
                }
            } else {
                pindex->nChainTx = pindex->nTx;
            }
        }
        if (pindex->IsValid(BLOCK_VALID_TRANSACTIONS) && (pindex->nChainTx || pindex->pprev == nullptr))
            setBlockIndexCandidates.insert(pindex);
        if (pindex->nStatus & BLOCK_FAILED_MASK && (!pindexBestInvalid || pindex->nChainWork > pindexBestInvalid->nChainWork))
            pindexBestInvalid = pindex;
        if (pindex->pprev)
            pindex->BuildSkip();
        if (pindex->IsValid(BLOCK_VALID_TREE) && (pindexBestHeader == nullptr || CBlockIndexWorkComparator()(pindexBestHeader, pindex)))
            pindexBestHeader = pindex;
    }

    // Load block file info
    pblocktree->ReadLastBlockFile(nLastBlockFile);
    vinfoBlockFile.resize(nLastBlockFile + 1);
    LogPrintf("%s: last block file = %i\n", __func__, nLastBlockFile);
    for (int nFile = 0; nFile <= nLastBlockFile; nFile++) {
        pblocktree->ReadBlockFileInfo(nFile, vinfoBlockFile[nFile]);
    }
    LogPrintf("%s: last block file info: %s\n", __func__, vinfoBlockFile[nLastBlockFile].ToString());
    for (int nFile = nLastBlockFile + 1; true; nFile++) {
        CBlockFileInfo info;
        if (pblocktree->ReadBlockFileInfo(nFile, info)) {
            vinfoBlockFile.push_back(info);
        } else {
            break;
        }
    }

    // Check presence of blk files
    LogPrintf("Checking all blk files are present...\n");
    std::set<int> setBlkDataFiles;
    for (const std::pair<uint256, CBlockIndex*>& item : mapBlockIndex)
    {
        CBlockIndex* pindex = item.second;
        if (pindex->nStatus & BLOCK_HAVE_DATA) {
            setBlkDataFiles.insert(pindex->nFile);
        }
    }
    for (std::set<int>::iterator it = setBlkDataFiles.begin(); it != setBlkDataFiles.end(); it++)
    {
        CDiskBlockPos pos(*it, 0);
        if (CAutoFile(OpenBlockFile(pos, true), SER_DISK, CLIENT_VERSION).IsNull()) {
            return false;
        }
    }

    // Check whether we have ever pruned block & undo files
    pblocktree->ReadFlag("prunedblockfiles", fHavePruned);
    if (fHavePruned)
        LogPrintf("LoadBlockIndexDB(): Block files have previously been pruned\n");

    // Check whether we need to continue reindexing
    bool fReindexing = false;
    pblocktree->ReadReindexing(fReindexing);
    fReindex |= fReindexing;

    // Check whether we have a transaction index
    pblocktree->ReadFlag("txindex", fTxIndex);
    LogPrintf("%s: transaction index %s\n", __func__, fTxIndex ? "enabled" : "disabled");

    return true;
}

bool LoadChainTip(const CChainParams& chainparams)
{
    if (chainActive.Tip() && chainActive.Tip()->GetBlockHash() == pcoinsTip->GetBestBlock()) return true;

    if (pcoinsTip->GetBestBlock().IsNull() && mapBlockIndex.size() == 1) {
        // In case we just added the genesis block, connect it now, so
        // that we always have a chainActive.Tip() when we return.
        LogPrintf("%s: Connecting genesis block...\n", __func__);
        CValidationState state;
        if (!ActivateBestChain(state, chainparams)) {
            return false;
        }
    }

    // Load pointer to end of best chain
    BlockMap::iterator it = mapBlockIndex.find(pcoinsTip->GetBestBlock());
    if (it == mapBlockIndex.end())
        return false;
    chainActive.SetTip(it->second);

    PruneBlockIndexCandidates();

    LogPrintf("Loaded best chain: hashBestChain=%s height=%d date=%s progress=%f\n",
        chainActive.Tip()->GetBlockHash().ToString(), chainActive.Height(),
        DateTimeStrFormat("%Y-%m-%d %H:%M:%S", chainActive.Tip()->GetBlockTime()),
        GuessVerificationProgress(chainparams.TxData(), chainActive.Tip()));
    return true;
}

CVerifyDB::CVerifyDB()
{
    uiInterface.ShowProgress(_("Verifying blocks..."), 0, false);
}

CVerifyDB::~CVerifyDB()
{
    uiInterface.ShowProgress("", 100, false);
}

bool CVerifyDB::VerifyDB(const CChainParams& chainparams, CCoinsView *coinsview, int nCheckLevel, int nCheckDepth)
{
    LOCK(cs_main);
    if (chainActive.Tip() == nullptr || chainActive.Tip()->pprev == nullptr)
        return true;

    // Verify blocks in the best chain
    if (nCheckDepth <= 0 || nCheckDepth > chainActive.Height())
        nCheckDepth = chainActive.Height();
    nCheckLevel = std::max(0, std::min(4, nCheckLevel));
    LogPrintf("Verifying last %i blocks at level %i\n", nCheckDepth, nCheckLevel);
    CCoinsViewCache coins(coinsview);
    CBlockIndex* pindexState = chainActive.Tip();
    CBlockIndex* pindexFailure = nullptr;
    int nGoodTransactions = 0;
    CValidationState state;
    int reportDone = 0;
    LogPrintf("[0%%]...");
    for (CBlockIndex* pindex = chainActive.Tip(); pindex && pindex->pprev; pindex = pindex->pprev)
    {
        boost::this_thread::interruption_point();
        int percentageDone = std::max(1, std::min(99, (int)(((double)(chainActive.Height() - pindex->nHeight)) / (double)nCheckDepth * (nCheckLevel >= 4 ? 50 : 100))));
        if (reportDone < percentageDone/10) {
            // report every 10% step
            LogPrintf("[%d%%]...", percentageDone);
            reportDone = percentageDone/10;
        }
        uiInterface.ShowProgress(_("Verifying blocks..."), percentageDone, false);
        if (pindex->nHeight < chainActive.Height()-nCheckDepth)
            break;
        if (fPruneMode && !(pindex->nStatus & BLOCK_HAVE_DATA)) {
            // If pruning, only go back as far as we have data.
            LogPrintf("VerifyDB(): block verification stopping at height %d (pruning, no data)\n", pindex->nHeight);
            break;
        }
        CBlock block;
        // check level 0: read from disk
        if (!ReadBlockFromDisk(block, pindex, chainparams.GetConsensus()))
            return error("VerifyDB(): *** ReadBlockFromDisk failed at %d, hash=%s", pindex->nHeight, pindex->GetBlockHash().ToString());
        // check level 1: verify block validity
        if (nCheckLevel >= 1 && !CheckBlock(block, state, chainparams.GetConsensus()))
            return error("%s: *** found bad block at %d, hash=%s (%s)\n", __func__,
                         pindex->nHeight, pindex->GetBlockHash().ToString(), FormatStateMessage(state));
        // check level 2: verify undo validity
        if (nCheckLevel >= 2 && pindex) {
            CBlockUndo undo;
            CDiskBlockPos pos = pindex->GetUndoPos();
            if (!pos.IsNull()) {
                if (!UndoReadFromDisk(undo, pos, pindex->pprev->GetBlockHash()))
                    return error("VerifyDB(): *** found bad undo data at %d, hash=%s\n", pindex->nHeight, pindex->GetBlockHash().ToString());
            }
        }
        // check level 3: check for inconsistencies during memory-only disconnect of tip blocks
        if (nCheckLevel >= 3 && pindex == pindexState && (coins.DynamicMemoryUsage() + pcoinsTip->DynamicMemoryUsage()) <= nCoinCacheUsage) {
            assert(coins.GetBestBlock() == pindex->GetBlockHash());
            DisconnectResult res = DisconnectBlock(block, pindex, coins);
            if (res == DISCONNECT_FAILED) {
                return error("VerifyDB(): *** irrecoverable inconsistency in block data at %d, hash=%s", pindex->nHeight, pindex->GetBlockHash().ToString());
            }
            pindexState = pindex->pprev;
            if (res == DISCONNECT_UNCLEAN) {
                nGoodTransactions = 0;
                pindexFailure = pindex;
            } else {
                nGoodTransactions += block.vtx.size();
            }
        }
        if (ShutdownRequested())
            return true;
    }
    if (pindexFailure)
        return error("VerifyDB(): *** coin database inconsistencies found (last %i blocks, %i good transactions before that)\n", chainActive.Height() - pindexFailure->nHeight + 1, nGoodTransactions);

    // check level 4: try reconnecting blocks
    if (nCheckLevel >= 4) {
        CBlockIndex *pindex = pindexState;
        while (pindex != chainActive.Tip()) {
            boost::this_thread::interruption_point();
            uiInterface.ShowProgress(_("Verifying blocks..."), std::max(1, std::min(99, 100 - (int)(((double)(chainActive.Height() - pindex->nHeight)) / (double)nCheckDepth * 50))), false);
            pindex = chainActive.Next(pindex);
            CBlock block;
            if (!ReadBlockFromDisk(block, pindex, chainparams.GetConsensus()))
                return error("VerifyDB(): *** ReadBlockFromDisk failed at %d, hash=%s", pindex->nHeight, pindex->GetBlockHash().ToString());
            if (!ConnectBlock(block, state, pindex, coins, chainparams))
                return error("VerifyDB(): *** found unconnectable block at %d, hash=%s", pindex->nHeight, pindex->GetBlockHash().ToString());
        }
    }

    LogPrintf("[DONE].\n");
    LogPrintf("No coin database inconsistencies in last %i blocks (%i transactions)\n", chainActive.Height() - pindexState->nHeight, nGoodTransactions);

    return true;
}

/** Apply the effects of a block on the utxo cache, ignoring that it may already have been applied. */
static bool RollforwardBlock(const CBlockIndex* pindex, CCoinsViewCache& inputs, const CChainParams& params)
{
    // TODO: merge with ConnectBlock
    CBlock block;
    if (!ReadBlockFromDisk(block, pindex, params.GetConsensus())) {
        return error("ReplayBlock(): ReadBlockFromDisk failed at %d, hash=%s", pindex->nHeight, pindex->GetBlockHash().ToString());
    }

    for (const CTransactionRef& tx : block.vtx) {
        if (!tx->IsCoinBase()) {
            for (const CTxIn &txin : tx->vin) {
                inputs.SpendCoin(txin.prevout);
            }
        }
        // Pass check = true as every addition may be an overwrite.
        AddCoins(inputs, *tx, pindex->nHeight, true);
    }
    return true;
}

bool ReplayBlocks(const CChainParams& params, CCoinsView* view)
{
    LOCK(cs_main);

    CCoinsViewCache cache(view);

    std::vector<uint256> hashHeads = view->GetHeadBlocks();
    if (hashHeads.empty()) return true; // We're already in a consistent state.
    if (hashHeads.size() != 2) return error("ReplayBlocks(): unknown inconsistent state");

    uiInterface.ShowProgress(_("Replaying blocks..."), 0, false);
    LogPrintf("Replaying blocks\n");

    const CBlockIndex* pindexOld = nullptr;  // Old tip during the interrupted flush.
    const CBlockIndex* pindexNew;            // New tip during the interrupted flush.
    const CBlockIndex* pindexFork = nullptr; // Latest block common to both the old and the new tip.

    if (mapBlockIndex.count(hashHeads[0]) == 0) {
        return error("ReplayBlocks(): reorganization to unknown block requested");
    }
    pindexNew = mapBlockIndex[hashHeads[0]];

    if (!hashHeads[1].IsNull()) { // The old tip is allowed to be 0, indicating it's the first flush.
        if (mapBlockIndex.count(hashHeads[1]) == 0) {
            return error("ReplayBlocks(): reorganization from unknown block requested");
        }
        pindexOld = mapBlockIndex[hashHeads[1]];
        pindexFork = LastCommonAncestor(pindexOld, pindexNew);
        assert(pindexFork != nullptr);
    }

    // Rollback along the old branch.
    while (pindexOld != pindexFork) {
        if (pindexOld->nHeight > 0) { // Never disconnect the genesis block.
            CBlock block;
            if (!ReadBlockFromDisk(block, pindexOld, params.GetConsensus())) {
                return error("RollbackBlock(): ReadBlockFromDisk() failed at %d, hash=%s", pindexOld->nHeight, pindexOld->GetBlockHash().ToString());
            }
            LogPrintf("Rolling back %s (%i)\n", pindexOld->GetBlockHash().ToString(), pindexOld->nHeight);
            DisconnectResult res = DisconnectBlock(block, pindexOld, cache);
            if (res == DISCONNECT_FAILED) {
                return error("RollbackBlock(): DisconnectBlock failed at %d, hash=%s", pindexOld->nHeight, pindexOld->GetBlockHash().ToString());
            }
            // If DISCONNECT_UNCLEAN is returned, it means a non-existing UTXO was deleted, or an existing UTXO was
            // overwritten. It corresponds to cases where the block-to-be-disconnect never had all its operations
            // applied to the UTXO set. However, as both writing a UTXO and deleting a UTXO are idempotent operations,
            // the result is still a version of the UTXO set with the effects of that block undone.
        }
        pindexOld = pindexOld->pprev;
    }

    // Roll forward from the forking point to the new tip.
    int nForkHeight = pindexFork ? pindexFork->nHeight : 0;
    for (int nHeight = nForkHeight + 1; nHeight <= pindexNew->nHeight; ++nHeight) {
        const CBlockIndex* pindex = pindexNew->GetAncestor(nHeight);
        LogPrintf("Rolling forward %s (%i)\n", pindex->GetBlockHash().ToString(), nHeight);
        if (!RollforwardBlock(pindex, cache, params)) return false;
    }

    cache.SetBestBlock(pindexNew->GetBlockHash());
    cache.Flush();
    uiInterface.ShowProgress("", 100, false);
    return true;
}

bool RewindBlockIndex(const CChainParams& params)
{
    LOCK(cs_main);

    // Note that during -reindex-chainstate we are called with an empty chainActive!

    int nHeight = 1;
    while (nHeight <= chainActive.Height()) {
        if (IsWitnessEnabled(chainActive[nHeight - 1], params.GetConsensus()) && !(chainActive[nHeight]->nStatus & BLOCK_OPT_WITNESS)) {
            break;
        }
        nHeight++;
    }

    // nHeight is now the height of the first insufficiently-validated block, or tipheight + 1
    CValidationState state;
    CBlockIndex* pindex = chainActive.Tip();
    while (chainActive.Height() >= nHeight) {
        if (fPruneMode && !(chainActive.Tip()->nStatus & BLOCK_HAVE_DATA)) {
            // If pruning, don't try rewinding past the HAVE_DATA point;
            // since older blocks can't be served anyway, there's
            // no need to walk further, and trying to DisconnectTip()
            // will fail (and require a needless reindex/redownload
            // of the blockchain).
            break;
        }
        if (!DisconnectTip(state, params, nullptr)) {
            return error("RewindBlockIndex: unable to disconnect block at height %i", pindex->nHeight);
        }
        // Occasionally flush state to disk.
        if (!FlushStateToDisk(params, state, FLUSH_STATE_PERIODIC))
            return false;
    }

    // Reduce validity flag and have-data flags.
    // We do this after actual disconnecting, otherwise we'll end up writing the lack of data
    // to disk before writing the chainstate, resulting in a failure to continue if interrupted.
    for (BlockMap::iterator it = mapBlockIndex.begin(); it != mapBlockIndex.end(); it++) {
        CBlockIndex* pindexIter = it->second;

        // Note: If we encounter an insufficiently validated block that
        // is on chainActive, it must be because we are a pruning node, and
        // this block or some successor doesn't HAVE_DATA, so we were unable to
        // rewind all the way.  Blocks remaining on chainActive at this point
        // must not have their validity reduced.
        if (IsWitnessEnabled(pindexIter->pprev, params.GetConsensus()) && !(pindexIter->nStatus & BLOCK_OPT_WITNESS) && !chainActive.Contains(pindexIter)) {
            // Reduce validity
            pindexIter->nStatus = std::min<unsigned int>(pindexIter->nStatus & BLOCK_VALID_MASK, BLOCK_VALID_TREE) | (pindexIter->nStatus & ~BLOCK_VALID_MASK);
            // Remove have-data flags.
            pindexIter->nStatus &= ~(BLOCK_HAVE_DATA | BLOCK_HAVE_UNDO);
            // Remove storage location.
            pindexIter->nFile = 0;
            pindexIter->nDataPos = 0;
            pindexIter->nUndoPos = 0;
            // Remove various other things
            pindexIter->nTx = 0;
            pindexIter->nChainTx = 0;
            pindexIter->nSequenceId = 0;
            // Make sure it gets written.
            setDirtyBlockIndex.insert(pindexIter);
            // Update indexes
            setBlockIndexCandidates.erase(pindexIter);
            std::pair<std::multimap<CBlockIndex*, CBlockIndex*>::iterator, std::multimap<CBlockIndex*, CBlockIndex*>::iterator> ret = mapBlocksUnlinked.equal_range(pindexIter->pprev);
            while (ret.first != ret.second) {
                if (ret.first->second == pindexIter) {
                    mapBlocksUnlinked.erase(ret.first++);
                } else {
                    ++ret.first;
                }
            }
        } else if (pindexIter->IsValid(BLOCK_VALID_TRANSACTIONS) && pindexIter->nChainTx) {
            setBlockIndexCandidates.insert(pindexIter);
        }
    }

    if (chainActive.Tip() != nullptr) {
        // We can't prune block index candidates based on our tip if we have
        // no tip due to chainActive being empty!
        PruneBlockIndexCandidates();

        CheckBlockIndex(params.GetConsensus());

        // FlushStateToDisk can possibly read chainActive. Be conservative
        // and skip it here, we're about to -reindex-chainstate anyway, so
        // it'll get called a bunch real soon.
        if (!FlushStateToDisk(params, state, FLUSH_STATE_ALWAYS)) {
            return false;
        }
    }

    return true;
}

// May NOT be used after any connections are up as much
// of the peer-processing logic assumes a consistent
// block index state
void UnloadBlockIndex()
{
    LOCK(cs_main);
    setBlockIndexCandidates.clear();
    chainActive.SetTip(nullptr);
    pindexBestInvalid = nullptr;
    pindexBestHeader = nullptr;
    mempool.clear();
    mapBlocksUnlinked.clear();
    vinfoBlockFile.clear();
    nLastBlockFile = 0;
    nBlockSequenceId = 1;
    setDirtyBlockIndex.clear();
    setDirtyFileInfo.clear();
    versionbitscache.Clear();
    for (int b = 0; b < VERSIONBITS_NUM_BITS; b++) {
        warningcache[b].clear();
    }

    for (BlockMap::value_type& entry : mapBlockIndex) {
        delete entry.second;
    }
    mapBlockIndex.clear();
    fHavePruned = false;
}

bool LoadBlockIndex(const CChainParams& chainparams)
{
    // Load block index from databases
    bool needs_init = fReindex;
    if (!fReindex) {
        bool ret = LoadBlockIndexDB(chainparams);
        if (!ret) return false;
        needs_init = mapBlockIndex.empty();
    }

    if (needs_init) {
        // Everything here is for *new* reindex/DBs. Thus, though
        // LoadBlockIndexDB may have set fReindex if we shut down
        // mid-reindex previously, we don't check fReindex and
        // instead only check it prior to LoadBlockIndexDB to set
        // needs_init.

        LogPrintf("Initializing databases...\n");
        // Use the provided setting for -txindex in the new database
        fTxIndex = gArgs.GetBoolArg("-txindex", DEFAULT_TXINDEX);
        pblocktree->WriteFlag("txindex", fTxIndex);
    }
    return true;
}

bool LoadGenesisBlock(const CChainParams& chainparams)
{
    LOCK(cs_main);

    // Check whether we're already initialized by checking for genesis in
    // mapBlockIndex. Note that we can't use chainActive here, since it is
    // set based on the coins db, not the block index db, which is the only
    // thing loaded at this point.
    if (mapBlockIndex.count(chainparams.GenesisBlock().GetHash()))
        return true;

    try {
        CBlock &block = const_cast<CBlock&>(chainparams.GenesisBlock());
        // Start new block file
        unsigned int nBlockSize = ::GetSerializeSize(block, SER_DISK, CLIENT_VERSION);
        CDiskBlockPos blockPos;
        CValidationState state;
        if (!FindBlockPos(state, blockPos, nBlockSize+8, 0, block.GetBlockTime()))
            return error("%s: FindBlockPos failed", __func__);
        if (!WriteBlockToDisk(block, blockPos, chainparams.MessageStart()))
            return error("%s: writing genesis block to disk failed", __func__);
        CBlockIndex *pindex = AddToBlockIndex(block);
        if (!ReceivedBlockTransactions(block, state, pindex, blockPos, chainparams.GetConsensus()))
            return error("%s: genesis block not accepted", __func__);
    } catch (const std::runtime_error& e) {
        return error("%s: failed to write genesis block: %s", __func__, e.what());
    }

    return true;
}

bool LoadExternalBlockFile(const CChainParams& chainparams, FILE* fileIn, CDiskBlockPos *dbp)
{
    // Map of disk positions for blocks with unknown parent (only used for reindex)
    static std::multimap<uint256, CDiskBlockPos> mapBlocksUnknownParent;
    int64_t nStart = GetTimeMillis();

    int nLoaded = 0;
    try {
        // This takes over fileIn and calls fclose() on it in the CBufferedFile destructor
        CBufferedFile blkdat(fileIn, 2*MAX_BLOCK_SERIALIZED_SIZE, MAX_BLOCK_SERIALIZED_SIZE+8, SER_DISK, CLIENT_VERSION);
        uint64_t nRewind = blkdat.GetPos();
        while (!blkdat.eof()) {
            boost::this_thread::interruption_point();

            blkdat.SetPos(nRewind);
            nRewind++; // start one byte further next time, in case of failure
            blkdat.SetLimit(); // remove former limit
            unsigned int nSize = 0;
            try {
                // locate a header
                unsigned char buf[CMessageHeader::MESSAGE_START_SIZE];
                blkdat.FindByte(chainparams.MessageStart()[0]);
                nRewind = blkdat.GetPos()+1;
                blkdat >> FLATDATA(buf);
                if (memcmp(buf, chainparams.MessageStart(), CMessageHeader::MESSAGE_START_SIZE))
                    continue;
                // read size
                blkdat >> nSize;
                if (nSize < 80 || nSize > MAX_BLOCK_SERIALIZED_SIZE)
                    continue;
            } catch (const std::exception&) {
                // no valid block header found; don't complain
                break;
            }
            try {
                // read block
                uint64_t nBlockPos = blkdat.GetPos();
                if (dbp)
                    dbp->nPos = nBlockPos;
                blkdat.SetLimit(nBlockPos + nSize);
                blkdat.SetPos(nBlockPos);
                std::shared_ptr<CBlock> pblock = std::make_shared<CBlock>();
                CBlock& block = *pblock;
                blkdat >> block;
                nRewind = blkdat.GetPos();

                // detect out of order blocks, and store them for later
                uint256 hash = block.GetHash();
                if (hash != chainparams.GetConsensus().hashGenesisBlock && mapBlockIndex.find(block.hashPrevBlock) == mapBlockIndex.end()) {
                    LogPrint(BCLog::REINDEX, "%s: Out of order block %s, parent %s not known\n", __func__, hash.ToString(),
                            block.hashPrevBlock.ToString());
                    if (dbp)
                        mapBlocksUnknownParent.insert(std::make_pair(block.hashPrevBlock, *dbp));
                    continue;
                }

                // process in case the block isn't known yet
                if (mapBlockIndex.count(hash) == 0 || (mapBlockIndex[hash]->nStatus & BLOCK_HAVE_DATA) == 0) {
                    LOCK(cs_main);
                    CValidationState state;
                    if (AcceptBlock(pblock, state, chainparams, nullptr, true, dbp, nullptr))
                        nLoaded++;
                    if (state.IsError())
                        break;
                } else if (hash != chainparams.GetConsensus().hashGenesisBlock && mapBlockIndex[hash]->nHeight % 1000 == 0) {
                    LogPrint(BCLog::REINDEX, "Block Import: already had block %s at height %d\n", hash.ToString(), mapBlockIndex[hash]->nHeight);
                }

                // Activate the genesis block so normal node progress can continue
                if (hash == chainparams.GetConsensus().hashGenesisBlock) {
                    CValidationState state;
                    if (!ActivateBestChain(state, chainparams)) {
                        break;
                    }
                }

                NotifyHeaderTip();

                // Recursively process earlier encountered successors of this block
                std::deque<uint256> queue;
                queue.push_back(hash);
                while (!queue.empty()) {
                    uint256 head = queue.front();
                    queue.pop_front();
                    std::pair<std::multimap<uint256, CDiskBlockPos>::iterator, std::multimap<uint256, CDiskBlockPos>::iterator> range = mapBlocksUnknownParent.equal_range(head);
                    while (range.first != range.second) {
                        std::multimap<uint256, CDiskBlockPos>::iterator it = range.first;
                        std::shared_ptr<CBlock> pblockrecursive = std::make_shared<CBlock>();
                        if (ReadBlockFromDisk(*pblockrecursive, it->second, chainparams.GetConsensus()))
                        {
                            LogPrint(BCLog::REINDEX, "%s: Processing out of order child %s of %s\n", __func__, pblockrecursive->GetHash().ToString(),
                                    head.ToString());
                            LOCK(cs_main);
                            CValidationState dummy;
                            if (AcceptBlock(pblockrecursive, dummy, chainparams, nullptr, true, &it->second, nullptr))
                            {
                                nLoaded++;
                                queue.push_back(pblockrecursive->GetHash());
                            }
                        }
                        range.first++;
                        mapBlocksUnknownParent.erase(it);
                        NotifyHeaderTip();
                    }
                }
            } catch (const std::exception& e) {
                LogPrintf("%s: Deserialize or I/O error - %s\n", __func__, e.what());
            }
        }
    } catch (const std::runtime_error& e) {
        AbortNode(std::string("System error: ") + e.what());
    }
    if (nLoaded > 0)
        LogPrintf("Loaded %i blocks from external file in %dms\n", nLoaded, GetTimeMillis() - nStart);
    return nLoaded > 0;
}

void static CheckBlockIndex(const Consensus::Params& consensusParams)
{
    if (!fCheckBlockIndex) {
        return;
    }

    LOCK(cs_main);

    // During a reindex, we read the genesis block and call CheckBlockIndex before ActivateBestChain,
    // so we have the genesis block in mapBlockIndex but no active chain.  (A few of the tests when
    // iterating the block tree require that chainActive has been initialized.)
    if (chainActive.Height() < 0) {
        assert(mapBlockIndex.size() <= 1);
        return;
    }

    // Build forward-pointing map of the entire block tree.
    std::multimap<CBlockIndex*,CBlockIndex*> forward;
    for (BlockMap::iterator it = mapBlockIndex.begin(); it != mapBlockIndex.end(); it++) {
        forward.insert(std::make_pair(it->second->pprev, it->second));
    }

    assert(forward.size() == mapBlockIndex.size());

    std::pair<std::multimap<CBlockIndex*,CBlockIndex*>::iterator,std::multimap<CBlockIndex*,CBlockIndex*>::iterator> rangeGenesis = forward.equal_range(nullptr);
    CBlockIndex *pindex = rangeGenesis.first->second;
    rangeGenesis.first++;
    assert(rangeGenesis.first == rangeGenesis.second); // There is only one index entry with parent nullptr.

    // Iterate over the entire block tree, using depth-first search.
    // Along the way, remember whether there are blocks on the path from genesis
    // block being explored which are the first to have certain properties.
    size_t nNodes = 0;
    int nHeight = 0;
    CBlockIndex* pindexFirstInvalid = nullptr; // Oldest ancestor of pindex which is invalid.
    CBlockIndex* pindexFirstMissing = nullptr; // Oldest ancestor of pindex which does not have BLOCK_HAVE_DATA.
    CBlockIndex* pindexFirstNeverProcessed = nullptr; // Oldest ancestor of pindex for which nTx == 0.
    CBlockIndex* pindexFirstNotTreeValid = nullptr; // Oldest ancestor of pindex which does not have BLOCK_VALID_TREE (regardless of being valid or not).
    CBlockIndex* pindexFirstNotTransactionsValid = nullptr; // Oldest ancestor of pindex which does not have BLOCK_VALID_TRANSACTIONS (regardless of being valid or not).
    CBlockIndex* pindexFirstNotChainValid = nullptr; // Oldest ancestor of pindex which does not have BLOCK_VALID_CHAIN (regardless of being valid or not).
    CBlockIndex* pindexFirstNotScriptsValid = nullptr; // Oldest ancestor of pindex which does not have BLOCK_VALID_SCRIPTS (regardless of being valid or not).
    while (pindex != nullptr) {
        nNodes++;
        if (pindexFirstInvalid == nullptr && pindex->nStatus & BLOCK_FAILED_VALID) pindexFirstInvalid = pindex;
        if (pindexFirstMissing == nullptr && !(pindex->nStatus & BLOCK_HAVE_DATA)) pindexFirstMissing = pindex;
        if (pindexFirstNeverProcessed == nullptr && pindex->nTx == 0) pindexFirstNeverProcessed = pindex;
        if (pindex->pprev != nullptr && pindexFirstNotTreeValid == nullptr && (pindex->nStatus & BLOCK_VALID_MASK) < BLOCK_VALID_TREE) pindexFirstNotTreeValid = pindex;
        if (pindex->pprev != nullptr && pindexFirstNotTransactionsValid == nullptr && (pindex->nStatus & BLOCK_VALID_MASK) < BLOCK_VALID_TRANSACTIONS) pindexFirstNotTransactionsValid = pindex;
        if (pindex->pprev != nullptr && pindexFirstNotChainValid == nullptr && (pindex->nStatus & BLOCK_VALID_MASK) < BLOCK_VALID_CHAIN) pindexFirstNotChainValid = pindex;
        if (pindex->pprev != nullptr && pindexFirstNotScriptsValid == nullptr && (pindex->nStatus & BLOCK_VALID_MASK) < BLOCK_VALID_SCRIPTS) pindexFirstNotScriptsValid = pindex;

        // Begin: actual consistency checks.
        if (pindex->pprev == nullptr) {
            // Genesis block checks.
            assert(pindex->GetBlockHash() == consensusParams.hashGenesisBlock); // Genesis block's hash must match.
            assert(pindex == chainActive.Genesis()); // The current active chain's genesis block must be this block.
        }
        if (pindex->nChainTx == 0) assert(pindex->nSequenceId <= 0);  // nSequenceId can't be set positive for blocks that aren't linked (negative is used for preciousblock)
        // VALID_TRANSACTIONS is equivalent to nTx > 0 for all nodes (whether or not pruning has occurred).
        // HAVE_DATA is only equivalent to nTx > 0 (or VALID_TRANSACTIONS) if no pruning has occurred.
        if (!fHavePruned) {
            // If we've never pruned, then HAVE_DATA should be equivalent to nTx > 0
            assert(!(pindex->nStatus & BLOCK_HAVE_DATA) == (pindex->nTx == 0));
            assert(pindexFirstMissing == pindexFirstNeverProcessed);
        } else {
            // If we have pruned, then we can only say that HAVE_DATA implies nTx > 0
            if (pindex->nStatus & BLOCK_HAVE_DATA) assert(pindex->nTx > 0);
        }
        if (pindex->nStatus & BLOCK_HAVE_UNDO) assert(pindex->nStatus & BLOCK_HAVE_DATA);
        assert(((pindex->nStatus & BLOCK_VALID_MASK) >= BLOCK_VALID_TRANSACTIONS) == (pindex->nTx > 0)); // This is pruning-independent.
        // All parents having had data (at some point) is equivalent to all parents being VALID_TRANSACTIONS, which is equivalent to nChainTx being set.
        assert((pindexFirstNeverProcessed != nullptr) == (pindex->nChainTx == 0)); // nChainTx != 0 is used to signal that all parent blocks have been processed (but may have been pruned).
        assert((pindexFirstNotTransactionsValid != nullptr) == (pindex->nChainTx == 0));
        assert(pindex->nHeight == nHeight); // nHeight must be consistent.
        assert(pindex->pprev == nullptr || pindex->nChainWork >= pindex->pprev->nChainWork); // For every block except the genesis block, the chainwork must be larger than the parent's.
        assert(nHeight < 2 || (pindex->pskip && (pindex->pskip->nHeight < nHeight))); // The pskip pointer must point back for all but the first 2 blocks.
        assert(pindexFirstNotTreeValid == nullptr); // All mapBlockIndex entries must at least be TREE valid
        if ((pindex->nStatus & BLOCK_VALID_MASK) >= BLOCK_VALID_TREE) assert(pindexFirstNotTreeValid == nullptr); // TREE valid implies all parents are TREE valid
        if ((pindex->nStatus & BLOCK_VALID_MASK) >= BLOCK_VALID_CHAIN) assert(pindexFirstNotChainValid == nullptr); // CHAIN valid implies all parents are CHAIN valid
        if ((pindex->nStatus & BLOCK_VALID_MASK) >= BLOCK_VALID_SCRIPTS) assert(pindexFirstNotScriptsValid == nullptr); // SCRIPTS valid implies all parents are SCRIPTS valid
        if (pindexFirstInvalid == nullptr) {
            // Checks for not-invalid blocks.
            assert((pindex->nStatus & BLOCK_FAILED_MASK) == 0); // The failed mask cannot be set for blocks without invalid parents.
        }
        if (!CBlockIndexWorkComparator()(pindex, chainActive.Tip()) && pindexFirstNeverProcessed == nullptr) {
            if (pindexFirstInvalid == nullptr) {
                // If this block sorts at least as good as the current tip and
                // is valid and we have all data for its parents, it must be in
                // setBlockIndexCandidates.  chainActive.Tip() must also be there
                // even if some data has been pruned.
                if (pindexFirstMissing == nullptr || pindex == chainActive.Tip()) {
                    assert(setBlockIndexCandidates.count(pindex));
                }
                // If some parent is missing, then it could be that this block was in
                // setBlockIndexCandidates but had to be removed because of the missing data.
                // In this case it must be in mapBlocksUnlinked -- see test below.
            }
        } else { // If this block sorts worse than the current tip or some ancestor's block has never been seen, it cannot be in setBlockIndexCandidates.
            assert(setBlockIndexCandidates.count(pindex) == 0);
        }
        // Check whether this block is in mapBlocksUnlinked.
        std::pair<std::multimap<CBlockIndex*,CBlockIndex*>::iterator,std::multimap<CBlockIndex*,CBlockIndex*>::iterator> rangeUnlinked = mapBlocksUnlinked.equal_range(pindex->pprev);
        bool foundInUnlinked = false;
        while (rangeUnlinked.first != rangeUnlinked.second) {
            assert(rangeUnlinked.first->first == pindex->pprev);
            if (rangeUnlinked.first->second == pindex) {
                foundInUnlinked = true;
                break;
            }
            rangeUnlinked.first++;
        }
        if (pindex->pprev && (pindex->nStatus & BLOCK_HAVE_DATA) && pindexFirstNeverProcessed != nullptr && pindexFirstInvalid == nullptr) {
            // If this block has block data available, some parent was never received, and has no invalid parents, it must be in mapBlocksUnlinked.
            assert(foundInUnlinked);
        }
        if (!(pindex->nStatus & BLOCK_HAVE_DATA)) assert(!foundInUnlinked); // Can't be in mapBlocksUnlinked if we don't HAVE_DATA
        if (pindexFirstMissing == nullptr) assert(!foundInUnlinked); // We aren't missing data for any parent -- cannot be in mapBlocksUnlinked.
        if (pindex->pprev && (pindex->nStatus & BLOCK_HAVE_DATA) && pindexFirstNeverProcessed == nullptr && pindexFirstMissing != nullptr) {
            // We HAVE_DATA for this block, have received data for all parents at some point, but we're currently missing data for some parent.
            assert(fHavePruned); // We must have pruned.
            // This block may have entered mapBlocksUnlinked if:
            //  - it has a descendant that at some point had more work than the
            //    tip, and
            //  - we tried switching to that descendant but were missing
            //    data for some intermediate block between chainActive and the
            //    tip.
            // So if this block is itself better than chainActive.Tip() and it wasn't in
            // setBlockIndexCandidates, then it must be in mapBlocksUnlinked.
            if (!CBlockIndexWorkComparator()(pindex, chainActive.Tip()) && setBlockIndexCandidates.count(pindex) == 0) {
                if (pindexFirstInvalid == nullptr) {
                    assert(foundInUnlinked);
                }
            }
        }
        // assert(pindex->GetBlockHash() == pindex->GetBlockHeader().GetHash()); // Perhaps too slow
        // End: actual consistency checks.

        // Try descending into the first subnode.
        std::pair<std::multimap<CBlockIndex*,CBlockIndex*>::iterator,std::multimap<CBlockIndex*,CBlockIndex*>::iterator> range = forward.equal_range(pindex);
        if (range.first != range.second) {
            // A subnode was found.
            pindex = range.first->second;
            nHeight++;
            continue;
        }
        // This is a leaf node.
        // Move upwards until we reach a node of which we have not yet visited the last child.
        while (pindex) {
            // We are going to either move to a parent or a sibling of pindex.
            // If pindex was the first with a certain property, unset the corresponding variable.
            if (pindex == pindexFirstInvalid) pindexFirstInvalid = nullptr;
            if (pindex == pindexFirstMissing) pindexFirstMissing = nullptr;
            if (pindex == pindexFirstNeverProcessed) pindexFirstNeverProcessed = nullptr;
            if (pindex == pindexFirstNotTreeValid) pindexFirstNotTreeValid = nullptr;
            if (pindex == pindexFirstNotTransactionsValid) pindexFirstNotTransactionsValid = nullptr;
            if (pindex == pindexFirstNotChainValid) pindexFirstNotChainValid = nullptr;
            if (pindex == pindexFirstNotScriptsValid) pindexFirstNotScriptsValid = nullptr;
            // Find our parent.
            CBlockIndex* pindexPar = pindex->pprev;
            // Find which child we just visited.
            std::pair<std::multimap<CBlockIndex*,CBlockIndex*>::iterator,std::multimap<CBlockIndex*,CBlockIndex*>::iterator> rangePar = forward.equal_range(pindexPar);
            while (rangePar.first->second != pindex) {
                assert(rangePar.first != rangePar.second); // Our parent must have at least the node we're coming from as child.
                rangePar.first++;
            }
            // Proceed to the next one.
            rangePar.first++;
            if (rangePar.first != rangePar.second) {
                // Move to the sibling.
                pindex = rangePar.first->second;
                break;
            } else {
                // Move up further.
                pindex = pindexPar;
                nHeight--;
                continue;
            }
        }
    }

    // Check that we actually traversed the entire map.
    assert(nNodes == forward.size());
}

std::string CBlockFileInfo::ToString() const
{
    return strprintf("CBlockFileInfo(blocks=%u, size=%u, heights=%u...%u, time=%s...%s)", nBlocks, nSize, nHeightFirst, nHeightLast, DateTimeStrFormat("%Y-%m-%d", nTimeFirst), DateTimeStrFormat("%Y-%m-%d", nTimeLast));
}

CBlockFileInfo* GetBlockFileInfo(size_t n)
{
    return &vinfoBlockFile.at(n);
}

ThresholdState VersionBitsTipState(const Consensus::Params& params, Consensus::DeploymentPos pos)
{
    LOCK(cs_main);
    return VersionBitsState(chainActive.Tip(), params, pos, versionbitscache);
}

BIP9Stats VersionBitsTipStatistics(const Consensus::Params& params, Consensus::DeploymentPos pos)
{
    LOCK(cs_main);
    return VersionBitsStatistics(chainActive.Tip(), params, pos);
}

int VersionBitsTipStateSinceHeight(const Consensus::Params& params, Consensus::DeploymentPos pos)
{
    LOCK(cs_main);
    return VersionBitsStateSinceHeight(chainActive.Tip(), params, pos, versionbitscache);
}

static const uint64_t MEMPOOL_DUMP_VERSION = 1;

bool LoadMempool(void)
{
    const CChainParams& chainparams = Params();
    int64_t nExpiryTimeout = gArgs.GetArg("-mempoolexpiry", DEFAULT_MEMPOOL_EXPIRY) * 60 * 60;
    FILE* filestr = fsbridge::fopen(GetDataDir() / "mempool.dat", "rb");
    CAutoFile file(filestr, SER_DISK, CLIENT_VERSION);
    if (file.IsNull()) {
        LogPrintf("Failed to open mempool file from disk. Continuing anyway.\n");
        return false;
    }

    int64_t count = 0;
    int64_t skipped = 0;
    int64_t failed = 0;
    int64_t nNow = GetTime();

    try {
        uint64_t version;
        file >> version;
        if (version != MEMPOOL_DUMP_VERSION) {
            return false;
        }
        uint64_t num;
        file >> num;
        while (num--) {
            CTransactionRef tx;
            int64_t nTime;
            int64_t nFeeDelta;
            file >> tx;
            file >> nTime;
            file >> nFeeDelta;

            CAmount amountdelta = nFeeDelta;
            if (amountdelta) {
                mempool.PrioritiseTransaction(tx->GetHash(), amountdelta);
            }
            CValidationState state;
            if (nTime + nExpiryTimeout > nNow) {
                LOCK(cs_main);
                AcceptToMemoryPoolWithTime(chainparams, mempool, state, tx, true, nullptr, nTime, nullptr, false, 0);
                if (state.IsValid()) {
                    ++count;
                } else {
                    ++failed;
                }
            } else {
                ++skipped;
            }
            if (ShutdownRequested())
                return false;
        }
        std::map<uint256, CAmount> mapDeltas;
        file >> mapDeltas;

        for (const auto& i : mapDeltas) {
            mempool.PrioritiseTransaction(i.first, i.second);
        }
    } catch (const std::exception& e) {
        LogPrintf("Failed to deserialize mempool data on disk: %s. Continuing anyway.\n", e.what());
        return false;
    }

    LogPrintf("Imported mempool transactions from disk: %i successes, %i failed, %i expired\n", count, failed, skipped);
    return true;
}

bool DumpMempool(void)
{
    int64_t start = GetTimeMicros();

    std::map<uint256, CAmount> mapDeltas;
    std::vector<TxMempoolInfo> vinfo;

    {
        LOCK(mempool.cs);
        for (const auto &i : mempool.mapDeltas) {
            mapDeltas[i.first] = i.second;
        }
        vinfo = mempool.infoAll();
    }

    int64_t mid = GetTimeMicros();

    try {
        FILE* filestr = fsbridge::fopen(GetDataDir() / "mempool.dat.new", "wb");
        if (!filestr) {
            return false;
        }

        CAutoFile file(filestr, SER_DISK, CLIENT_VERSION);

        uint64_t version = MEMPOOL_DUMP_VERSION;
        file << version;

        file << (uint64_t)vinfo.size();
        for (const auto& i : vinfo) {
            file << *(i.tx);
            file << (int64_t)i.nTime;
            file << (int64_t)i.nFeeDelta;
            mapDeltas.erase(i.tx->GetHash());
        }

        file << mapDeltas;
        FileCommit(file.Get());
        file.fclose();
        RenameOver(GetDataDir() / "mempool.dat.new", GetDataDir() / "mempool.dat");
        int64_t last = GetTimeMicros();
        LogPrintf("Dumped mempool: %gs to copy, %gs to dump\n", (mid-start)*MICRO, (last-mid)*MICRO);
    } catch (const std::exception& e) {
        LogPrintf("Failed to dump mempool: %s. Continuing anyway.\n", e.what());
        return false;
    }
    return true;
}

//! Guess how far we are in the verification process at the given block index
double GuessVerificationProgress(const ChainTxData& data, CBlockIndex *pindex) {
    if (pindex == nullptr)
        return 0.0;

    int64_t nNow = time(nullptr);

    double fTxTotal;

    if (pindex->nChainTx <= data.nTxCount) {
        fTxTotal = data.nTxCount + (nNow - data.nTime) * data.dTxRate;
    } else {
        fTxTotal = pindex->nChainTx + (nNow - pindex->GetBlockTime()) * data.dTxRate;
    }

    return pindex->nChainTx / fTxTotal;
}

class CMainCleanup
{
public:
    CMainCleanup() {}
    ~CMainCleanup() {
        // block headers
        BlockMap::iterator it1 = mapBlockIndex.begin();
        for (; it1 != mapBlockIndex.end(); it1++)
            delete (*it1).second;
        mapBlockIndex.clear();
    }
} instance_of_cmaincleanup;<|MERGE_RESOLUTION|>--- conflicted
+++ resolved
@@ -11,7 +11,6 @@
 #include "chainparams.h"
 #include "checkpoints.h"
 #include "checkqueue.h"
-#include "coinbase_addresses.h"
 #include "consensus/consensus.h"
 #include "consensus/merkle.h"
 #include "consensus/tx_verify.h"
@@ -1032,11 +1031,7 @@
     if (halvings >= 64)
         return 0;
 
-<<<<<<< HEAD
-    // TODO PAICOIN If the initial block subsidy has been changed,
-=======
     // PAICOIN Note: If the initial block subsidy has been changed,
->>>>>>> 5c233cf4
     // update the subsidy with the correct value
     CAmount nSubsidy = 1500 * COIN;
     // Subsidy is cut in half every 210,000 blocks which will occur approximately every 4 years.
@@ -2844,26 +2839,6 @@
             return state.Invalid(false, state.GetRejectCode(), state.GetRejectReason(),
                                  strprintf("Transaction check failed (tx hash %s) %s", tx->GetHash().ToString(), state.GetDebugMessage()));
 
-<<<<<<< HEAD
-    if (block.GetHash() != consensusParams.hashGenesisBlock) {
-         for (const CTxOut& out : block.vtx[0]->vout) {
-             if (out.nValue > 0.00) {
-                 CTxDestination address;
-                 if (ExtractDestination(out.scriptPubKey, address)) {
-                     std::string pubKey(EncodeDestination(address));
-                     std::map<std::string, int>::iterator validCoinbaseIter = PUB_KEYS.find(pubKey);
-                     if (validCoinbaseIter == PUB_KEYS.end() ||
-                         (validCoinbaseIter->second > -1 && validCoinbaseIter->second < chainActive.Height() + 1)) {
-                             return state.DoS(100, error("CheckBlock(): invalid coinbase address %s", pubKey),
-                                 REJECT_INVALID, "bad-cb-address");
-		      }
-                 } else {
-                     return state.DoS(100, error("CheckBlock(): invalid coinbase script: %s", HexStr(out.scriptPubKey)),
-                         REJECT_INVALID, "bad-cb-script");
-                 }
-             }
-	}
-=======
     if (fCheckCoinbase && block.GetHash() != consensusParams.hashGenesisBlock) {
         const auto& coinbaseAddrs = Params().coinbaseAddrs;
         if (!coinbaseAddrs.empty()) {
@@ -2884,7 +2859,6 @@
                 }
             }
         }
->>>>>>> 5c233cf4
     }
 
     unsigned int nSigOps = 0;
