--- conflicted
+++ resolved
@@ -23,7 +23,6 @@
 
 typedef uint256 ChainCode;
 
-<<<<<<< HEAD
 class CShake256
 {
 private:
@@ -53,10 +52,6 @@
 
 /** A hasher class for PAIcoin's 256-bit hash (double SHA-256). */
 class CSha256D {
-=======
-/** A hasher class for PAI Coin's 256-bit hash (double SHA-256). */
-class CHash256 {
->>>>>>> a93ca374
 private:
     CSHA256 sha;
 public:
