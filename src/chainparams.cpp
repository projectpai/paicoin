--- conflicted
+++ resolved
@@ -567,15 +567,9 @@
         consensus.nStakeDiffWindows            = 8;
         consensus.nStakeVersionInterval        = 8 * 2 * 7; // ~1 week
         consensus.nMaxFreshStakePerBlock       = 4 * consensus.nTicketsPerBlock;
-<<<<<<< HEAD
-        consensus.nStakeEnabledHeight          = 141;//consensus.nCoinbaseMaturity + consensus.nTicketMaturity;
-        consensus.nStakeValidationHeight       = 200;//consensus.nCoinbaseMaturity + (consensus.nTicketPoolSize * 2);
-        consensus.stakeBaseSigScript           = CScript() << 0x73 << 0x57;
-=======
         consensus.nStakeEnabledHeight          = 2000;//141;//consensus.nCoinbaseMaturity + consensus.nTicketMaturity;
         consensus.nStakeValidationHeight       = 2100;//200;//consensus.nCoinbaseMaturity + (consensus.nTicketPoolSize * 2);
         consensus.stakeBaseSigScript           = CScript();//[]byte{0x30, 0x57};
->>>>>>> 84a84b5d
         consensus.nStakeMajorityMultiplier     = 3;
         consensus.nStakeMajorityDivisor        = 4;
         //organization related parameters
