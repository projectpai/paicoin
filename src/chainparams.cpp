// Copyright (c) 2010 Satoshi Nakamoto
// Copyright (c) 2009-2016 The Bitcoin Core developers
// Distributed under the MIT software license, see the accompanying
// file COPYING or http://www.opensource.org/licenses/mit-license.php.

#include "chainparams.h"
#include "consensus/merkle.h"

#include "tinyformat.h"
#include "util.h"
#include "utilstrencodings.h"

#include <assert.h>

#include <stdlib.h>

#include "chainparamsseeds.h"
#include "coinbase_addresses.h"

#include "stake/votebits.h"

/**
 * To initialize the block chain by mining a new genesis block uncomment the following define.
 * WARNING: this should only be done once and prior to release in production!
 */
//#define MINE_FOR_THE_GENESIS_BLOCK

#define GENESIS_BLOCK_TIMESTAMP_STRING  "09/06/2017 - Create your own avatar twin that talks like you"
#define GENESIS_BLOCK_REWARD            1470000000

#define MAINNET_CONSENSUS_POW_LIMIT      uint256S("0x0000000009fe61ffffffffffffffffffffffffffffffffffffffffffffffffff");
#define MAINNET_GENESIS_BLOCK_POW_BITS   36 // 32
#define MAINNET_GENESIS_BLOCK_NBITS      0x1c09fe61
#define MAINNET_GENESIS_BLOCK_SIGNATURE  "95ba0161eb524f97d3847653057baaef7d7ba0ff"

#define MAINNET_GENESIS_BLOCK_UNIX_TIMESTAMP 1504706776
#define MAINNET_GENESIS_BLOCK_NONCE          460938808
#define MAINNET_CONSENSUS_HASH_GENESIS_BLOCK uint256S("0x00000000018151b673df2356e5e25bfcfecbcd7cf888717f2458530461512343")
#define MAINNET_GENESIS_HASH_MERKLE_ROOT     uint256S("0x585ac65f505138efceefb3255086b6d7f63c606219b01f115a2941bb93c8362b")

#define TESTNET_CONSENSUS_POW_LIMIT      uint256S("01ffffffffffffffffffffffffffffffffffffffffffffffffffffffffffffff")
#define TESTNET_GENESIS_BLOCK_POW_BITS   20 //36 // 24
#define TESTNET_GENESIS_BLOCK_NBITS      0x2001ffff //0x1c09fe61 // 0x1e00ffff
#define TESTNET_GENESIS_BLOCK_SIGNATURE  "9a8abac6c3d97d37d627e6ebcaf68be72275168b"

#define TESTNET_GENESIS_BLOCK_UNIX_TIMESTAMP 1592242315
#define TESTNET_GENESIS_BLOCK_NONCE          1176762
#define TESTNET_CONSENSUS_HASH_GENESIS_BLOCK uint256S("0x000007becd450bd8af0085d8a81da851a91c4cd1913bbb2d085ad560793b5001")
#define TESTNET_GENESIS_HASH_MERKLE_ROOT     uint256S("0x017c8b7b919c08887d2d5ddd4d301037ccd53eb887807f8c74f5f824120d8f19")

#define REGTEST_CONSENSUS_POW_LIMIT      uint256S("7fffffffffffffffffffffffffffffffffffffffffffffffffffffffffffffff")
#define REGTEST_GENESIS_BLOCK_POW_BITS   1
#define REGTEST_GENESIS_BLOCK_NBITS      0x207fffff
#define REGTEST_GENESIS_BLOCK_SIGNATURE  "23103f0e2d2abbaad0d79b7a37759b1a382b7821"

#define REGTEST_GENESIS_BLOCK_UNIX_TIMESTAMP 1509798928
#define REGTEST_GENESIS_BLOCK_NONCE          0
#define REGTEST_CONSENSUS_HASH_GENESIS_BLOCK uint256S("0x47b736c948f15d787327c84bb3ad30a064e67c79154c7608da4b062c1adfe7bb")
#define REGTEST_GENESIS_HASH_MERKLE_ROOT     uint256S("0xcaed1b804a2aa916d899cb398aed398fa9316d972f615903aafe06d10bedca44")

#ifdef MINE_FOR_THE_GENESIS_BLOCK
#   include "arith_uint256.h"
#endif // MINE_FOR_THE_GENESIS_BLOCK

static CBlock CreateGenesisBlock(const char* pszTimestamp, const CScript& genesisOutputScript, uint32_t nTime, uint32_t nNonce, uint32_t nBits, int64_t nStakeDiff, int32_t nVersion, const CAmount& genesisReward)
{
    CMutableTransaction txNew;
    txNew.nVersion = 1;
    txNew.vin.resize(1);
    txNew.vout.resize(1);
    txNew.vin[0].scriptSig = CScript() << 486604799 << CScriptNum(4) << std::vector<unsigned char>((const unsigned char*)pszTimestamp, (const unsigned char*)pszTimestamp + strlen(pszTimestamp));
    txNew.vout[0].nValue = genesisReward;
    txNew.vout[0].scriptPubKey = genesisOutputScript;

    CBlock genesis;
    genesis.nTime    = nTime;
    genesis.nBits    = nBits;
    genesis.nStakeDifficulty = nStakeDiff;
    genesis.nVoteBits = VoteBits::rttAccepted;
    genesis.nTicketPoolSize = 0;
    std::fill(genesis.ticketLotteryState.begin(), genesis.ticketLotteryState.end(), 0);
    genesis.nStakeVersion = 0;
    genesis.nNonce   = nNonce;
    genesis.nVersion = nVersion;
    genesis.vtx.push_back(MakeTransactionRef(std::move(txNew)));
    genesis.hashPrevBlock.SetNull();
    genesis.hashMerkleRoot = BlockMerkleRoot(genesis);
    return genesis;
}

/**
 * Build the genesis block.
 */
static CBlock CreateGenesisBlock(uint32_t nTime, uint32_t nNonce, uint32_t nBits, int64_t nStakeDiff, int32_t nVersion, const CAmount& genesisReward, const char* signature)
{
    const char* pszTimestamp = GENESIS_BLOCK_TIMESTAMP_STRING;
    const CScript genesisOutputScript = CScript() << OP_HASH160 << ParseHex(signature) << OP_EQUAL;
    return CreateGenesisBlock(pszTimestamp, genesisOutputScript, nTime, nNonce, nBits, nStakeDiff, nVersion, genesisReward);
}

void CChainParams::UpdateVersionBitsParameters(Consensus::DeploymentPos d, int64_t nStartTime, int64_t nTimeout)
{
    consensus.vDeployments[d].nStartTime = nStartTime;
    consensus.vDeployments[d].nTimeout = nTimeout;
}

bool CChainParams::HasGenesisBlockTxOutPoint(const COutPoint& out) const
{
    for (const auto& tx : genesis.vtx) {
        if (out.hash == tx->GetHash())
            return true;
    }
    return false;
}

/**
 * Main network
 */
/**
 * What makes a good checkpoint block?
 * + Is surrounded by blocks with reasonable timestamps
 *   (no blocks before with a timestamp after, none after with
 *    timestamp before)
 * + Contains no strange transactions
 */

class CMainParams : public CChainParams {
public:
    CMainParams(): CChainParams(fCoinbaseAddrs) {
        strNetworkID = "main";

        consensus.nSubsidyHalvingInterval = 210000;
        consensus.nTotalBlockSubsidy = 1500;
        consensus.nWorkSubsidyProportion = 7;
        consensus.nStakeSubsidyProportion = 3;

        consensus.BIP34Height = 1;  // BIP34 is activated from the genesis block
        consensus.BIP65Height = 1;  // BIP65 is activated from the genesis block
        consensus.BIP66Height = 1;  // BIP66 is activated from the genesis block
        consensus.HybridConsensusHeight = -1; // Never
        consensus.powLimit = MAINNET_CONSENSUS_POW_LIMIT;
        consensus.nPowTargetTimespan = 14 * 24 * 60 * 60; // two weeks
        consensus.nPowTargetSpacing = 10 * 60;
        consensus.fPowAllowMinDifficultyBlocks = false;
        consensus.fPowNoRetargeting = false;
        consensus.nRuleChangeActivationThreshold = 1916; // 95% of 2016
        consensus.nMinerConfirmationWindow = 2016; // nPowTargetTimespan / nPowTargetSpacing

        consensus.vDeployments[Consensus::DEPLOYMENT_TESTDUMMY].bit = 28;
        consensus.vDeployments[Consensus::DEPLOYMENT_TESTDUMMY].nStartTime = 1199145601; // January 1, 2008
        consensus.vDeployments[Consensus::DEPLOYMENT_TESTDUMMY].nTimeout = 1230767999; // December 31, 2008

        // Deployment of BIP68, BIP112, and BIP113.
        consensus.vDeployments[Consensus::DEPLOYMENT_CSV].bit = 0;
        consensus.vDeployments[Consensus::DEPLOYMENT_CSV].nStartTime = 0;
        consensus.vDeployments[Consensus::DEPLOYMENT_CSV].nTimeout = 999999999999ULL;

        // Deployment of SegWit (BIP141, BIP143, and BIP147)
        consensus.vDeployments[Consensus::DEPLOYMENT_SEGWIT].bit = 1;
        consensus.vDeployments[Consensus::DEPLOYMENT_SEGWIT].nStartTime = 0;
        consensus.vDeployments[Consensus::DEPLOYMENT_SEGWIT].nTimeout = 999999999999ULL;

        // The best chain should have at least this much work.
        consensus.nMinimumChainWork = uint256S("0x00000000000000000000000000000000000000000000000058dbc3b60ba2df18");

        // By default assume that the signatures in ancestors of this block are valid.
        consensus.defaultAssumeValid = uint256S("0x000000000000000000000000000000000000000000000000000000000000000");

        // stake parameters
        consensus.nMinimumStakeDiff                 = COIN * 2;
        consensus.nTicketPoolSize                   = 8192;
        consensus.nTicketsPerBlock                  = 5;
        consensus.nTicketMaturity                   = 256;
        consensus.nTicketExpiry                     = 5 * consensus.nTicketPoolSize;
        // consensus.nCoinbaseMaturity                 = 256;
        consensus.nSStxChangeMaturity               = 1;
        consensus.nTicketPoolSizeWeight             = 4;
        consensus.nStakeDiffAlpha                   = 1;
        consensus.nStakeDiffWindowSize              = 144;
        consensus.nStakeDiffWindows                 = 20;
        consensus.nStakeVersionInterval             = 144 * 2 * 7; // ~2 weeks
        consensus.nMaxFreshStakePerBlock            = 4 * consensus.nTicketsPerBlock;
        consensus.nStakeEnabledHeight               = 356;         //consensus.nCoinbaseMaturity + consensus.nTicketMaturity;
        consensus.nStakeValidationHeight            = 4096;        // ~ 14 days
        consensus.stakeBaseSigScript                = CScript() << 0x00 << 0x00;
        consensus.nStakeMajorityMultiplier          = 3;
        consensus.nStakeMajorityDivisor             = 4;
        consensus.nMinimumTotalVoteFeeLimit         = 0;
        consensus.nMinimumTotalRevocationFeeLimit   = 1LL << 15;
        //organization related parameters
        consensus.organizationPkScript              = CScript(); //uint256S("TODO add some predef")
        consensus.nOrganizationPkScriptVersion      = 0;
        consensus.vBlockOneLedger                   = {}; //TODO update with smtg resembling BlockOneLedgerMainNet in premine.go

        /**
         * The message start string is designed to be unlikely to occur in normal data.
         * The characters are rarely used upper ASCII, not valid as UTF-8, and produce
         * a large 32-bit integer with any alignment.
         */
        pchMessageStart[0] = 0xfe;
        pchMessageStart[1] = 0xd0;
        pchMessageStart[2] = 0xd5;
        pchMessageStart[3] = 0xf2;

        nDefaultPort = 8567;
        nPruneAfterHeight = 100000;

#ifdef MINE_FOR_THE_GENESIS_BLOCK

        genesis = CreateGenesisBlock(MAINNET_GENESIS_BLOCK_UNIX_TIMESTAMP, 0, MAINNET_GENESIS_BLOCK_NBITS, consensus.nMinimumStakeDiff, 4, GENESIS_BLOCK_REWARD * COIN, MAINNET_GENESIS_BLOCK_SIGNATURE);

        arith_uint256 bnProofOfWorkLimit(~arith_uint256() >> MAINNET_GENESIS_BLOCK_POW_BITS);

        LogPrintf("Recalculating params for mainnet.\n");
        LogPrintf("- old mainnet genesis nonce: %u\n", genesis.nNonce);
        LogPrintf("- old mainnet genesis hash:  %s\n", genesis.GetHash().ToString().c_str());
        LogPrintf("- old mainnet genesis merkle root: %s\n", genesis.hashMerkleRoot.ToString().c_str());

        // deliberately empty for loop finds nonce value.
        for (genesis.nNonce = 0; UintToArith256(genesis.GetHash()) > bnProofOfWorkLimit; genesis.nNonce++) { }

        LogPrintf("- new mainnet genesis nonce: %u\n", genesis.nNonce);
        LogPrintf("- new mainnet genesis hash: %s\n", genesis.GetHash().ToString().c_str());
        LogPrintf("- new mainnet genesis merkle root: %s\n", genesis.hashMerkleRoot.ToString().c_str());

        consensus.hashGenesisBlock = genesis.GetHash();
        consensus.BIP34Hash = consensus.hashGenesisBlock;

        LogPrintf("- new mainnet genesis block: %s\n", genesis.ToString().c_str());

#else

        genesis = CreateGenesisBlock(MAINNET_GENESIS_BLOCK_UNIX_TIMESTAMP, MAINNET_GENESIS_BLOCK_NONCE, MAINNET_GENESIS_BLOCK_NBITS, consensus.nMinimumStakeDiff, 4, GENESIS_BLOCK_REWARD * COIN, MAINNET_GENESIS_BLOCK_SIGNATURE);

        consensus.hashGenesisBlock = genesis.GetHash();
        consensus.BIP34Hash = consensus.hashGenesisBlock;

        assert(consensus.hashGenesisBlock == MAINNET_CONSENSUS_HASH_GENESIS_BLOCK);
        assert(genesis.hashMerkleRoot == MAINNET_GENESIS_HASH_MERKLE_ROOT);

#endif  // MINE_FOR_THE_GENESIS_BLOCK

        vFixedSeeds.clear();
        vSeeds.clear();
        // Note that of those with the service bits flag, most only support a subset of possible options
        vSeeds.emplace_back("34.215.125.66", false);
        vSeeds.emplace_back("13.58.110.183", false);
        vSeeds.emplace_back("13.124.177.237", false);
        vSeeds.emplace_back("193.112.7.193", false);

        vFixedSeeds = std::vector<SeedSpec6>(pnSeed6_main, pnSeed6_main + ARRAYLEN(pnSeed6_main));

        base58Prefixes[PUBKEY_ADDRESS] = std::vector<unsigned char>(1,56);  // P
        base58Prefixes[SCRIPT_ADDRESS] = std::vector<unsigned char>(1,130); // u
        base58Prefixes[SECRET_KEY] =     std::vector<unsigned char>(1,247); // 9
        base58Prefixes[EXT_PUBLIC_KEY] = {0x03, 0xDD, 0x47, 0xAF};  // paip
        base58Prefixes[EXT_SECRET_KEY] = {0x03, 0xDD, 0x47, 0xD9};  // paiv

        fDefaultConsistencyChecks = false;
        fRequireStandard = true;
        fMineBlocksOnDemand = false;

        checkpointData = (CCheckpointData) {
            {
                {     0, MAINNET_CONSENSUS_HASH_GENESIS_BLOCK },
                {   500, uint256S("0x0000000004d612f13cf5426902fb1533a659b16b2e349d941588d6b2de60f99c")},
                { 15000, uint256S("0x00000000000031c7063e5c25c471474d8e983a0456944bef32a09ebfbe38adcd")},
                { 25000, uint256S("0x000000000000000ca65878fd1ed20fb623c2c0f4eac208280dfedfed32765bec")},
                { 50000, uint256S("0x000000000000003d4edeac906ef9f89754d41d13a6a899b6001c0fab6040c3e1")}
                
            }
        };

        chainTxData = ChainTxData{
      // tx hash = 6096bcf59a26d391bc87a92b4c9a4a1de6fff11ff924e233f2fb5f85bf2ba8fe
      // block hash = 000000000000003d4edeac906ef9f89754d41d13a6a899b6001c0fab6040c3e1
      // block index = 50000
      // tx index = 212838
      // tx timestamp = 1537710546

            1537710546, // * UNIX timestamp of last known number of transactions
            212838,     // * total number of transactions between genesis and that timestamp
                        //   (the tx=... number in the SetBestChain debug.log lines)
            0.00368     // * estimated number of transactions per second after that timestamp
        };
    }
};

/**
 * Testnet (v3)
 */
class CTestNetParams : public CChainParams {
public:
    CTestNetParams(): CChainParams(fCoinbaseAddrs) {
        strNetworkID = "test";

        consensus.nSubsidyHalvingInterval = 210000;
        consensus.nTotalBlockSubsidy = 1500;
        consensus.nWorkSubsidyProportion = 7;
        consensus.nStakeSubsidyProportion = 3;

        consensus.BIP34Height = 1;  // BIP34 is activated from the genesis block
        consensus.BIP65Height = 1;  // BIP65 is activated from the genesis block
        consensus.BIP66Height = 1;  // BIP66 is activated from the genesis block
        consensus.HybridConsensusHeight = 150; // must be above coinbase maturity (>100)
        consensus.powLimit = TESTNET_CONSENSUS_POW_LIMIT;
        consensus.nPowTargetTimespan = 1 * 24 * 60 * 60; // one day //two weeks
        consensus.nPowTargetSpacing = 10 * 60;
        consensus.fPowAllowMinDifficultyBlocks = true;
        consensus.fPowNoRetargeting = false;
        consensus.nRuleChangeActivationThreshold = 108; // 75% for testchains
        consensus.nMinerConfirmationWindow = 144; // nPowTargetTimespan / nPowTargetSpacing

        consensus.vDeployments[Consensus::DEPLOYMENT_TESTDUMMY].bit = 28;
        consensus.vDeployments[Consensus::DEPLOYMENT_TESTDUMMY].nStartTime = 1199145601; // January 1, 2008
        consensus.vDeployments[Consensus::DEPLOYMENT_TESTDUMMY].nTimeout = 1230767999; // December 31, 2008

        // Deployment of BIP68, BIP112, and BIP113.
        consensus.vDeployments[Consensus::DEPLOYMENT_CSV].bit = 0;
        consensus.vDeployments[Consensus::DEPLOYMENT_CSV].nStartTime = 0;
        consensus.vDeployments[Consensus::DEPLOYMENT_CSV].nTimeout = 999999999999ULL;

        // Deployment of SegWit (BIP141, BIP143, and BIP147)
        consensus.vDeployments[Consensus::DEPLOYMENT_SEGWIT].bit = 1;
        consensus.vDeployments[Consensus::DEPLOYMENT_SEGWIT].nStartTime = 0;
        consensus.vDeployments[Consensus::DEPLOYMENT_SEGWIT].nTimeout = 999999999999ULL;

        // The best chain should have at least this much work.
        consensus.nMinimumChainWork = uint256S("0x00");

        // By default assume that the signatures in ancestors of this block are valid.
        consensus.defaultAssumeValid = uint256S("0x00");

        // stake parameters
<<<<<<< HEAD
        consensus.nMinimumStakeDiff            = COIN * 0.2;
        consensus.nTicketPoolSize              = 1024;
        consensus.nTicketsPerBlock             = 5;
        consensus.nTicketMaturity              = 16;
        consensus.nTicketExpiry                = 6 * consensus.nTicketPoolSize;
        // consensus.nCoinbaseMaturity            = 16;
        consensus.nSStxChangeMaturity          = 1;
        consensus.nTicketPoolSizeWeight        = 4;
        consensus.nStakeDiffAlpha              = 1;
        consensus.nStakeDiffWindowSize         = 144;
        consensus.nStakeDiffWindows            = 20;
        consensus.nStakeVersionInterval        = 144 * 2 * 7; // ~2 weeks
        consensus.nMaxFreshStakePerBlock       = 4 * consensus.nTicketsPerBlock;
        consensus.nStakeEnabledHeight          = 166;// consensus.HybridConsensusHeight + consensus.nTicketMaturity;
        consensus.nStakeValidationHeight       = 200;// must be above nStakeEnabledHeight
        consensus.stakeBaseSigScript           = CScript() << 0x00 << 0x00;
        consensus.nStakeMajorityMultiplier     = 3;
        consensus.nStakeMajorityDivisor        = 4;
=======
        consensus.nMinimumStakeDiff                 = COIN * 0.2;
        consensus.nTicketPoolSize                   = 1024;
        consensus.nTicketsPerBlock                  = 5;
        consensus.nTicketMaturity                   = 16;
        consensus.nTicketExpiry                     = 6 * consensus.nTicketPoolSize;
        // consensus.nCoinbaseMaturity                 = 16;
        consensus.nSStxChangeMaturity               = 1;
        consensus.nTicketPoolSizeWeight             = 4;
        consensus.nStakeDiffAlpha                   = 1;
        consensus.nStakeDiffWindowSize              = 144;
        consensus.nStakeDiffWindows                 = 20;
        consensus.nStakeVersionInterval             = 144 * 2 * 7; // ~2 weeks
        consensus.nMaxFreshStakePerBlock            = 4 * consensus.nTicketsPerBlock;
        consensus.nStakeEnabledHeight               = 116;         // consensus.nCoinbaseMaturity + consensus.nTicketMaturity;
        consensus.nStakeValidationHeight            = 768;         // Arbitrary chosen into the future; height is 46261 at the moment
        consensus.stakeBaseSigScript                = CScript() << 0x00 << 0x00;
        consensus.nStakeMajorityMultiplier          = 3;
        consensus.nStakeMajorityDivisor             = 4;
        consensus.nMinimumTotalVoteFeeLimit         = 0;
        consensus.nMinimumTotalRevocationFeeLimit   = 1LL << 15;
>>>>>>> 77702a1a
        //organization related parameters
        consensus.organizationPkScript              = CScript(); //uint256S("TODO add some predef")
        consensus.nOrganizationPkScriptVersion      = 0;
        consensus.vBlockOneLedger                   = {}; //TODO update with smtg resembling BlockOneLedgerTestNet3 in premine.go

        pchMessageStart[0] = 0x0b;
        pchMessageStart[1] = 0x09;
        pchMessageStart[2] = 0x11;
        pchMessageStart[3] = 0x07;

        nDefaultPort = 18567;
        nPruneAfterHeight = 1000;

#ifdef MINE_FOR_THE_GENESIS_BLOCK

        genesis = CreateGenesisBlock(TESTNET_GENESIS_BLOCK_UNIX_TIMESTAMP, 0, TESTNET_GENESIS_BLOCK_NBITS, consensus.nMinimumStakeDiff, 4, GENESIS_BLOCK_REWARD * COIN, TESTNET_GENESIS_BLOCK_SIGNATURE);

        arith_uint256 bnProofOfWorkLimit(~arith_uint256() >> TESTNET_GENESIS_BLOCK_POW_BITS);

        LogPrintf("Recalculating params for testnet.\n");
        LogPrintf("- old testnet genesis nonce: %u\n", genesis.nNonce);
        LogPrintf("- old testnet genesis hash:  %s\n", genesis.GetHash().ToString().c_str());
        LogPrintf("- old testnet genesis merkle root: %s\n", genesis.hashMerkleRoot.ToString().c_str());

        // deliberately empty for loop finds nonce value.
        for (genesis.nNonce = 0; UintToArith256(genesis.GetHash()) > bnProofOfWorkLimit; genesis.nNonce++) { }

        LogPrintf("- new testnet genesis nonce: %u\n", genesis.nNonce);
        LogPrintf("- new testnet genesis hash: %s\n", genesis.GetHash().ToString().c_str());
        LogPrintf("- new testnet genesis merkle root: %s\n", genesis.hashMerkleRoot.ToString().c_str());

        consensus.hashGenesisBlock = genesis.GetHash();
        consensus.BIP34Hash = consensus.hashGenesisBlock;

        LogPrintf("- new testnet genesis block: %s\n", genesis.ToString().c_str());

#else

        genesis = CreateGenesisBlock(TESTNET_GENESIS_BLOCK_UNIX_TIMESTAMP, TESTNET_GENESIS_BLOCK_NONCE, TESTNET_GENESIS_BLOCK_NBITS, consensus.nMinimumStakeDiff, 4, GENESIS_BLOCK_REWARD * COIN, TESTNET_GENESIS_BLOCK_SIGNATURE);

        consensus.hashGenesisBlock = genesis.GetHash();
        consensus.BIP34Hash = consensus.hashGenesisBlock;

        assert(consensus.hashGenesisBlock == TESTNET_CONSENSUS_HASH_GENESIS_BLOCK);
        assert(genesis.hashMerkleRoot == TESTNET_GENESIS_HASH_MERKLE_ROOT);

#endif  // MINE_FOR_THE_GENESIS_BLOCK

        vFixedSeeds.clear();
        vSeeds.clear();

        // nodes with support for servicebits filtering should be at the top
        // vSeeds.emplace_back("52.37.189.65", false);
        // vSeeds.emplace_back("13.59.205.159", false);
        // vSeeds.emplace_back("52.78.224.215", false);
        // vSeeds.emplace_back("193.112.4.118", false);

        // vFixedSeeds = std::vector<SeedSpec6>(pnSeed6_test, pnSeed6_test + ARRAYLEN(pnSeed6_test));

        // same as for the CRegTestParams
        base58Prefixes[PUBKEY_ADDRESS] = std::vector<unsigned char>(1,51);
        base58Prefixes[SCRIPT_ADDRESS] = std::vector<unsigned char>(1,180);
        base58Prefixes[SECRET_KEY] =     std::vector<unsigned char>(1,226);
        base58Prefixes[EXT_PUBLIC_KEY] = {0x03, 0xE3, 0xC5, 0x26};  // ptpu
        base58Prefixes[EXT_SECRET_KEY] = {0x03, 0xE3, 0xC5, 0x2D};  // ptpv

        fDefaultConsistencyChecks = false;
        fRequireStandard = false;
        fMineBlocksOnDemand = false;

        checkpointData = (CCheckpointData) {
            {
                {    0, TESTNET_CONSENSUS_HASH_GENESIS_BLOCK },
                // {    1, uint256S("0x0000000007f33c46116ced43fbb7eb0307080ab7071c134e4b9ccd1334c61177")},
                // { 1000, uint256S("0x0000000008668e5c597a6f0a97c3aced17389a8bd842afe61dd2310b4f301c9a")},
                // { 2000, uint256S("0x00000000057ba272b77e932a86748252e69ef3bb77ae1756787d2e4240167a4b")},
                // {25000, uint256S("0x0000000001a2549ab5b9496082d269abfece06fdf156899f9163e86414613765")}
                
            }
        };

        chainTxData = ChainTxData{
      // tx hash = 5e018f1b6d7df6f25a6f6aad59e9176924d5af1390b4c56eee84ced31756519e
      // block hash = 0x0000000001a2549ab5b9496082d269abfece06fdf156899f9163e86414613765
      // block index = 25000
      // tx index = 
      // tx timestamp = 1538415658

            1538415658, // * UNIX timestamp of last known number of transactions
            36432,      // * total number of transactions between genesis and that timestamp
                        //   (the tx=... number in the SetBestChain debug.log lines)
            0.00293     // * estimated number of transactions per second after that timestamp
        };
    }
};

/**
 * Regression test
 */
class CRegTestParams : public CChainParams {
public:
    CRegTestParams() {
        strNetworkID = "regtest";

        consensus.nSubsidyHalvingInterval = 150;
        consensus.nTotalBlockSubsidy = 1500;
        consensus.nWorkSubsidyProportion = 7;
        consensus.nStakeSubsidyProportion = 3;

        // NOTE PAICOIN Do not mofify the BIP settings, otherwise the current txvalidationcache_tests will fail
        consensus.BIP34Height = 100000000; // BIP34 has not activated on regtest (far in the future so block v1 are not rejected in tests)
        consensus.BIP34Hash = uint256();
        consensus.BIP65Height = 1351; // BIP65 activated on regtest (Used in rpc activation tests)
        consensus.BIP66Height = 1251; // BIP66 activated on regtest (Used in rpc activation tests)
        consensus.HybridConsensusHeight = 1500;// with the new DAA it is not required to be a multiple of DifficultyAdjustmentInterval
        consensus.powLimit = REGTEST_CONSENSUS_POW_LIMIT;
        consensus.nPowTargetTimespan = 14 * 24 * 60 * 60; // two weeks
        consensus.nPowTargetSpacing = 10 * 60;
        consensus.fPowAllowMinDifficultyBlocks = true;
        consensus.fPowNoRetargeting = true;
        consensus.nRuleChangeActivationThreshold = 108; // 75% for testchains
        consensus.nMinerConfirmationWindow = 144; // Faster than normal for regtest (144 instead of 2016)

        consensus.vDeployments[Consensus::DEPLOYMENT_TESTDUMMY].bit = 28;
        consensus.vDeployments[Consensus::DEPLOYMENT_TESTDUMMY].nStartTime = 0;
        consensus.vDeployments[Consensus::DEPLOYMENT_TESTDUMMY].nTimeout = 999999999999ULL;

        consensus.vDeployments[Consensus::DEPLOYMENT_CSV].bit = 0;
        consensus.vDeployments[Consensus::DEPLOYMENT_CSV].nStartTime = 0;
        consensus.vDeployments[Consensus::DEPLOYMENT_CSV].nTimeout = 999999999999ULL;

        consensus.vDeployments[Consensus::DEPLOYMENT_SEGWIT].bit = 1;
        consensus.vDeployments[Consensus::DEPLOYMENT_SEGWIT].nStartTime = 0;
        consensus.vDeployments[Consensus::DEPLOYMENT_SEGWIT].nTimeout = 999999999999ULL;

        // The best chain should have at least this much work.
        consensus.nMinimumChainWork = uint256S("0x00");

        // By default assume that the signatures in ancestors of this block are valid.
        consensus.defaultAssumeValid = uint256S("0x00");

        // stake paramters
        consensus.nMinimumStakeDiff               = 20000;
        consensus.nTicketPoolSize                 = 64;
        consensus.nTicketsPerBlock                = 5;
        consensus.nTicketMaturity                 = 8;
        consensus.nTicketExpiry                   = 5 * consensus.nTicketPoolSize;
        // consensus.nCoinbaseMaturity               = 16;
        consensus.nSStxChangeMaturity             = 1;
        consensus.nTicketPoolSizeWeight           = 4;
        consensus.nStakeDiffAlpha                 = 1;
        consensus.nStakeDiffWindowSize            = 8;
        consensus.nStakeDiffWindows               = 8;
        consensus.nStakeVersionInterval           = 6 * 24; // ~1 day
        consensus.nMaxFreshStakePerBlock          = 4 * consensus.nTicketsPerBlock;
        consensus.nStakeEnabledHeight             = 2000;//must be above HybridConsensusHeight
        consensus.nStakeValidationHeight          = 2100;//must be above nStakeEnabledHeight
        consensus.stakeBaseSigScript              = CScript() << 0x73 << 0x57;
        consensus.nStakeMajorityMultiplier        = 3;
        consensus.nStakeMajorityDivisor           = 4;
        consensus.nMinimumTotalVoteFeeLimit       = 0;
        consensus.nMinimumTotalRevocationFeeLimit = 1LL << 15;
        //organization related parameters
        consensus.organizationPkScript            = CScript(); //uint256S("TODO add some predef")
        consensus.nOrganizationPkScriptVersion    = 0;
        consensus.vBlockOneLedger                 = {}; //TODO update with smtg resembling BlockOneLedgerRegNet in premine.go

        pchMessageStart[0] = 0xff;
        pchMessageStart[1] = 0xd1;
        pchMessageStart[2] = 0xd6;
        pchMessageStart[3] = 0xf3;

        nDefaultPort = 19567;
        nPruneAfterHeight = 1000;

#ifdef MINE_FOR_THE_GENESIS_BLOCK

        genesis = CreateGenesisBlock(REGTEST_GENESIS_BLOCK_UNIX_TIMESTAMP, 0, REGTEST_GENESIS_BLOCK_NBITS, consensus.nMinimumStakeDiff, 4, GENESIS_BLOCK_REWARD * COIN, REGTEST_GENESIS_BLOCK_SIGNATURE);

        arith_uint256 bnProofOfWorkLimit(~arith_uint256() >> REGTEST_GENESIS_BLOCK_POW_BITS);

        LogPrintf("Recalculating params for regtest.\n");
        LogPrintf("- old regtest genesis nonce: %u\n", genesis.nNonce);
        LogPrintf("- old regtest genesis hash:  %s\n", genesis.GetHash().ToString().c_str());
        LogPrintf("- old regtest genesis merkle root: %s\n", genesis.hashMerkleRoot.ToString().c_str());

        // deliberately empty for loop finds nonce value.
        for (genesis.nNonce = 0; UintToArith256(genesis.GetHash()) > bnProofOfWorkLimit; genesis.nNonce++) { }

        LogPrintf("- new regtest genesis nonce: %u\n", genesis.nNonce);
        LogPrintf("- new regtest genesis hash: %s\n", genesis.GetHash().ToString().c_str());
        LogPrintf("- new regtest genesis merkle root: %s\n", genesis.hashMerkleRoot.ToString().c_str());

        consensus.hashGenesisBlock = genesis.GetHash();
        consensus.BIP34Hash = consensus.hashGenesisBlock;

        LogPrintf("- new regtest genesis block: %s\n", genesis.ToString().c_str());

#else

        // TODO: Update the values below with the nonce from the above mining for the genesis block
        //       This should only be done once, after the mining and prior to production release
        genesis = CreateGenesisBlock(REGTEST_GENESIS_BLOCK_UNIX_TIMESTAMP, REGTEST_GENESIS_BLOCK_NONCE, REGTEST_GENESIS_BLOCK_NBITS, consensus.nMinimumStakeDiff, 4, GENESIS_BLOCK_REWARD * COIN, REGTEST_GENESIS_BLOCK_SIGNATURE);

        consensus.hashGenesisBlock = genesis.GetHash();
        consensus.BIP34Hash = consensus.hashGenesisBlock;

        // TODO: Update the values below with the data from the above mining for the genesis block
        //       This should only be done once, after the mining and prior to production release
        assert(consensus.hashGenesisBlock == REGTEST_CONSENSUS_HASH_GENESIS_BLOCK);
        assert(genesis.hashMerkleRoot == REGTEST_GENESIS_HASH_MERKLE_ROOT);

#endif  // MINE_FOR_THE_GENESIS_BLOCK

        vFixedSeeds.clear(); //!< Regtest mode doesn't have any fixed seeds.
        vSeeds.clear();      //!< Regtest mode doesn't have any DNS seeds.

        fDefaultConsistencyChecks = true;
        fRequireStandard = false;
        fMineBlocksOnDemand = true;

        // same as for the CTestNetParams
        base58Prefixes[PUBKEY_ADDRESS] = std::vector<unsigned char>(1,51);
        base58Prefixes[SCRIPT_ADDRESS] = std::vector<unsigned char>(1,180);
        base58Prefixes[SECRET_KEY] =     std::vector<unsigned char>(1,226);
        base58Prefixes[EXT_PUBLIC_KEY] = {0x03, 0xE3, 0xC5, 0x26};  // ptpu
        base58Prefixes[EXT_SECRET_KEY] = {0x03, 0xE3, 0xC5, 0x2D};  // ptpv

        checkpointData = (CCheckpointData) {
            {
                {0, REGTEST_CONSENSUS_HASH_GENESIS_BLOCK },
            }
        };

        chainTxData = ChainTxData{
            REGTEST_GENESIS_BLOCK_UNIX_TIMESTAMP,
            0,
            0
        };
    }
};

static std::unique_ptr<CChainParams> globalChainParams;

const CChainParams &Params() {
    assert(globalChainParams);
    return *globalChainParams;
}

std::unique_ptr<CChainParams> CreateChainParams(const std::string& chain)
{
    if (chain == CBaseChainParams::MAIN)
        return std::unique_ptr<CChainParams>(new CMainParams());
    else if (chain == CBaseChainParams::TESTNET)
        return std::unique_ptr<CChainParams>(new CTestNetParams());
    else if (chain == CBaseChainParams::REGTEST)
        return std::unique_ptr<CChainParams>(new CRegTestParams());
    throw std::runtime_error(strprintf("%s: Unknown chain %s.", __func__, chain));
}

void SelectParams(const std::string& network)
{
    SelectBaseParams(network);
    globalChainParams = CreateChainParams(network);
}

void UpdateVersionBitsParameters(Consensus::DeploymentPos d, int64_t nStartTime, int64_t nTimeout)
{
    globalChainParams->UpdateVersionBitsParameters(d, nStartTime, nTimeout);
}<|MERGE_RESOLUTION|>--- conflicted
+++ resolved
@@ -332,26 +332,6 @@
         consensus.defaultAssumeValid = uint256S("0x00");
 
         // stake parameters
-<<<<<<< HEAD
-        consensus.nMinimumStakeDiff            = COIN * 0.2;
-        consensus.nTicketPoolSize              = 1024;
-        consensus.nTicketsPerBlock             = 5;
-        consensus.nTicketMaturity              = 16;
-        consensus.nTicketExpiry                = 6 * consensus.nTicketPoolSize;
-        // consensus.nCoinbaseMaturity            = 16;
-        consensus.nSStxChangeMaturity          = 1;
-        consensus.nTicketPoolSizeWeight        = 4;
-        consensus.nStakeDiffAlpha              = 1;
-        consensus.nStakeDiffWindowSize         = 144;
-        consensus.nStakeDiffWindows            = 20;
-        consensus.nStakeVersionInterval        = 144 * 2 * 7; // ~2 weeks
-        consensus.nMaxFreshStakePerBlock       = 4 * consensus.nTicketsPerBlock;
-        consensus.nStakeEnabledHeight          = 166;// consensus.HybridConsensusHeight + consensus.nTicketMaturity;
-        consensus.nStakeValidationHeight       = 200;// must be above nStakeEnabledHeight
-        consensus.stakeBaseSigScript           = CScript() << 0x00 << 0x00;
-        consensus.nStakeMajorityMultiplier     = 3;
-        consensus.nStakeMajorityDivisor        = 4;
-=======
         consensus.nMinimumStakeDiff                 = COIN * 0.2;
         consensus.nTicketPoolSize                   = 1024;
         consensus.nTicketsPerBlock                  = 5;
@@ -365,14 +345,13 @@
         consensus.nStakeDiffWindows                 = 20;
         consensus.nStakeVersionInterval             = 144 * 2 * 7; // ~2 weeks
         consensus.nMaxFreshStakePerBlock            = 4 * consensus.nTicketsPerBlock;
-        consensus.nStakeEnabledHeight               = 116;         // consensus.nCoinbaseMaturity + consensus.nTicketMaturity;
-        consensus.nStakeValidationHeight            = 768;         // Arbitrary chosen into the future; height is 46261 at the moment
+        consensus.nStakeEnabledHeight               = 166;         // consensus.nCoinbaseMaturity + consensus.nTicketMaturity;
+        consensus.nStakeValidationHeight            = 200;         // Arbitrary chosen into the future; height is 46261 at the moment
         consensus.stakeBaseSigScript                = CScript() << 0x00 << 0x00;
         consensus.nStakeMajorityMultiplier          = 3;
         consensus.nStakeMajorityDivisor             = 4;
         consensus.nMinimumTotalVoteFeeLimit         = 0;
         consensus.nMinimumTotalRevocationFeeLimit   = 1LL << 15;
->>>>>>> 77702a1a
         //organization related parameters
         consensus.organizationPkScript              = CScript(); //uint256S("TODO add some predef")
         consensus.nOrganizationPkScriptVersion      = 0;
