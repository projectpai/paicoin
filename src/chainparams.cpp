// Copyright (c) 2010 Satoshi Nakamoto
// Copyright (c) 2009-2016 The Bitcoin Core developers
// Distributed under the MIT software license, see the accompanying
// file COPYING or http://www.opensource.org/licenses/mit-license.php.

#include "chainparams.h"
#include "consensus/merkle.h"

#include "tinyformat.h"
#include "util.h"
#include "utilstrencodings.h"

#include <assert.h>

#include <stdlib.h>

#include "chainparamsseeds.h"
#include "coinbase_addresses.h"

/**
 * To initialize the block chain by mining a new genesis block uncomment the following define.
 * WARNING: this should only be done once and prior to release in production!
 */
//#define MINE_FOR_THE_GENESIS_BLOCK

#define GENESIS_BLOCK_TIMESTAMP_STRING  "09/06/2017 - Create your own avatar twin that talks like you"
#define GENESIS_BLOCK_REWARD            1470000000

#define MAINNET_CONSENSUS_POW_LIMIT      uint256S("0x0000000009fe61ffffffffffffffffffffffffffffffffffffffffffffffffff");
#define MAINNET_GENESIS_BLOCK_POW_BITS   36 // 32
#define MAINNET_GENESIS_BLOCK_NBITS      0x1c09fe61
#define MAINNET_GENESIS_BLOCK_SIGNATURE  "95ba0161eb524f97d3847653057baaef7d7ba0ff"

#define MAINNET_GENESIS_BLOCK_UNIX_TIMESTAMP 1504706776
#define MAINNET_GENESIS_BLOCK_NONCE          460938808
#define MAINNET_CONSENSUS_HASH_GENESIS_BLOCK uint256S("0x00000000018151b673df2356e5e25bfcfecbcd7cf888717f2458530461512343")
#define MAINNET_GENESIS_HASH_MERKLE_ROOT     uint256S("0x585ac65f505138efceefb3255086b6d7f63c606219b01f115a2941bb93c8362b")

#define TESTNET_CONSENSUS_POW_LIMIT      uint256S("0000000009fe61ffffffffffffffffffffffffffffffffffffffffffffffffff")
#define TESTNET_GENESIS_BLOCK_POW_BITS   36 // 24
#define TESTNET_GENESIS_BLOCK_NBITS      0x1c09fe61 // 0x1e00ffff
#define TESTNET_GENESIS_BLOCK_SIGNATURE  "9a8abac6c3d97d37d627e6ebcaf68be72275168b"

#define TESTNET_GENESIS_BLOCK_UNIX_TIMESTAMP 1504706516  
#define TESTNET_GENESIS_BLOCK_NONCE          2253953817  
#define TESTNET_CONSENSUS_HASH_GENESIS_BLOCK uint256S("0x0000000003976df1a1393912d10ea68fae1175ee2c7e6011a0dc4e05f18f8403")
#define TESTNET_GENESIS_HASH_MERKLE_ROOT     uint256S("0x017c8b7b919c08887d2d5ddd4d301037ccd53eb887807f8c74f5f824120d8f19")

#define REGTEST_CONSENSUS_POW_LIMIT      uint256S("7fffffffffffffffffffffffffffffffffffffffffffffffffffffffffffffff")
#define REGTEST_GENESIS_BLOCK_POW_BITS   1
#define REGTEST_GENESIS_BLOCK_NBITS      0x207fffff
#define REGTEST_GENESIS_BLOCK_SIGNATURE  "23103f0e2d2abbaad0d79b7a37759b1a382b7821"

#define REGTEST_GENESIS_BLOCK_UNIX_TIMESTAMP 1509798928
#define REGTEST_GENESIS_BLOCK_NONCE          0
#define REGTEST_CONSENSUS_HASH_GENESIS_BLOCK uint256S("0x47b736c948f15d787327c84bb3ad30a064e67c79154c7608da4b062c1adfe7bb")
#define REGTEST_GENESIS_HASH_MERKLE_ROOT     uint256S("0xcaed1b804a2aa916d899cb398aed398fa9316d972f615903aafe06d10bedca44")

#ifdef MINE_FOR_THE_GENESIS_BLOCK
#   include "arith_uint256.h"
#endif // MINE_FOR_THE_GENESIS_BLOCK

/**
 * To initialize the block chain by mining a new genesis block uncomment the following define.
 * WARNING: this should only be done once and prior to release in production!
 */
//#define MINE_FOR_THE_GENESIS_BLOCK

#define GENESIS_BLOCK_TIMESTAMP_STRING  "09/06/2017 - Create your own avatar twin that talks like you"
#define GENESIS_BLOCK_REWARD            1470000000

#define MAINNET_CONSENSUS_POW_LIMIT      uint256S("0x0000000009fe61ffffffffffffffffffffffffffffffffffffffffffffffffff");
#define MAINNET_GENESIS_BLOCK_POW_BITS   36 // 32
#define MAINNET_GENESIS_BLOCK_NBITS      0x1c09fe61
#define MAINNET_GENESIS_BLOCK_SIGNATURE  "95ba0161eb524f97d3847653057baaef7d7ba0ff"

#define MAINNET_GENESIS_BLOCK_UNIX_TIMESTAMP 1504706776
#define MAINNET_GENESIS_BLOCK_NONCE          460938808
#define MAINNET_CONSENSUS_HASH_GENESIS_BLOCK uint256S("0x00000000018151b673df2356e5e25bfcfecbcd7cf888717f2458530461512343")
#define MAINNET_GENESIS_HASH_MERKLE_ROOT     uint256S("0x585ac65f505138efceefb3255086b6d7f63c606219b01f115a2941bb93c8362b")

#define TESTNET_CONSENSUS_POW_LIMIT      uint256S("0000000009fe61ffffffffffffffffffffffffffffffffffffffffffffffffff")
#define TESTNET_GENESIS_BLOCK_POW_BITS   36 // 24
#define TESTNET_GENESIS_BLOCK_NBITS      0x1c09fe61 // 0x1e00ffff
#define TESTNET_GENESIS_BLOCK_SIGNATURE  "9a8abac6c3d97d37d627e6ebcaf68be72275168b"

#define TESTNET_GENESIS_BLOCK_UNIX_TIMESTAMP 1504706516  
#define TESTNET_GENESIS_BLOCK_NONCE          2253953817  
#define TESTNET_CONSENSUS_HASH_GENESIS_BLOCK uint256S("0x0000000003976df1a1393912d10ea68fae1175ee2c7e6011a0dc4e05f18f8403")
#define TESTNET_GENESIS_HASH_MERKLE_ROOT     uint256S("0x017c8b7b919c08887d2d5ddd4d301037ccd53eb887807f8c74f5f824120d8f19")

#define REGTEST_CONSENSUS_POW_LIMIT      uint256S("7fffffffffffffffffffffffffffffffffffffffffffffffffffffffffffffff")
#define REGTEST_GENESIS_BLOCK_POW_BITS   1
#define REGTEST_GENESIS_BLOCK_NBITS      0x207fffff
#define REGTEST_GENESIS_BLOCK_SIGNATURE  "23103f0e2d2abbaad0d79b7a37759b1a382b7821"

#define REGTEST_GENESIS_BLOCK_UNIX_TIMESTAMP 1509798928
#define REGTEST_GENESIS_BLOCK_NONCE          1
#define REGTEST_CONSENSUS_HASH_GENESIS_BLOCK uint256S("0x190a4f6022b980ee9719200b024c1b9df515baea3afbccf1adc93c70aa93941f")
#define REGTEST_GENESIS_HASH_MERKLE_ROOT     uint256S("0x4121f4f0d8528d506a3b373035250bf9889846fac61fd90787a3ecdebf22d87e")

#ifdef MINE_FOR_THE_GENESIS_BLOCK
#   include "arith_uint256.h"
#endif // MINE_FOR_THE_GENESIS_BLOCK

static CBlock CreateGenesisBlock(const char* pszTimestamp, const CScript& genesisOutputScript, uint32_t nTime, uint32_t nNonce, uint32_t nBits, int32_t nVersion, const CAmount& genesisReward)
{
    CMutableTransaction txNew;
    txNew.nVersion = 1;
    txNew.vin.resize(1);
    txNew.vout.resize(1);
    txNew.vin[0].scriptSig = CScript() << 486604799 << CScriptNum(4) << std::vector<unsigned char>((const unsigned char*)pszTimestamp, (const unsigned char*)pszTimestamp + strlen(pszTimestamp));
    txNew.vout[0].nValue = genesisReward;
    txNew.vout[0].scriptPubKey = genesisOutputScript;

    CBlock genesis;
    genesis.nTime    = nTime;
    genesis.nBits    = nBits;
    genesis.nNonce   = nNonce;
    genesis.nVersion = nVersion;
    genesis.vtx.push_back(MakeTransactionRef(std::move(txNew)));
    genesis.hashPrevBlock.SetNull();
    genesis.hashMerkleRoot = BlockMerkleRoot(genesis);
    return genesis;
}

/**
<<<<<<< HEAD
 * Build the genesis block. Note that the output of its generation
 * transaction cannot be spent since it did not originally exist in the
 * database.
 *
 * Mainnet:
 * CBlock(hash=000000005bcab4d8d77d338d3719c1cda996c5181ffd1c46ee311a69ac3f9397, ver=0x00000004, hashPrevBlock=0000000000000000000000000000000000000000000000000000000000000000, hashMerkleRoot=4121f4f0d8528d506a3b373035250bf9889846fac61fd90787a3ecdebf22d87e, nTime=1504706400, nBits=1d00ffff, nNonce=2876968165, vtx=1)
 *   CTransaction(hash=4121f4f0d8, ver=1, vin.size=1, vout.size=1, nLockTime=0)
 *     CTxIn(COutPoint(0000000000, 4294967295), coinbase 04ffff001d01043c30392f30362f32303137202d2043726561746520796f7572206f776e20617661746172207477696e20746861742074616c6b73206c696b6520796f75)
 *     CScriptWitness()
 *     CTxOut(nValue=1470000000.00000000, scriptPubKey=410439cc2db2636303ea74af82dea7)
 *
 * Testnet
 * CBlock(hash=0000000003976df1a1393912d10ea68fae1175ee2c7e6011a0dc4e05f18f8403, ver=0x00000004, hashPrevBlock=0000000000000000000000000000000000000000000000000000000000000000, hashMerkleRoot=017c8b7b919c08887d2d5ddd4d301037ccd53eb887807f8c74f5f824120d8f19, nTime=1504706516, nBits=1c09fe61, nNonce=2253953817, vtx=1)
 *  CTransaction(hash=017c8b7b91, ver=1, vin.size=1, vout.size=1, nLockTime=0)
 *   CTxIn(COutPoint(0000000000, 4294967295), coinbase 04ffff001d01043c30392f30362f32303137202d2043726561746520796f7572206f776e20617661746172207477696e20746861742074616c6b73206c696b6520796f75)
 *  CScriptWitness()
 *  CTxOut(nValue=1470000000.00000000, scriptPubKey=a9149a8abac6c3d97d37d627e6ebca)
 *
 * Regtest
 * CBlock(hash=190a4f6022b980ee9719200b024c1b9df515baea3afbccf1adc93c70aa93941f, ver=0x00000004, hashPrevBlock=0000000000000000000000000000000000000000000000000000000000000000, hashMerkleRoot=4121f4f0d8528d506a3b373035250bf9889846fac61fd90787a3ecdebf22d87e, nTime=1509798928, nBits=207fffff, nNonce=1, vtx=1)
 *  CTransaction(hash=4121f4f0d8, ver=1, vin.size=1, vout.size=1, nLockTime=0)
 *     CTxIn(COutPoint(0000000000, 4294967295), coinbase 04ffff001d01043c30392f30362f32303137202d2043726561746520796f7572206f776e20617661746172207477696e20746861742074616c6b73206c696b6520796f75)
 *     CScriptWitness()
 *     CTxOut(nValue=1470000000.00000000, scriptPubKey=410439cc2db2636303ea74af82dea7)
=======
 * Build the genesis block.
>>>>>>> 5c233cf4
 */
static CBlock CreateGenesisBlock(uint32_t nTime, uint32_t nNonce, uint32_t nBits, int32_t nVersion, const CAmount& genesisReward, const char* signature)
{
    const char* pszTimestamp = GENESIS_BLOCK_TIMESTAMP_STRING;
    const CScript genesisOutputScript = CScript() << OP_HASH160 << ParseHex(signature) << OP_EQUAL;
    return CreateGenesisBlock(pszTimestamp, genesisOutputScript, nTime, nNonce, nBits, nVersion, genesisReward);
}

void CChainParams::UpdateVersionBitsParameters(Consensus::DeploymentPos d, int64_t nStartTime, int64_t nTimeout)
{
    consensus.vDeployments[d].nStartTime = nStartTime;
    consensus.vDeployments[d].nTimeout = nTimeout;
}

bool CChainParams::HasGenesisBlockTxOutPoint(const COutPoint& out) const
{
    for (const auto& tx : genesis.vtx) {
        if (out.hash == tx->GetHash())
            return true;
    }
    return false;
}

/**
 * Main network
 */
/**
 * What makes a good checkpoint block?
 * + Is surrounded by blocks with reasonable timestamps
 *   (no blocks before with a timestamp after, none after with
 *    timestamp before)
 * + Contains no strange transactions
 */

class CMainParams : public CChainParams {
public:
    CMainParams(): CChainParams(fCoinbaseAddrs) {
        strNetworkID = "main";
        consensus.nSubsidyHalvingInterval = 210000;
        consensus.BIP34Height = 1;  // BIP34 is activated from the genesis block
        consensus.BIP65Height = 1;  // BIP65 is activated from the genesis block
        consensus.BIP66Height = 1;  // BIP66 is activated from the genesis block
        consensus.powLimit = MAINNET_CONSENSUS_POW_LIMIT;
        consensus.nPowTargetTimespan = 14 * 24 * 60 * 60; // two weeks
        consensus.nPowTargetSpacing = 10 * 60;
        consensus.fPowAllowMinDifficultyBlocks = false;
        consensus.fPowNoRetargeting = false;
        consensus.nRuleChangeActivationThreshold = 1916; // 95% of 2016
        consensus.nMinerConfirmationWindow = 2016; // nPowTargetTimespan / nPowTargetSpacing

        consensus.vDeployments[Consensus::DEPLOYMENT_TESTDUMMY].bit = 28;
        consensus.vDeployments[Consensus::DEPLOYMENT_TESTDUMMY].nStartTime = 1199145601; // January 1, 2008
        consensus.vDeployments[Consensus::DEPLOYMENT_TESTDUMMY].nTimeout = 1230767999; // December 31, 2008

        // Deployment of BIP68, BIP112, and BIP113.
        consensus.vDeployments[Consensus::DEPLOYMENT_CSV].bit = 0;
        consensus.vDeployments[Consensus::DEPLOYMENT_CSV].nStartTime = 0;
        consensus.vDeployments[Consensus::DEPLOYMENT_CSV].nTimeout = 999999999999ULL;

        // Deployment of SegWit (BIP141, BIP143, and BIP147)
        consensus.vDeployments[Consensus::DEPLOYMENT_SEGWIT].bit = 1;
        consensus.vDeployments[Consensus::DEPLOYMENT_SEGWIT].nStartTime = 0;
        consensus.vDeployments[Consensus::DEPLOYMENT_SEGWIT].nTimeout = 999999999999ULL;

        // The best chain should have at least this much work.
        consensus.nMinimumChainWork = uint256S("0x00000000000000000000000000000000000000000000000058dbc3b60ba2df18");

        // By default assume that the signatures in ancestors of this block are valid.
        consensus.defaultAssumeValid = uint256S("0x000000000000000000000000000000000000000000000000000000000000000");

        /**
         * The message start string is designed to be unlikely to occur in normal data.
         * The characters are rarely used upper ASCII, not valid as UTF-8, and produce
         * a large 32-bit integer with any alignment.
         */
        pchMessageStart[0] = 0xfe;
        pchMessageStart[1] = 0xd0;
        pchMessageStart[2] = 0xd5;
        pchMessageStart[3] = 0xf2;

        nDefaultPort = 8567;
        nPruneAfterHeight = 100000;

#ifdef MINE_FOR_THE_GENESIS_BLOCK

        genesis = CreateGenesisBlock(MAINNET_GENESIS_BLOCK_UNIX_TIMESTAMP, 0, MAINNET_GENESIS_BLOCK_NBITS, 4, GENESIS_BLOCK_REWARD * COIN, MAINNET_GENESIS_BLOCK_SIGNATURE);

        arith_uint256 bnProofOfWorkLimit(~arith_uint256() >> MAINNET_GENESIS_BLOCK_POW_BITS);

        LogPrintf("Recalculating params for mainnet.\n");
        LogPrintf("- old mainnet genesis nonce: %u\n", genesis.nNonce);
        LogPrintf("- old mainnet genesis hash:  %s\n", genesis.GetHash().ToString().c_str());
        LogPrintf("- old mainnet genesis merkle root: %s\n", genesis.hashMerkleRoot.ToString().c_str());

        // deliberately empty for loop finds nonce value.
        for (genesis.nNonce = 0; UintToArith256(genesis.GetHash()) > bnProofOfWorkLimit; genesis.nNonce++) { } 

        LogPrintf("- new mainnet genesis nonce: %u\n", genesis.nNonce);
        LogPrintf("- new mainnet genesis hash: %s\n", genesis.GetHash().ToString().c_str());
        LogPrintf("- new mainnet genesis merkle root: %s\n", genesis.hashMerkleRoot.ToString().c_str());

<<<<<<< HEAD
        consensus.hashGenesisBlock = genesis.GetHash();
        consensus.BIP34Hash = consensus.hashGenesisBlock;

        LogPrintf("- new mainnet genesis block: %s\n", genesis.ToString().c_str());

#else

        genesis = CreateGenesisBlock(MAINNET_GENESIS_BLOCK_UNIX_TIMESTAMP, MAINNET_GENESIS_BLOCK_NONCE, MAINNET_GENESIS_BLOCK_NBITS, 4, GENESIS_BLOCK_REWARD * COIN, MAINNET_GENESIS_BLOCK_SIGNATURE);

        consensus.hashGenesisBlock = genesis.GetHash();
        consensus.BIP34Hash = consensus.hashGenesisBlock;

        assert(consensus.hashGenesisBlock == MAINNET_CONSENSUS_HASH_GENESIS_BLOCK);
        assert(genesis.hashMerkleRoot == MAINNET_GENESIS_HASH_MERKLE_ROOT);

#endif  // MINE_FOR_THE_GENESIS_BLOCK

=======
        consensus.hashGenesisBlock = genesis.GetHash();
        consensus.BIP34Hash = consensus.hashGenesisBlock;

        LogPrintf("- new mainnet genesis block: %s\n", genesis.ToString().c_str());

#else

        genesis = CreateGenesisBlock(MAINNET_GENESIS_BLOCK_UNIX_TIMESTAMP, MAINNET_GENESIS_BLOCK_NONCE, MAINNET_GENESIS_BLOCK_NBITS, 4, GENESIS_BLOCK_REWARD * COIN, MAINNET_GENESIS_BLOCK_SIGNATURE);

        consensus.hashGenesisBlock = genesis.GetHash();
        consensus.BIP34Hash = consensus.hashGenesisBlock;

        assert(consensus.hashGenesisBlock == MAINNET_CONSENSUS_HASH_GENESIS_BLOCK);
        assert(genesis.hashMerkleRoot == MAINNET_GENESIS_HASH_MERKLE_ROOT);

#endif  // MINE_FOR_THE_GENESIS_BLOCK

>>>>>>> 5c233cf4
        vFixedSeeds.clear();
        vSeeds.clear();
        // Note that of those with the service bits flag, most only support a subset of possible options
        vSeeds.emplace_back("34.215.125.66", false);
        vSeeds.emplace_back("13.58.110.183", false);
        vSeeds.emplace_back("13.124.177.237", false);
        vSeeds.emplace_back("193.112.7.193", false);

        vFixedSeeds = std::vector<SeedSpec6>(pnSeed6_main, pnSeed6_main + ARRAYLEN(pnSeed6_main));
        
        base58Prefixes[PUBKEY_ADDRESS] = std::vector<unsigned char>(1,56);  // P
        base58Prefixes[SCRIPT_ADDRESS] = std::vector<unsigned char>(1,130); // u
        base58Prefixes[SECRET_KEY] =     std::vector<unsigned char>(1,247); // 9
        base58Prefixes[EXT_PUBLIC_KEY] = {0x03, 0xDD, 0x47, 0xAF};  // paip
        base58Prefixes[EXT_SECRET_KEY] = {0x03, 0xDD, 0x47, 0xD9};  // paiv

        fDefaultConsistencyChecks = false;
        fRequireStandard = true;
        fMineBlocksOnDemand = false;

        // TODO PAICOIN Update this when releasing, using the suitable blocks heights and corresponding hashes
        // Check the above note for what make a good checkpoint
        checkpointData = (CCheckpointData) {
            {
<<<<<<< HEAD
                { 0, MAINNET_CONSENSUS_HASH_GENESIS_BLOCK }
=======
                {     0, MAINNET_CONSENSUS_HASH_GENESIS_BLOCK },
                {   500, uint256S("0x0000000004d612f13cf5426902fb1533a659b16b2e349d941588d6b2de60f99c")},
                { 15000, uint256S("0x00000000000031c7063e5c25c471474d8e983a0456944bef32a09ebfbe38adcd")},
                { 25000, uint256S("0x000000000000000ca65878fd1ed20fb623c2c0f4eac208280dfedfed32765bec")}
>>>>>>> 5c233cf4
            }
        };

        // TODO PAICOIN Update this when releasing, using the block timestamp and the number of transactions upto that block
        // use the blockchain info
        chainTxData = ChainTxData{
<<<<<<< HEAD
            MAINNET_GENESIS_BLOCK_UNIX_TIMESTAMP, // * UNIX timestamp of last known number of transactions
            0,          // * total number of transactions between genesis and that timestamp
=======
			// tx hash = c54bee8227b2b009dcd4d53b1f01de328b86417b475a1f0540b8cca91797b256
			// block hash = 0x000000000000000ca65878fd1ed20fb623c2c0f4eac208280dfedfed32765bec
			// block index = 25000
			// tx index = 25073
			// tx timestamp = 1523981287
			
            1523981287, // * UNIX timestamp of last known number of transactions
            25073,      // * total number of transactions between genesis and that timestamp
>>>>>>> 5c233cf4
                        //   (the tx=... number in the SetBestChain debug.log lines)
            0.00179     // * estimated number of transactions per second after that timestamp
        };
    }
};

/**
 * Testnet (v3)
 */
class CTestNetParams : public CChainParams {
public:
    CTestNetParams(): CChainParams(fCoinbaseAddrs) {
        strNetworkID = "test";
        consensus.nSubsidyHalvingInterval = 210000;
        consensus.BIP34Height = 1;  // BIP34 is activated from the genesis block
        consensus.BIP65Height = 1;  // BIP65 is activated from the genesis block
        consensus.BIP66Height = 1;  // BIP66 is activated from the genesis block
        consensus.powLimit = TESTNET_CONSENSUS_POW_LIMIT;
        consensus.nPowTargetTimespan = 14 * 24 * 60 * 60; // two weeks
        consensus.nPowTargetSpacing = 10 * 60;
        consensus.fPowAllowMinDifficultyBlocks = true;
        consensus.fPowNoRetargeting = false;
        consensus.nRuleChangeActivationThreshold = 1512; // 75% for testchains
        consensus.nMinerConfirmationWindow = 2016; // nPowTargetTimespan / nPowTargetSpacing

        consensus.vDeployments[Consensus::DEPLOYMENT_TESTDUMMY].bit = 28;
        consensus.vDeployments[Consensus::DEPLOYMENT_TESTDUMMY].nStartTime = 1199145601; // January 1, 2008
        consensus.vDeployments[Consensus::DEPLOYMENT_TESTDUMMY].nTimeout = 1230767999; // December 31, 2008

        // Deployment of BIP68, BIP112, and BIP113.
<<<<<<< HEAD
        consensus.vDeployments[Consensus::DEPLOYMENT_CSV].bit = 1;
=======
        consensus.vDeployments[Consensus::DEPLOYMENT_CSV].bit = 0;
>>>>>>> 5c233cf4
        consensus.vDeployments[Consensus::DEPLOYMENT_CSV].nStartTime = 0;
        consensus.vDeployments[Consensus::DEPLOYMENT_CSV].nTimeout = 999999999999ULL;

        // Deployment of SegWit (BIP141, BIP143, and BIP147)
        consensus.vDeployments[Consensus::DEPLOYMENT_SEGWIT].bit = 1;
        consensus.vDeployments[Consensus::DEPLOYMENT_SEGWIT].nStartTime = 0;
        consensus.vDeployments[Consensus::DEPLOYMENT_SEGWIT].nTimeout = 999999999999ULL;

        // The best chain should have at least this much work.
        consensus.nMinimumChainWork = uint256S("0x0000000000000000000000000000000000000000000000000000c886e8450964");

        // By default assume that the signatures in ancestors of this block are valid.
        consensus.defaultAssumeValid = uint256S("0x0000000000b13e58c76917eb3b416fc284e36641d952a96c3422b0808d828646");

        pchMessageStart[0] = 0x0b;
        pchMessageStart[1] = 0x09;
        pchMessageStart[2] = 0x11;
        pchMessageStart[3] = 0x07;

        nDefaultPort = 18567;
        nPruneAfterHeight = 1000;

#ifdef MINE_FOR_THE_GENESIS_BLOCK

        genesis = CreateGenesisBlock(TESTNET_GENESIS_BLOCK_UNIX_TIMESTAMP, 0, TESTNET_GENESIS_BLOCK_NBITS, 4, GENESIS_BLOCK_REWARD * COIN, TESTNET_GENESIS_BLOCK_SIGNATURE);

        arith_uint256 bnProofOfWorkLimit(~arith_uint256() >> TESTNET_GENESIS_BLOCK_POW_BITS);

        LogPrintf("Recalculating params for testnet.\n");
        LogPrintf("- old testnet genesis nonce: %u\n", genesis.nNonce);
        LogPrintf("- old testnet genesis hash:  %s\n", genesis.GetHash().ToString().c_str());
        LogPrintf("- old testnet genesis merkle root: %s\n", genesis.hashMerkleRoot.ToString().c_str());

        // deliberately empty for loop finds nonce value.
        for (genesis.nNonce = 0; UintToArith256(genesis.GetHash()) > bnProofOfWorkLimit; genesis.nNonce++) { } 

        LogPrintf("- new testnet genesis nonce: %u\n", genesis.nNonce);
        LogPrintf("- new testnet genesis hash: %s\n", genesis.GetHash().ToString().c_str());
        LogPrintf("- new testnet genesis merkle root: %s\n", genesis.hashMerkleRoot.ToString().c_str());

<<<<<<< HEAD
        consensus.hashGenesisBlock = genesis.GetHash();
        consensus.BIP34Hash = consensus.hashGenesisBlock;

        LogPrintf("- new testnet genesis block: %s\n", genesis.ToString().c_str());

#else

        genesis = CreateGenesisBlock(TESTNET_GENESIS_BLOCK_UNIX_TIMESTAMP, TESTNET_GENESIS_BLOCK_NONCE, TESTNET_GENESIS_BLOCK_NBITS, 4, GENESIS_BLOCK_REWARD * COIN, TESTNET_GENESIS_BLOCK_SIGNATURE);

        consensus.hashGenesisBlock = genesis.GetHash();
        consensus.BIP34Hash = consensus.hashGenesisBlock;

=======
        consensus.hashGenesisBlock = genesis.GetHash();
        consensus.BIP34Hash = consensus.hashGenesisBlock;

        LogPrintf("- new testnet genesis block: %s\n", genesis.ToString().c_str());

#else

        genesis = CreateGenesisBlock(TESTNET_GENESIS_BLOCK_UNIX_TIMESTAMP, TESTNET_GENESIS_BLOCK_NONCE, TESTNET_GENESIS_BLOCK_NBITS, 4, GENESIS_BLOCK_REWARD * COIN, TESTNET_GENESIS_BLOCK_SIGNATURE);

        consensus.hashGenesisBlock = genesis.GetHash();
        consensus.BIP34Hash = consensus.hashGenesisBlock;

>>>>>>> 5c233cf4
        assert(consensus.hashGenesisBlock == TESTNET_CONSENSUS_HASH_GENESIS_BLOCK);
        assert(genesis.hashMerkleRoot == TESTNET_GENESIS_HASH_MERKLE_ROOT);

#endif  // MINE_FOR_THE_GENESIS_BLOCK

        vFixedSeeds.clear();
        vSeeds.clear();
       
        // nodes with support for servicebits filtering should be at the top
        vSeeds.emplace_back("52.37.189.65", false);
        vSeeds.emplace_back("13.59.205.159", false);
        vSeeds.emplace_back("52.78.224.215", false);
        vSeeds.emplace_back("193.112.4.118", false);

        vFixedSeeds = std::vector<SeedSpec6>(pnSeed6_test, pnSeed6_test + ARRAYLEN(pnSeed6_test));
        
        // same as for the CRegTestParams
        base58Prefixes[PUBKEY_ADDRESS] = std::vector<unsigned char>(1,51);
        base58Prefixes[SCRIPT_ADDRESS] = std::vector<unsigned char>(1,180);
        base58Prefixes[SECRET_KEY] =     std::vector<unsigned char>(1,226);
        base58Prefixes[EXT_PUBLIC_KEY] = {0x03, 0xE3, 0xC5, 0x26};  // ptpu
        base58Prefixes[EXT_SECRET_KEY] = {0x03, 0xE3, 0xC5, 0x2D};  // ptpv

        fDefaultConsistencyChecks = false;
        fRequireStandard = false;
        fMineBlocksOnDemand = false;

<<<<<<< HEAD
        // TODO PAICOIN Update this when releasing, using the suitable blocks heights and corresponding hashes
        // Check the above note for what make a good checkpoint
        checkpointData = (CCheckpointData) {
            {
                { 0, TESTNET_CONSENSUS_HASH_GENESIS_BLOCK }
=======
        checkpointData = (CCheckpointData) {
            {
                {    0, TESTNET_CONSENSUS_HASH_GENESIS_BLOCK },
                {    1, uint256S("0x0000000007f33c46116ced43fbb7eb0307080ab7071c134e4b9ccd1334c61177")},
                { 1000, uint256S("0x0000000008668e5c597a6f0a97c3aced17389a8bd842afe61dd2310b4f301c9a")},
                { 2500, uint256S("0x00000000057ba272b77e932a86748252e69ef3bb77ae1756787d2e4240167a4b")}
>>>>>>> 5c233cf4
            }
        };

        // TODO PAICOIN Update this when releasing, using the block timestamp and the number of transactions upto that block
        // use the blockchain info
        chainTxData = ChainTxData{
<<<<<<< HEAD
            TESTNET_GENESIS_BLOCK_UNIX_TIMESTAMP, // * UNIX timestamp of last known number of transactions
            0,          // * total number of transactions between genesis and that timestamp
                        //   (the tx=... number in the SetBestChain debug.log lines)
            3.1         // * estimated number of transactions per second after that timestamp
=======
			// tx hash = 0xd714e38737c9a4f2f0f59bdd6ffa6e527a6874a7f599849dfe042c8bd1f49ce5
			// block hash = 0x00000000057ba272b77e932a86748252e69ef3bb77ae1756787d2e4240167a4b
			// block index = 2500
			// tx index = 3434
			// tx timestamp = 1523601213
			
            1523601213, // * UNIX timestamp of last known number of transactions
            3434,       // * total number of transactions between genesis and that timestamp
                        //   (the tx=... number in the SetBestChain debug.log lines)
            0.00052     // * estimated number of transactions per second after that timestamp
>>>>>>> 5c233cf4
        };
    }
};

/**
 * Regression test
 */
class CRegTestParams : public CChainParams {
public:
    CRegTestParams() {
        strNetworkID = "regtest";
        consensus.nSubsidyHalvingInterval = 150;
        // NOTE PAICOIN Do not mofify the BIP settings, otherwise the current txvalidationcache_tests will fail
        consensus.BIP34Height = 100000000; // BIP34 has not activated on regtest (far in the future so block v1 are not rejected in tests)
        consensus.BIP34Hash = uint256();
        consensus.BIP65Height = 1351; // BIP65 activated on regtest (Used in rpc activation tests)
        consensus.BIP66Height = 1251; // BIP66 activated on regtest (Used in rpc activation tests)
        consensus.powLimit = REGTEST_CONSENSUS_POW_LIMIT;
        consensus.nPowTargetTimespan = 14 * 24 * 60 * 60; // two weeks
        consensus.nPowTargetSpacing = 10 * 60;
        consensus.fPowAllowMinDifficultyBlocks = true;
        consensus.fPowNoRetargeting = true;
        consensus.nRuleChangeActivationThreshold = 108; // 75% for testchains
        consensus.nMinerConfirmationWindow = 144; // Faster than normal for regtest (144 instead of 2016)

        consensus.vDeployments[Consensus::DEPLOYMENT_TESTDUMMY].bit = 28;
        consensus.vDeployments[Consensus::DEPLOYMENT_TESTDUMMY].nStartTime = 0;
        consensus.vDeployments[Consensus::DEPLOYMENT_TESTDUMMY].nTimeout = 999999999999ULL;

<<<<<<< HEAD
        consensus.vDeployments[Consensus::DEPLOYMENT_CSV].bit = 1;
=======
        consensus.vDeployments[Consensus::DEPLOYMENT_CSV].bit = 0;
>>>>>>> 5c233cf4
        consensus.vDeployments[Consensus::DEPLOYMENT_CSV].nStartTime = 0;
        consensus.vDeployments[Consensus::DEPLOYMENT_CSV].nTimeout = 999999999999ULL;

        consensus.vDeployments[Consensus::DEPLOYMENT_SEGWIT].bit = 1;
        consensus.vDeployments[Consensus::DEPLOYMENT_SEGWIT].nStartTime = 0;
        consensus.vDeployments[Consensus::DEPLOYMENT_SEGWIT].nTimeout = 999999999999ULL;

        // The best chain should have at least this much work.
        consensus.nMinimumChainWork = uint256S("0x00");

        // By default assume that the signatures in ancestors of this block are valid.
        consensus.defaultAssumeValid = uint256S("0x00");

        pchMessageStart[0] = 0xff;
        pchMessageStart[1] = 0xd1;
        pchMessageStart[2] = 0xd6;
        pchMessageStart[3] = 0xf3;

        nDefaultPort = 19567;
        nPruneAfterHeight = 1000;

#ifdef MINE_FOR_THE_GENESIS_BLOCK

        genesis = CreateGenesisBlock(REGTEST_GENESIS_BLOCK_UNIX_TIMESTAMP, 0, REGTEST_GENESIS_BLOCK_NBITS, 4, GENESIS_BLOCK_REWARD * COIN, REGTEST_GENESIS_BLOCK_SIGNATURE);

        arith_uint256 bnProofOfWorkLimit(~arith_uint256() >> REGTEST_GENESIS_BLOCK_POW_BITS);

        LogPrintf("Recalculating params for regtest.\n");
        LogPrintf("- old regtest genesis nonce: %u\n", genesis.nNonce);
        LogPrintf("- old regtest genesis hash:  %s\n", genesis.GetHash().ToString().c_str());
        LogPrintf("- old regtest genesis merkle root: %s\n", genesis.hashMerkleRoot.ToString().c_str());

        // deliberately empty for loop finds nonce value.
        for (genesis.nNonce = 0; UintToArith256(genesis.GetHash()) > bnProofOfWorkLimit; genesis.nNonce++) { } 

        LogPrintf("- new regtest genesis nonce: %u\n", genesis.nNonce);
        LogPrintf("- new regtest genesis hash: %s\n", genesis.GetHash().ToString().c_str());
        LogPrintf("- new regtest genesis merkle root: %s\n", genesis.hashMerkleRoot.ToString().c_str());

        consensus.hashGenesisBlock = genesis.GetHash();
        consensus.BIP34Hash = consensus.hashGenesisBlock;

        LogPrintf("- new regtest genesis block: %s\n", genesis.ToString().c_str());

#else

        // TODO: Update the values below with the nonce from the above mining for the genesis block
        //       This should only be done once, after the mining and prior to production release
        genesis = CreateGenesisBlock(REGTEST_GENESIS_BLOCK_UNIX_TIMESTAMP, REGTEST_GENESIS_BLOCK_NONCE, REGTEST_GENESIS_BLOCK_NBITS, 4, GENESIS_BLOCK_REWARD * COIN, REGTEST_GENESIS_BLOCK_SIGNATURE);

        consensus.hashGenesisBlock = genesis.GetHash();
        consensus.BIP34Hash = consensus.hashGenesisBlock;

        // TODO: Update the values below with the data from the above mining for the genesis block
        //       This should only be done once, after the mining and prior to production release
        assert(consensus.hashGenesisBlock == REGTEST_CONSENSUS_HASH_GENESIS_BLOCK);
        assert(genesis.hashMerkleRoot == REGTEST_GENESIS_HASH_MERKLE_ROOT);

#endif  // MINE_FOR_THE_GENESIS_BLOCK

        vFixedSeeds.clear(); //!< Regtest mode doesn't have any fixed seeds.
        vSeeds.clear();      //!< Regtest mode doesn't have any DNS seeds.

        fDefaultConsistencyChecks = true;
        fRequireStandard = false;
        fMineBlocksOnDemand = true;

        // same as for the CTestNetParams
        base58Prefixes[PUBKEY_ADDRESS] = std::vector<unsigned char>(1,51);
        base58Prefixes[SCRIPT_ADDRESS] = std::vector<unsigned char>(1,180);
        base58Prefixes[SECRET_KEY] =     std::vector<unsigned char>(1,226);
        base58Prefixes[EXT_PUBLIC_KEY] = {0x03, 0xE3, 0xC5, 0x26};  // ptpu
        base58Prefixes[EXT_SECRET_KEY] = {0x03, 0xE3, 0xC5, 0x2D};  // ptpv

        checkpointData = (CCheckpointData) {
            {
                {0, REGTEST_CONSENSUS_HASH_GENESIS_BLOCK },
            }
        };

        chainTxData = ChainTxData{
            REGTEST_GENESIS_BLOCK_UNIX_TIMESTAMP,
            0,
            0
        };
    }
};

static std::unique_ptr<CChainParams> globalChainParams;

const CChainParams &Params() {
    assert(globalChainParams);
    return *globalChainParams;
}

std::unique_ptr<CChainParams> CreateChainParams(const std::string& chain)
{
    if (chain == CBaseChainParams::MAIN)
        return std::unique_ptr<CChainParams>(new CMainParams());
    else if (chain == CBaseChainParams::TESTNET)
        return std::unique_ptr<CChainParams>(new CTestNetParams());
    else if (chain == CBaseChainParams::REGTEST)
        return std::unique_ptr<CChainParams>(new CRegTestParams());
    throw std::runtime_error(strprintf("%s: Unknown chain %s.", __func__, chain));
}

void SelectParams(const std::string& network)
{
    SelectBaseParams(network);
    globalChainParams = CreateChainParams(network);
}

void UpdateVersionBitsParameters(Consensus::DeploymentPos d, int64_t nStartTime, int64_t nTimeout)
{
    globalChainParams->UpdateVersionBitsParameters(d, nStartTime, nTimeout);
}<|MERGE_RESOLUTION|>--- conflicted
+++ resolved
@@ -125,34 +125,7 @@
 }
 
 /**
-<<<<<<< HEAD
- * Build the genesis block. Note that the output of its generation
- * transaction cannot be spent since it did not originally exist in the
- * database.
- *
- * Mainnet:
- * CBlock(hash=000000005bcab4d8d77d338d3719c1cda996c5181ffd1c46ee311a69ac3f9397, ver=0x00000004, hashPrevBlock=0000000000000000000000000000000000000000000000000000000000000000, hashMerkleRoot=4121f4f0d8528d506a3b373035250bf9889846fac61fd90787a3ecdebf22d87e, nTime=1504706400, nBits=1d00ffff, nNonce=2876968165, vtx=1)
- *   CTransaction(hash=4121f4f0d8, ver=1, vin.size=1, vout.size=1, nLockTime=0)
- *     CTxIn(COutPoint(0000000000, 4294967295), coinbase 04ffff001d01043c30392f30362f32303137202d2043726561746520796f7572206f776e20617661746172207477696e20746861742074616c6b73206c696b6520796f75)
- *     CScriptWitness()
- *     CTxOut(nValue=1470000000.00000000, scriptPubKey=410439cc2db2636303ea74af82dea7)
- *
- * Testnet
- * CBlock(hash=0000000003976df1a1393912d10ea68fae1175ee2c7e6011a0dc4e05f18f8403, ver=0x00000004, hashPrevBlock=0000000000000000000000000000000000000000000000000000000000000000, hashMerkleRoot=017c8b7b919c08887d2d5ddd4d301037ccd53eb887807f8c74f5f824120d8f19, nTime=1504706516, nBits=1c09fe61, nNonce=2253953817, vtx=1)
- *  CTransaction(hash=017c8b7b91, ver=1, vin.size=1, vout.size=1, nLockTime=0)
- *   CTxIn(COutPoint(0000000000, 4294967295), coinbase 04ffff001d01043c30392f30362f32303137202d2043726561746520796f7572206f776e20617661746172207477696e20746861742074616c6b73206c696b6520796f75)
- *  CScriptWitness()
- *  CTxOut(nValue=1470000000.00000000, scriptPubKey=a9149a8abac6c3d97d37d627e6ebca)
- *
- * Regtest
- * CBlock(hash=190a4f6022b980ee9719200b024c1b9df515baea3afbccf1adc93c70aa93941f, ver=0x00000004, hashPrevBlock=0000000000000000000000000000000000000000000000000000000000000000, hashMerkleRoot=4121f4f0d8528d506a3b373035250bf9889846fac61fd90787a3ecdebf22d87e, nTime=1509798928, nBits=207fffff, nNonce=1, vtx=1)
- *  CTransaction(hash=4121f4f0d8, ver=1, vin.size=1, vout.size=1, nLockTime=0)
- *     CTxIn(COutPoint(0000000000, 4294967295), coinbase 04ffff001d01043c30392f30362f32303137202d2043726561746520796f7572206f776e20617661746172207477696e20746861742074616c6b73206c696b6520796f75)
- *     CScriptWitness()
- *     CTxOut(nValue=1470000000.00000000, scriptPubKey=410439cc2db2636303ea74af82dea7)
-=======
  * Build the genesis block.
->>>>>>> 5c233cf4
  */
 static CBlock CreateGenesisBlock(uint32_t nTime, uint32_t nNonce, uint32_t nBits, int32_t nVersion, const CAmount& genesisReward, const char* signature)
 {
@@ -254,7 +227,6 @@
         LogPrintf("- new mainnet genesis hash: %s\n", genesis.GetHash().ToString().c_str());
         LogPrintf("- new mainnet genesis merkle root: %s\n", genesis.hashMerkleRoot.ToString().c_str());
 
-<<<<<<< HEAD
         consensus.hashGenesisBlock = genesis.GetHash();
         consensus.BIP34Hash = consensus.hashGenesisBlock;
 
@@ -272,25 +244,6 @@
 
 #endif  // MINE_FOR_THE_GENESIS_BLOCK
 
-=======
-        consensus.hashGenesisBlock = genesis.GetHash();
-        consensus.BIP34Hash = consensus.hashGenesisBlock;
-
-        LogPrintf("- new mainnet genesis block: %s\n", genesis.ToString().c_str());
-
-#else
-
-        genesis = CreateGenesisBlock(MAINNET_GENESIS_BLOCK_UNIX_TIMESTAMP, MAINNET_GENESIS_BLOCK_NONCE, MAINNET_GENESIS_BLOCK_NBITS, 4, GENESIS_BLOCK_REWARD * COIN, MAINNET_GENESIS_BLOCK_SIGNATURE);
-
-        consensus.hashGenesisBlock = genesis.GetHash();
-        consensus.BIP34Hash = consensus.hashGenesisBlock;
-
-        assert(consensus.hashGenesisBlock == MAINNET_CONSENSUS_HASH_GENESIS_BLOCK);
-        assert(genesis.hashMerkleRoot == MAINNET_GENESIS_HASH_MERKLE_ROOT);
-
-#endif  // MINE_FOR_THE_GENESIS_BLOCK
-
->>>>>>> 5c233cf4
         vFixedSeeds.clear();
         vSeeds.clear();
         // Note that of those with the service bits flag, most only support a subset of possible options
@@ -315,24 +268,16 @@
         // Check the above note for what make a good checkpoint
         checkpointData = (CCheckpointData) {
             {
-<<<<<<< HEAD
-                { 0, MAINNET_CONSENSUS_HASH_GENESIS_BLOCK }
-=======
                 {     0, MAINNET_CONSENSUS_HASH_GENESIS_BLOCK },
                 {   500, uint256S("0x0000000004d612f13cf5426902fb1533a659b16b2e349d941588d6b2de60f99c")},
                 { 15000, uint256S("0x00000000000031c7063e5c25c471474d8e983a0456944bef32a09ebfbe38adcd")},
                 { 25000, uint256S("0x000000000000000ca65878fd1ed20fb623c2c0f4eac208280dfedfed32765bec")}
->>>>>>> 5c233cf4
             }
         };
 
         // TODO PAICOIN Update this when releasing, using the block timestamp and the number of transactions upto that block
         // use the blockchain info
         chainTxData = ChainTxData{
-<<<<<<< HEAD
-            MAINNET_GENESIS_BLOCK_UNIX_TIMESTAMP, // * UNIX timestamp of last known number of transactions
-            0,          // * total number of transactions between genesis and that timestamp
-=======
 			// tx hash = c54bee8227b2b009dcd4d53b1f01de328b86417b475a1f0540b8cca91797b256
 			// block hash = 0x000000000000000ca65878fd1ed20fb623c2c0f4eac208280dfedfed32765bec
 			// block index = 25000
@@ -341,7 +286,6 @@
 			
             1523981287, // * UNIX timestamp of last known number of transactions
             25073,      // * total number of transactions between genesis and that timestamp
->>>>>>> 5c233cf4
                         //   (the tx=... number in the SetBestChain debug.log lines)
             0.00179     // * estimated number of transactions per second after that timestamp
         };
@@ -372,11 +316,7 @@
         consensus.vDeployments[Consensus::DEPLOYMENT_TESTDUMMY].nTimeout = 1230767999; // December 31, 2008
 
         // Deployment of BIP68, BIP112, and BIP113.
-<<<<<<< HEAD
-        consensus.vDeployments[Consensus::DEPLOYMENT_CSV].bit = 1;
-=======
         consensus.vDeployments[Consensus::DEPLOYMENT_CSV].bit = 0;
->>>>>>> 5c233cf4
         consensus.vDeployments[Consensus::DEPLOYMENT_CSV].nStartTime = 0;
         consensus.vDeployments[Consensus::DEPLOYMENT_CSV].nTimeout = 999999999999ULL;
 
@@ -417,7 +357,6 @@
         LogPrintf("- new testnet genesis hash: %s\n", genesis.GetHash().ToString().c_str());
         LogPrintf("- new testnet genesis merkle root: %s\n", genesis.hashMerkleRoot.ToString().c_str());
 
-<<<<<<< HEAD
         consensus.hashGenesisBlock = genesis.GetHash();
         consensus.BIP34Hash = consensus.hashGenesisBlock;
 
@@ -430,20 +369,6 @@
         consensus.hashGenesisBlock = genesis.GetHash();
         consensus.BIP34Hash = consensus.hashGenesisBlock;
 
-=======
-        consensus.hashGenesisBlock = genesis.GetHash();
-        consensus.BIP34Hash = consensus.hashGenesisBlock;
-
-        LogPrintf("- new testnet genesis block: %s\n", genesis.ToString().c_str());
-
-#else
-
-        genesis = CreateGenesisBlock(TESTNET_GENESIS_BLOCK_UNIX_TIMESTAMP, TESTNET_GENESIS_BLOCK_NONCE, TESTNET_GENESIS_BLOCK_NBITS, 4, GENESIS_BLOCK_REWARD * COIN, TESTNET_GENESIS_BLOCK_SIGNATURE);
-
-        consensus.hashGenesisBlock = genesis.GetHash();
-        consensus.BIP34Hash = consensus.hashGenesisBlock;
-
->>>>>>> 5c233cf4
         assert(consensus.hashGenesisBlock == TESTNET_CONSENSUS_HASH_GENESIS_BLOCK);
         assert(genesis.hashMerkleRoot == TESTNET_GENESIS_HASH_MERKLE_ROOT);
 
@@ -471,32 +396,18 @@
         fRequireStandard = false;
         fMineBlocksOnDemand = false;
 
-<<<<<<< HEAD
-        // TODO PAICOIN Update this when releasing, using the suitable blocks heights and corresponding hashes
-        // Check the above note for what make a good checkpoint
-        checkpointData = (CCheckpointData) {
-            {
-                { 0, TESTNET_CONSENSUS_HASH_GENESIS_BLOCK }
-=======
         checkpointData = (CCheckpointData) {
             {
                 {    0, TESTNET_CONSENSUS_HASH_GENESIS_BLOCK },
                 {    1, uint256S("0x0000000007f33c46116ced43fbb7eb0307080ab7071c134e4b9ccd1334c61177")},
                 { 1000, uint256S("0x0000000008668e5c597a6f0a97c3aced17389a8bd842afe61dd2310b4f301c9a")},
                 { 2500, uint256S("0x00000000057ba272b77e932a86748252e69ef3bb77ae1756787d2e4240167a4b")}
->>>>>>> 5c233cf4
             }
         };
 
         // TODO PAICOIN Update this when releasing, using the block timestamp and the number of transactions upto that block
         // use the blockchain info
         chainTxData = ChainTxData{
-<<<<<<< HEAD
-            TESTNET_GENESIS_BLOCK_UNIX_TIMESTAMP, // * UNIX timestamp of last known number of transactions
-            0,          // * total number of transactions between genesis and that timestamp
-                        //   (the tx=... number in the SetBestChain debug.log lines)
-            3.1         // * estimated number of transactions per second after that timestamp
-=======
 			// tx hash = 0xd714e38737c9a4f2f0f59bdd6ffa6e527a6874a7f599849dfe042c8bd1f49ce5
 			// block hash = 0x00000000057ba272b77e932a86748252e69ef3bb77ae1756787d2e4240167a4b
 			// block index = 2500
@@ -507,7 +418,6 @@
             3434,       // * total number of transactions between genesis and that timestamp
                         //   (the tx=... number in the SetBestChain debug.log lines)
             0.00052     // * estimated number of transactions per second after that timestamp
->>>>>>> 5c233cf4
         };
     }
 };
@@ -537,11 +447,7 @@
         consensus.vDeployments[Consensus::DEPLOYMENT_TESTDUMMY].nStartTime = 0;
         consensus.vDeployments[Consensus::DEPLOYMENT_TESTDUMMY].nTimeout = 999999999999ULL;
 
-<<<<<<< HEAD
-        consensus.vDeployments[Consensus::DEPLOYMENT_CSV].bit = 1;
-=======
         consensus.vDeployments[Consensus::DEPLOYMENT_CSV].bit = 0;
->>>>>>> 5c233cf4
         consensus.vDeployments[Consensus::DEPLOYMENT_CSV].nStartTime = 0;
         consensus.vDeployments[Consensus::DEPLOYMENT_CSV].nTimeout = 999999999999ULL;
 
