//
// Copyright (c) 2009-2010 Satoshi Nakamoto
// Copyright (c) 2009-2016 The Bitcoin Core developers
// Copyright (c) 2017-2020 Project PAI Foundation
// Distributed under the MIT software license, see the accompanying
// file COPYING or http://www.opensource.org/licenses/mit-license.php.
//


#include "chainparams.h"
#include "consensus/merkle.h"

#include "tinyformat.h"
#include "util.h"
#include "utilstrencodings.h"

#include <assert.h>

#include <stdlib.h>

#include "chainparamsseeds.h"
#include "coinbase_addresses.h"

#include "stake/votebits.h"

/**
 * To initialize the block chain by mining a new genesis block uncomment the following define.
 * WARNING: this should only be done once and prior to release in production!
 */
//#define MINE_FOR_THE_GENESIS_BLOCK

#define GENESIS_BLOCK_TIMESTAMP_STRING  "09/06/2017 - Create your own avatar twin that talks like you"
#define GENESIS_BLOCK_REWARD            1470000000

#define MAINNET_CONSENSUS_POW_LIMIT      uint256S("0x0000000009fe61ffffffffffffffffffffffffffffffffffffffffffffffffff");
#define MAINNET_GENESIS_BLOCK_POW_BITS   36 // 32
#define MAINNET_GENESIS_BLOCK_NBITS      0x1c09fe61
#define MAINNET_GENESIS_BLOCK_SIGNATURE  "95ba0161eb524f97d3847653057baaef7d7ba0ff"

#define MAINNET_GENESIS_BLOCK_UNIX_TIMESTAMP 1504706776
#define MAINNET_GENESIS_BLOCK_NONCE          460938808
#define MAINNET_CONSENSUS_HASH_GENESIS_BLOCK uint256S("0x00000000018151b673df2356e5e25bfcfecbcd7cf888717f2458530461512343")
#define MAINNET_GENESIS_HASH_MERKLE_ROOT     uint256S("0x585ac65f505138efceefb3255086b6d7f63c606219b01f115a2941bb93c8362b")

#define MAINNET_HYBRID_CONSENSUS_POW_LIMIT          MAINNET_CONSENSUS_POW_LIMIT
#define MAINNET_HYBRID_CONSENSUS_INITIAL_DIFFICULTY 0x1c09fe61

#define TESTNET_CONSENSUS_POW_LIMIT      uint256S("0000000009fe61ffffffffffffffffffffffffffffffffffffffffffffffffff")
#define TESTNET_GENESIS_BLOCK_POW_BITS   36 // 24
#define TESTNET_GENESIS_BLOCK_NBITS      0x1c09fe61 // 0x1e00ffff
#define TESTNET_GENESIS_BLOCK_SIGNATURE  "9a8abac6c3d97d37d627e6ebcaf68be72275168b"

#define TESTNET_GENESIS_BLOCK_UNIX_TIMESTAMP 1504706516
#define TESTNET_GENESIS_BLOCK_NONCE          2253953817
#define TESTNET_CONSENSUS_HASH_GENESIS_BLOCK uint256S("0x0000000003976df1a1393912d10ea68fae1175ee2c7e6011a0dc4e05f18f8403")
#define TESTNET_GENESIS_HASH_MERKLE_ROOT     uint256S("0x017c8b7b919c08887d2d5ddd4d301037ccd53eb887807f8c74f5f824120d8f19")

#define TESTNET_HYBRID_CONSENSUS_POW_LIMIT   uint256S("000003e75d000000000000000000000000000000000000000000000000000000");
#define TESTNET_HYBRID_CONSENSUS_INITIAL_DIFFICULTY 0x1e03e75d

#define REGTEST_CONSENSUS_POW_LIMIT      uint256S("7fffffffffffffffffffffffffffffffffffffffffffffffffffffffffffffff")
#define REGTEST_GENESIS_BLOCK_POW_BITS   1
#define REGTEST_GENESIS_BLOCK_NBITS      0x207fffff
#define REGTEST_GENESIS_BLOCK_SIGNATURE  "23103f0e2d2abbaad0d79b7a37759b1a382b7821"

#define REGTEST_GENESIS_BLOCK_UNIX_TIMESTAMP 1509798928
#define REGTEST_GENESIS_BLOCK_NONCE          0
#define REGTEST_CONSENSUS_HASH_GENESIS_BLOCK uint256S("0x47b736c948f15d787327c84bb3ad30a064e67c79154c7608da4b062c1adfe7bb")
#define REGTEST_GENESIS_HASH_MERKLE_ROOT     uint256S("0xcaed1b804a2aa916d899cb398aed398fa9316d972f615903aafe06d10bedca44")

#define REGTEST_HYBRID_CONSENSUS_POW_LIMIT          REGTEST_CONSENSUS_POW_LIMIT
#define REGTEST_HYBRID_CONSENSUS_INITIAL_DIFFICULTY 0x207fffff

#ifdef MINE_FOR_THE_GENESIS_BLOCK
#   include "arith_uint256.h"
#endif // MINE_FOR_THE_GENESIS_BLOCK

static CBlock CreateGenesisBlock(const char* pszTimestamp, const CScript& genesisOutputScript, uint32_t nTime, uint32_t nNonce, uint32_t nBits, int64_t nStakeDiff, int32_t nVersion, const CAmount& genesisReward)
{
    CMutableTransaction txNew;
    txNew.nVersion = 1;
    txNew.vin.resize(1);
    txNew.vout.resize(1);
    txNew.vin[0].scriptSig = CScript() << 486604799 << CScriptNum(4) << std::vector<unsigned char>((const unsigned char*)pszTimestamp, (const unsigned char*)pszTimestamp + strlen(pszTimestamp));
    txNew.vout[0].nValue = genesisReward;
    txNew.vout[0].scriptPubKey = genesisOutputScript;

    CBlock genesis;
    genesis.nTime    = nTime;
    genesis.nBits    = nBits;
    genesis.nStakeDifficulty = nStakeDiff;
    genesis.nVoteBits = VoteBits::rttAccepted;
    genesis.nTicketPoolSize = 0;
    std::fill(genesis.ticketLotteryState.begin(), genesis.ticketLotteryState.end(), 0);
    genesis.nStakeVersion = 0;
    genesis.nNonce   = nNonce;
    genesis.nVersion = nVersion;
    genesis.vtx.push_back(MakeTransactionRef(std::move(txNew)));
    genesis.hashPrevBlock.SetNull();
    genesis.hashMerkleRoot = BlockMerkleRoot(genesis);
    return genesis;
}

/**
 * Build the genesis block.
 */
static CBlock CreateGenesisBlock(uint32_t nTime, uint32_t nNonce, uint32_t nBits, int64_t nStakeDiff, int32_t nVersion, const CAmount& genesisReward, const char* signature)
{
    const char* pszTimestamp = GENESIS_BLOCK_TIMESTAMP_STRING;
    const CScript genesisOutputScript = CScript() << OP_HASH160 << ParseHex(signature) << OP_EQUAL;
    return CreateGenesisBlock(pszTimestamp, genesisOutputScript, nTime, nNonce, nBits, nStakeDiff, nVersion, genesisReward);
}

void CChainParams::UpdateVersionBitsParameters(Consensus::DeploymentPos d, int64_t nStartTime, int64_t nTimeout)
{
    consensus.vDeployments[d].nStartTime = nStartTime;
    consensus.vDeployments[d].nTimeout = nTimeout;
}

bool CChainParams::HasGenesisBlockTxOutPoint(const COutPoint& out) const
{
    for (const auto& tx : genesis.vtx) {
        if (out.hash == tx->GetHash())
            return true;
    }
    return false;
}

/**
 * Main network
 */
/**
 * What makes a good checkpoint block?
 * + Is surrounded by blocks with reasonable timestamps
 *   (no blocks before with a timestamp after, none after with
 *    timestamp before)
 * + Contains no strange transactions
 */

class CMainParams : public CChainParams {
public:
    CMainParams(): CChainParams(fCoinbaseAddrs) {
        strNetworkID = "main";

        consensus.nSubsidyHalvingInterval = 210000;
        consensus.nTotalBlockSubsidy = 1500;
        consensus.nWorkSubsidyProportion = 7;
        consensus.nStakeSubsidyProportion = 3;

        consensus.BIP34Height = 1;  // BIP34 is activated from the genesis block
        consensus.BIP65Height = 1;  // BIP65 is activated from the genesis block
        consensus.BIP66Height = 1;  // BIP66 is activated from the genesis block
        consensus.powLimit = MAINNET_CONSENSUS_POW_LIMIT;
        consensus.nPowTargetTimespan = 14 * 24 * 60 * 60; // two weeks
        consensus.nPowTargetSpacing = 10 * 60;
        consensus.fPowAllowMinDifficultyBlocks = false;
        consensus.fPowNoRetargeting = false;
        consensus.nRuleChangeActivationThreshold = 1916; // 95% of 2016
        consensus.nMinerConfirmationWindow = 2016; // nPowTargetTimespan / nPowTargetSpacing

        consensus.vDeployments[Consensus::DEPLOYMENT_TESTDUMMY].bit = 28;
        consensus.vDeployments[Consensus::DEPLOYMENT_TESTDUMMY].nStartTime = 1199145601; // January 1, 2008
        consensus.vDeployments[Consensus::DEPLOYMENT_TESTDUMMY].nTimeout = 1230767999; // December 31, 2008

        // Deployment of BIP68, BIP112, and BIP113.
        consensus.vDeployments[Consensus::DEPLOYMENT_CSV].bit = 0;
        consensus.vDeployments[Consensus::DEPLOYMENT_CSV].nStartTime = 0;
        consensus.vDeployments[Consensus::DEPLOYMENT_CSV].nTimeout = 999999999999ULL;

        // Deployment of SegWit (BIP141, BIP143, and BIP147)
        consensus.vDeployments[Consensus::DEPLOYMENT_SEGWIT].bit = 1;
        consensus.vDeployments[Consensus::DEPLOYMENT_SEGWIT].nStartTime = 0;
        consensus.vDeployments[Consensus::DEPLOYMENT_SEGWIT].nTimeout = 999999999999ULL;

        // The best chain should have at least this much work.
        consensus.nMinimumChainWork = uint256S("0x00000000000000000000000000000000000000000000000058dbc3b60ba2df18");

        // By default assume that the signatures in ancestors of this block are valid.
        consensus.defaultAssumeValid = uint256S("0x000000000000000000000000000000000000000000000000000000000000000");

        // coinbase whitelist parameters
        consensus.nCoinbaseWhitelistExpiration = 2016; // two weeks

        // hybrid consensus fork parameters
        consensus.nHybridConsensusHeight = -1; // Never
        consensus.hybridConsensusPowLimit = MAINNET_HYBRID_CONSENSUS_POW_LIMIT;
        consensus.nHybridConsensusInitialDifficulty = MAINNET_HYBRID_CONSENSUS_INITIAL_DIFFICULTY;
        consensus.nHybridConsensusInitialDifficultyBlockCount = 10;

        // stake parameters
        consensus.nMinimumStakeDiff                 = COIN * 2;
        consensus.nTicketPoolSize                   = 8192;
        consensus.nTicketsPerBlock                  = 5;
        consensus.nTicketMaturity                   = 256;
        consensus.nTicketExpiry                     = 5 * consensus.nTicketPoolSize;
        // consensus.nCoinbaseMaturity                 = 256;
        consensus.nSStxChangeMaturity               = 1;
        consensus.nTicketPoolSizeWeight             = 4;
        consensus.nStakeDiffAlpha                   = 1;
        consensus.nStakeDiffWindowSize              = 144;
        consensus.nStakeDiffWindows                 = 20;
        consensus.nStakeVersionInterval             = 144 * 2 * 7; // ~2 weeks
        consensus.nMaxFreshStakePerBlock            = 4 * consensus.nTicketsPerBlock;
        consensus.nStakeEnabledHeight               = 356;         //consensus.nCoinbaseMaturity + consensus.nTicketMaturity;
        consensus.nStakeValidationHeight            = 4096;        // ~ 14 days
        consensus.stakeBaseSigScript                = CScript() << 0x00 << 0x00;
        consensus.nStakeMajorityMultiplier          = 3;
        consensus.nStakeMajorityDivisor             = 4;
        consensus.nMinimumTotalVoteFeeLimit         = 0;
        consensus.nMinimumTotalRevocationFeeLimit   = 1LL << 15;
        //organization related parameters
        consensus.organizationPkScript              = CScript(); //uint256S("TODO add some predef")
        consensus.nOrganizationPkScriptVersion      = 0;
        consensus.vBlockOneLedger                   = {}; //TODO update with smtg resembling BlockOneLedgerMainNet in premine.go

        /**
         * The message start string is designed to be unlikely to occur in normal data.
         * The characters are rarely used upper ASCII, not valid as UTF-8, and produce
         * a large 32-bit integer with any alignment.
         */
        pchMessageStart[0] = 0xfe;
        pchMessageStart[1] = 0xd0;
        pchMessageStart[2] = 0xd5;
        pchMessageStart[3] = 0xf2;

        nDefaultPort = 8567;
        nPruneAfterHeight = 100000;

#ifdef MINE_FOR_THE_GENESIS_BLOCK

        genesis = CreateGenesisBlock(MAINNET_GENESIS_BLOCK_UNIX_TIMESTAMP, 0, MAINNET_GENESIS_BLOCK_NBITS, consensus.nMinimumStakeDiff, 4, GENESIS_BLOCK_REWARD * COIN, MAINNET_GENESIS_BLOCK_SIGNATURE);

        arith_uint256 bnProofOfWorkLimit(~arith_uint256() >> MAINNET_GENESIS_BLOCK_POW_BITS);

        LogPrintf("Recalculating params for mainnet.\n");
        LogPrintf("- old mainnet genesis nonce: %u\n", genesis.nNonce);
        LogPrintf("- old mainnet genesis hash:  %s\n", genesis.GetHash().ToString().c_str());
        LogPrintf("- old mainnet genesis merkle root: %s\n", genesis.hashMerkleRoot.ToString().c_str());

        // deliberately empty for loop finds nonce value.
        for (genesis.nNonce = 0; UintToArith256(genesis.GetHash()) > bnProofOfWorkLimit; genesis.nNonce++) { }

        LogPrintf("- new mainnet genesis nonce: %u\n", genesis.nNonce);
        LogPrintf("- new mainnet genesis hash: %s\n", genesis.GetHash().ToString().c_str());
        LogPrintf("- new mainnet genesis merkle root: %s\n", genesis.hashMerkleRoot.ToString().c_str());

        consensus.hashGenesisBlock = genesis.GetHash();
        consensus.BIP34Hash = consensus.hashGenesisBlock;

        LogPrintf("- new mainnet genesis block: %s\n", genesis.ToString().c_str());

#else

        genesis = CreateGenesisBlock(MAINNET_GENESIS_BLOCK_UNIX_TIMESTAMP, MAINNET_GENESIS_BLOCK_NONCE, MAINNET_GENESIS_BLOCK_NBITS, consensus.nMinimumStakeDiff, 4, GENESIS_BLOCK_REWARD * COIN, MAINNET_GENESIS_BLOCK_SIGNATURE);

        consensus.hashGenesisBlock = genesis.GetHash();
        consensus.BIP34Hash = consensus.hashGenesisBlock;

        assert(consensus.hashGenesisBlock == MAINNET_CONSENSUS_HASH_GENESIS_BLOCK);
        assert(genesis.hashMerkleRoot == MAINNET_GENESIS_HASH_MERKLE_ROOT);

#endif  // MINE_FOR_THE_GENESIS_BLOCK

        vFixedSeeds.clear();
        vSeeds.clear();
        // Note that of those with the service bits flag, most only support a subset of possible options
        vSeeds.emplace_back("34.215.125.66", false);
        vSeeds.emplace_back("13.58.110.183", false);
        vSeeds.emplace_back("13.124.177.237", false);
        vSeeds.emplace_back("193.112.7.193", false);

        vFixedSeeds = std::vector<SeedSpec6>(pnSeed6_main, pnSeed6_main + ARRAYLEN(pnSeed6_main));

        base58Prefixes[PUBKEY_ADDRESS] = std::vector<unsigned char>(1,56);  // P
        base58Prefixes[SCRIPT_ADDRESS] = std::vector<unsigned char>(1,130); // u
        base58Prefixes[SECRET_KEY] =     std::vector<unsigned char>(1,247); // 9
        base58Prefixes[EXT_PUBLIC_KEY] = {0x03, 0xDD, 0x47, 0xAF};  // paip
        base58Prefixes[EXT_SECRET_KEY] = {0x03, 0xDD, 0x47, 0xD9};  // paiv

        fDefaultConsistencyChecks = false;
        fRequireStandard = true;
        fMineBlocksOnDemand = false;

        checkpointData = (CCheckpointData) {
            {
                {     0, MAINNET_CONSENSUS_HASH_GENESIS_BLOCK },
                {   500, uint256S("0x0000000004d612f13cf5426902fb1533a659b16b2e349d941588d6b2de60f99c")},
                { 15000, uint256S("0x00000000000031c7063e5c25c471474d8e983a0456944bef32a09ebfbe38adcd")},
                { 25000, uint256S("0x000000000000000ca65878fd1ed20fb623c2c0f4eac208280dfedfed32765bec")},
                { 50000, uint256S("0x000000000000003d4edeac906ef9f89754d41d13a6a899b6001c0fab6040c3e1")}
                
            }
        };

        chainTxData = ChainTxData{
      // tx hash = 6096bcf59a26d391bc87a92b4c9a4a1de6fff11ff924e233f2fb5f85bf2ba8fe
      // block hash = 000000000000003d4edeac906ef9f89754d41d13a6a899b6001c0fab6040c3e1
      // block index = 50000
      // tx index = 212838
      // tx timestamp = 1537710546

            1537710546, // * UNIX timestamp of last known number of transactions
            212838,     // * total number of transactions between genesis and that timestamp
                        //   (the tx=... number in the SetBestChain debug.log lines)
            0.00368     // * estimated number of transactions per second after that timestamp
        };
    }
};

/**
 * Testnet (v3)
 */
class CTestNetParams : public CChainParams {
public:
    CTestNetParams(): CChainParams(fCoinbaseAddrs) {
        strNetworkID = "test";

        consensus.nSubsidyHalvingInterval = 210000;
        consensus.nTotalBlockSubsidy = 1500;
        consensus.nWorkSubsidyProportion = 7;
        consensus.nStakeSubsidyProportion = 3;

        consensus.BIP34Height = 1;  // BIP34 is activated from the genesis block
        consensus.BIP65Height = 1;  // BIP65 is activated from the genesis block
        consensus.BIP66Height = 1;  // BIP66 is activated from the genesis block
        consensus.powLimit = TESTNET_CONSENSUS_POW_LIMIT;
        consensus.nPowTargetTimespan = 14 * 24 * 60 * 60; // two weeks
        consensus.nPowTargetSpacing = 10 * 60;
        consensus.fPowAllowMinDifficultyBlocks = true;
        consensus.fPowNoRetargeting = false;
        consensus.nRuleChangeActivationThreshold = 1512; // 75% for testchains
        consensus.nMinerConfirmationWindow = 2016; // nPowTargetTimespan / nPowTargetSpacing

        consensus.vDeployments[Consensus::DEPLOYMENT_TESTDUMMY].bit = 28;
        consensus.vDeployments[Consensus::DEPLOYMENT_TESTDUMMY].nStartTime = 1199145601; // January 1, 2008
        consensus.vDeployments[Consensus::DEPLOYMENT_TESTDUMMY].nTimeout = 1230767999; // December 31, 2008

        // Deployment of BIP68, BIP112, and BIP113.
        consensus.vDeployments[Consensus::DEPLOYMENT_CSV].bit = 0;
        consensus.vDeployments[Consensus::DEPLOYMENT_CSV].nStartTime = 0;
        consensus.vDeployments[Consensus::DEPLOYMENT_CSV].nTimeout = 999999999999ULL;

        // Deployment of SegWit (BIP141, BIP143, and BIP147)
        consensus.vDeployments[Consensus::DEPLOYMENT_SEGWIT].bit = 1;
        consensus.vDeployments[Consensus::DEPLOYMENT_SEGWIT].nStartTime = 0;
        consensus.vDeployments[Consensus::DEPLOYMENT_SEGWIT].nTimeout = 999999999999ULL;

        // The best chain should have at least this much work.
        consensus.nMinimumChainWork = uint256S("0x0000000000000000000000000000000000000000000000000000c886e8450964");

        // By default assume that the signatures in ancestors of this block are valid.
        consensus.defaultAssumeValid = uint256S("0x0000000000b13e58c76917eb3b416fc284e36641d952a96c3422b0808d828646");

        // coinbase whitelist parameters
        consensus.nCoinbaseWhitelistExpiration = 144; // one day

        // hybrid consensus fork parameters
        consensus.nHybridConsensusHeight = 78600; // must be above coinbase maturity (>100)
        consensus.hybridConsensusPowLimit = TESTNET_HYBRID_CONSENSUS_POW_LIMIT;
        consensus.nHybridConsensusInitialDifficulty = TESTNET_HYBRID_CONSENSUS_INITIAL_DIFFICULTY;
        consensus.nHybridConsensusInitialDifficultyBlockCount = 10;

        // stake parameters
        consensus.nMinimumStakeDiff                 = COIN * 0.2;
        consensus.nTicketPoolSize                   = 1500;
        consensus.nTicketsPerBlock                  = 5;
        consensus.nTicketMaturity                   = 128;
        consensus.nTicketExpiry                     = 5 * consensus.nTicketPoolSize;
        //consensus.nCoinbaseMaturity                 = 100;
        consensus.nSStxChangeMaturity               = 1;
        consensus.nTicketPoolSizeWeight             = 4;
        consensus.nStakeDiffAlpha                   = 1;
        consensus.nStakeDiffWindowSize              = 144;
        consensus.nStakeDiffWindows                 = 20;
        consensus.nStakeVersionInterval             = 144 * 2 * 7; // ~2 weeks
        consensus.nMaxFreshStakePerBlock            = 4 * consensus.nTicketsPerBlock;
<<<<<<< HEAD
        consensus.nStakeEnabledHeight               = 78700;
        consensus.nStakeValidationHeight            = 80000;         // consensus.nCoinbaseMaturity + consensus.nTicketMaturity;
=======
        consensus.nStakeEnabledHeight               = 76770;         // > nHybridConsensusHeight + nTicketMaturity
        consensus.nStakeValidationHeight            = 76880;         // > CoinbaseMaturity (100) + nHybridConsensusHeight;
>>>>>>> 2dd8a1b3
        consensus.stakeBaseSigScript                = CScript() << 0x00 << 0x00;
        consensus.nStakeMajorityMultiplier          = 3;
        consensus.nStakeMajorityDivisor             = 4;
        consensus.nMinimumTotalVoteFeeLimit         = 0;
        consensus.nMinimumTotalRevocationFeeLimit   = 1LL << 15;
        //organization related parameters
        consensus.organizationPkScript              = CScript(); //uint256S("TODO add some predef")
        consensus.nOrganizationPkScriptVersion      = 0;
        consensus.vBlockOneLedger                   = {}; //TODO update with smtg resembling BlockOneLedgerTestNet3 in premine.go

        pchMessageStart[0] = 0x0b;
        pchMessageStart[1] = 0x09;
        pchMessageStart[2] = 0x11;
        pchMessageStart[3] = 0x07;

        nDefaultPort = 18567;
        nPruneAfterHeight = 1000;

#ifdef MINE_FOR_THE_GENESIS_BLOCK

        genesis = CreateGenesisBlock(TESTNET_GENESIS_BLOCK_UNIX_TIMESTAMP, 0, TESTNET_GENESIS_BLOCK_NBITS, consensus.nMinimumStakeDiff, 4, GENESIS_BLOCK_REWARD * COIN, TESTNET_GENESIS_BLOCK_SIGNATURE);

        arith_uint256 bnProofOfWorkLimit(~arith_uint256() >> TESTNET_GENESIS_BLOCK_POW_BITS);

        LogPrintf("Recalculating params for testnet.\n");
        LogPrintf("- old testnet genesis nonce: %u\n", genesis.nNonce);
        LogPrintf("- old testnet genesis hash:  %s\n", genesis.GetHash().ToString().c_str());
        LogPrintf("- old testnet genesis merkle root: %s\n", genesis.hashMerkleRoot.ToString().c_str());

        // deliberately empty for loop finds nonce value.
        for (genesis.nNonce = 0; UintToArith256(genesis.GetHash()) > bnProofOfWorkLimit; genesis.nNonce++) { }

        LogPrintf("- new testnet genesis nonce: %u\n", genesis.nNonce);
        LogPrintf("- new testnet genesis hash: %s\n", genesis.GetHash().ToString().c_str());
        LogPrintf("- new testnet genesis merkle root: %s\n", genesis.hashMerkleRoot.ToString().c_str());

        consensus.hashGenesisBlock = genesis.GetHash();
        consensus.BIP34Hash = consensus.hashGenesisBlock;

        LogPrintf("- new testnet genesis block: %s\n", genesis.ToString().c_str());

#else

        genesis = CreateGenesisBlock(TESTNET_GENESIS_BLOCK_UNIX_TIMESTAMP, TESTNET_GENESIS_BLOCK_NONCE, TESTNET_GENESIS_BLOCK_NBITS, consensus.nMinimumStakeDiff, 4, GENESIS_BLOCK_REWARD * COIN, TESTNET_GENESIS_BLOCK_SIGNATURE);

        consensus.hashGenesisBlock = genesis.GetHash();
        consensus.BIP34Hash = consensus.hashGenesisBlock;

        assert(consensus.hashGenesisBlock == TESTNET_CONSENSUS_HASH_GENESIS_BLOCK);
        assert(genesis.hashMerkleRoot == TESTNET_GENESIS_HASH_MERKLE_ROOT);

#endif  // MINE_FOR_THE_GENESIS_BLOCK

        vFixedSeeds.clear();
        vSeeds.clear();

        // nodes with support for servicebits filtering should be at the top
        vSeeds.emplace_back("34.212.218.239", false);
        vSeeds.emplace_back("13.59.205.159", false);
        vSeeds.emplace_back("52.78.224.215", false);
        vSeeds.emplace_back("13.251.4.241", false);

        // vFixedSeeds = std::vector<SeedSpec6>(pnSeed6_test, pnSeed6_test + ARRAYLEN(pnSeed6_test));

        // same as for the CRegTestParams
        base58Prefixes[PUBKEY_ADDRESS] = std::vector<unsigned char>(1,51);
        base58Prefixes[SCRIPT_ADDRESS] = std::vector<unsigned char>(1,180);
        base58Prefixes[SECRET_KEY] =     std::vector<unsigned char>(1,226);
        base58Prefixes[EXT_PUBLIC_KEY] = {0x03, 0xE3, 0xC5, 0x26};  // ptpu
        base58Prefixes[EXT_SECRET_KEY] = {0x03, 0xE3, 0xC5, 0x2D};  // ptpv

        fDefaultConsistencyChecks = false;
        fRequireStandard = false;
        fMineBlocksOnDemand = false;

        checkpointData = (CCheckpointData) {
            {
                {    0, TESTNET_CONSENSUS_HASH_GENESIS_BLOCK },
                 {    1, uint256S("0x0000000007f33c46116ced43fbb7eb0307080ab7071c134e4b9ccd1334c61177")},
                 { 1000, uint256S("0x0000000008668e5c597a6f0a97c3aced17389a8bd842afe61dd2310b4f301c9a")},
                 { 2000, uint256S("0x00000000057ba272b77e932a86748252e69ef3bb77ae1756787d2e4240167a4b")},
                 {25000, uint256S("0x0000000001a2549ab5b9496082d269abfece06fdf156899f9163e86414613765")},
                 {40000, uint256S("0x00000000071942d9765ecbf1fd5e267b747975bf3143bdaf58915eb52e595802")},
                 {50000, uint256S("0x00000000000be7744de43a52e6830cafaec5bc2dfa6e446c2dfe0f59fa2c2ff0")},
                 {60000, uint256S("0x00000000040ea839b380c6be96bf8584d6079e0e7c6f772f979d2cafe98f1043")},
                 {70000, uint256S("0x000000000005f2259dfe38b1c2f63726c4c61224800966eacf400ffd2bb46be6")}
            }
        };

        chainTxData = ChainTxData{
      // tx hash = 5e018f1b6d7df6f25a6f6aad59e9176924d5af1390b4c56eee84ced31756519e
      // block hash = 0x0000000001a2549ab5b9496082d269abfece06fdf156899f9163e86414613765
      // block index = 25000
      // tx index = 
      // tx timestamp = 1538415658

            1538415658, // * UNIX timestamp of last known number of transactions
            36432,      // * total number of transactions between genesis and that timestamp
                        //   (the tx=... number in the SetBestChain debug.log lines)
            0.00293     // * estimated number of transactions per second after that timestamp
        };
    }
};

/**
 * Regression test
 */
class CRegTestParams : public CChainParams {
public:
    CRegTestParams() {
        strNetworkID = "regtest";

        consensus.nSubsidyHalvingInterval = 150;
        consensus.nTotalBlockSubsidy = 1500;
        consensus.nWorkSubsidyProportion = 7;
        consensus.nStakeSubsidyProportion = 3;

        // NOTE PAICOIN Do not mofify the BIP settings, otherwise the current txvalidationcache_tests will fail
        consensus.BIP34Height = 100000000; // BIP34 has not activated on regtest (far in the future so block v1 are not rejected in tests)
        consensus.BIP34Hash = uint256();
        consensus.BIP65Height = 1351; // BIP65 activated on regtest (Used in rpc activation tests)
        consensus.BIP66Height = 1251; // BIP66 activated on regtest (Used in rpc activation tests)
        consensus.powLimit = REGTEST_CONSENSUS_POW_LIMIT;
        consensus.nPowTargetTimespan = 14 * 24 * 60 * 60; // two weeks
        consensus.nPowTargetSpacing = 10 * 60;
        consensus.fPowAllowMinDifficultyBlocks = true;
        consensus.fPowNoRetargeting = true;
        consensus.nRuleChangeActivationThreshold = 108; // 75% for testchains
        consensus.nMinerConfirmationWindow = 144; // Faster than normal for regtest (144 instead of 2016)

        consensus.vDeployments[Consensus::DEPLOYMENT_TESTDUMMY].bit = 28;
        consensus.vDeployments[Consensus::DEPLOYMENT_TESTDUMMY].nStartTime = 0;
        consensus.vDeployments[Consensus::DEPLOYMENT_TESTDUMMY].nTimeout = 999999999999ULL;

        consensus.vDeployments[Consensus::DEPLOYMENT_CSV].bit = 0;
        consensus.vDeployments[Consensus::DEPLOYMENT_CSV].nStartTime = 0;
        consensus.vDeployments[Consensus::DEPLOYMENT_CSV].nTimeout = 999999999999ULL;

        consensus.vDeployments[Consensus::DEPLOYMENT_SEGWIT].bit = 1;
        consensus.vDeployments[Consensus::DEPLOYMENT_SEGWIT].nStartTime = 0;
        consensus.vDeployments[Consensus::DEPLOYMENT_SEGWIT].nTimeout = 999999999999ULL;

        // The best chain should have at least this much work.
        consensus.nMinimumChainWork = uint256S("0x00");

        // By default assume that the signatures in ancestors of this block are valid.
        consensus.defaultAssumeValid = uint256S("0x00");

        // coinbase whitelist parameters
        consensus.nCoinbaseWhitelistExpiration = 1; // one block

        // hybrid consensus fork parameters
        consensus.nHybridConsensusHeight = 1500; // with the new DAA it is not required to be a multiple of DifficultyAdjustmentInterval
        consensus.hybridConsensusPowLimit = REGTEST_HYBRID_CONSENSUS_POW_LIMIT;
        consensus.nHybridConsensusInitialDifficulty = REGTEST_HYBRID_CONSENSUS_INITIAL_DIFFICULTY;
        consensus.nHybridConsensusInitialDifficultyBlockCount = 10;

        // stake paramters
        consensus.nMinimumStakeDiff               = 20000;
        consensus.nTicketPoolSize                 = 64;
        consensus.nTicketsPerBlock                = 5;
        consensus.nTicketMaturity                 = 8;
        consensus.nTicketExpiry                   = 3 * consensus.nTicketPoolSize;
        // consensus.nCoinbaseMaturity               = 16;
        consensus.nSStxChangeMaturity             = 1;
        consensus.nTicketPoolSizeWeight           = 4;
        consensus.nStakeDiffAlpha                 = 1;
        consensus.nStakeDiffWindowSize            = 8;
        consensus.nStakeDiffWindows               = 8;
        consensus.nStakeVersionInterval           = 6 * 24; // ~1 day
        consensus.nMaxFreshStakePerBlock          = 4 * consensus.nTicketsPerBlock;
        consensus.nStakeEnabledHeight             = 2000;//must be above nHybridConsensusHeight
        consensus.nStakeValidationHeight          = 2100;//must be above nStakeEnabledHeight
        consensus.stakeBaseSigScript              = CScript() << 0x73 << 0x57;
        consensus.nStakeMajorityMultiplier        = 3;
        consensus.nStakeMajorityDivisor           = 4;
        consensus.nMinimumTotalVoteFeeLimit       = 0;
        consensus.nMinimumTotalRevocationFeeLimit = 1LL << 15;
        //organization related parameters
        consensus.organizationPkScript            = CScript(); //uint256S("TODO add some predef")
        consensus.nOrganizationPkScriptVersion    = 0;
        consensus.vBlockOneLedger                 = {}; //TODO update with smtg resembling BlockOneLedgerRegNet in premine.go

        pchMessageStart[0] = 0xff;
        pchMessageStart[1] = 0xd1;
        pchMessageStart[2] = 0xd6;
        pchMessageStart[3] = 0xf3;

        nDefaultPort = 19567;
        nPruneAfterHeight = 1000;

#ifdef MINE_FOR_THE_GENESIS_BLOCK

        genesis = CreateGenesisBlock(REGTEST_GENESIS_BLOCK_UNIX_TIMESTAMP, 0, REGTEST_GENESIS_BLOCK_NBITS, consensus.nMinimumStakeDiff, 4, GENESIS_BLOCK_REWARD * COIN, REGTEST_GENESIS_BLOCK_SIGNATURE);

        arith_uint256 bnProofOfWorkLimit(~arith_uint256() >> REGTEST_GENESIS_BLOCK_POW_BITS);

        LogPrintf("Recalculating params for regtest.\n");
        LogPrintf("- old regtest genesis nonce: %u\n", genesis.nNonce);
        LogPrintf("- old regtest genesis hash:  %s\n", genesis.GetHash().ToString().c_str());
        LogPrintf("- old regtest genesis merkle root: %s\n", genesis.hashMerkleRoot.ToString().c_str());

        // deliberately empty for loop finds nonce value.
        for (genesis.nNonce = 0; UintToArith256(genesis.GetHash()) > bnProofOfWorkLimit; genesis.nNonce++) { }

        LogPrintf("- new regtest genesis nonce: %u\n", genesis.nNonce);
        LogPrintf("- new regtest genesis hash: %s\n", genesis.GetHash().ToString().c_str());
        LogPrintf("- new regtest genesis merkle root: %s\n", genesis.hashMerkleRoot.ToString().c_str());

        consensus.hashGenesisBlock = genesis.GetHash();
        consensus.BIP34Hash = consensus.hashGenesisBlock;

        LogPrintf("- new regtest genesis block: %s\n", genesis.ToString().c_str());

#else

        // TODO: Update the values below with the nonce from the above mining for the genesis block
        //       This should only be done once, after the mining and prior to production release
        genesis = CreateGenesisBlock(REGTEST_GENESIS_BLOCK_UNIX_TIMESTAMP, REGTEST_GENESIS_BLOCK_NONCE, REGTEST_GENESIS_BLOCK_NBITS, consensus.nMinimumStakeDiff, 4, GENESIS_BLOCK_REWARD * COIN, REGTEST_GENESIS_BLOCK_SIGNATURE);

        consensus.hashGenesisBlock = genesis.GetHash();
        consensus.BIP34Hash = consensus.hashGenesisBlock;

        // TODO: Update the values below with the data from the above mining for the genesis block
        //       This should only be done once, after the mining and prior to production release
        assert(consensus.hashGenesisBlock == REGTEST_CONSENSUS_HASH_GENESIS_BLOCK);
        assert(genesis.hashMerkleRoot == REGTEST_GENESIS_HASH_MERKLE_ROOT);

#endif  // MINE_FOR_THE_GENESIS_BLOCK

        vFixedSeeds.clear(); //!< Regtest mode doesn't have any fixed seeds.
        vSeeds.clear();      //!< Regtest mode doesn't have any DNS seeds.

        fDefaultConsistencyChecks = true;
        fRequireStandard = false;
        fMineBlocksOnDemand = true;

        // same as for the CTestNetParams
        base58Prefixes[PUBKEY_ADDRESS] = std::vector<unsigned char>(1,51);
        base58Prefixes[SCRIPT_ADDRESS] = std::vector<unsigned char>(1,180);
        base58Prefixes[SECRET_KEY] =     std::vector<unsigned char>(1,226);
        base58Prefixes[EXT_PUBLIC_KEY] = {0x03, 0xE3, 0xC5, 0x26};  // ptpu
        base58Prefixes[EXT_SECRET_KEY] = {0x03, 0xE3, 0xC5, 0x2D};  // ptpv

        checkpointData = (CCheckpointData) {
            {
                {0, REGTEST_CONSENSUS_HASH_GENESIS_BLOCK },
            }
        };

        chainTxData = ChainTxData{
            REGTEST_GENESIS_BLOCK_UNIX_TIMESTAMP,
            0,
            0
        };
    }
};

static std::unique_ptr<CChainParams> globalChainParams;

const CChainParams &Params() {
    assert(globalChainParams);
    return *globalChainParams;
}

std::unique_ptr<CChainParams> CreateChainParams(const std::string& chain)
{
    if (chain == CBaseChainParams::MAIN)
        return std::unique_ptr<CChainParams>(new CMainParams());
    else if (chain == CBaseChainParams::TESTNET)
        return std::unique_ptr<CChainParams>(new CTestNetParams());
    else if (chain == CBaseChainParams::REGTEST)
        return std::unique_ptr<CChainParams>(new CRegTestParams());
    throw std::runtime_error(strprintf("%s: Unknown chain %s.", __func__, chain));
}

void SelectParams(const std::string& network)
{
    SelectBaseParams(network);
    globalChainParams = CreateChainParams(network);
}

void UpdateVersionBitsParameters(Consensus::DeploymentPos d, int64_t nStartTime, int64_t nTimeout)
{
    globalChainParams->UpdateVersionBitsParameters(d, nStartTime, nTimeout);
}<|MERGE_RESOLUTION|>--- conflicted
+++ resolved
@@ -374,13 +374,8 @@
         consensus.nStakeDiffWindows                 = 20;
         consensus.nStakeVersionInterval             = 144 * 2 * 7; // ~2 weeks
         consensus.nMaxFreshStakePerBlock            = 4 * consensus.nTicketsPerBlock;
-<<<<<<< HEAD
-        consensus.nStakeEnabledHeight               = 78700;
-        consensus.nStakeValidationHeight            = 80000;         // consensus.nCoinbaseMaturity + consensus.nTicketMaturity;
-=======
         consensus.nStakeEnabledHeight               = 76770;         // > nHybridConsensusHeight + nTicketMaturity
         consensus.nStakeValidationHeight            = 76880;         // > CoinbaseMaturity (100) + nHybridConsensusHeight;
->>>>>>> 2dd8a1b3
         consensus.stakeBaseSigScript                = CScript() << 0x00 << 0x00;
         consensus.nStakeMajorityMultiplier          = 3;
         consensus.nStakeMajorityDivisor             = 4;
