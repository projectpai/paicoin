//
// Copyright (c) 2009-2010 Satoshi Nakamoto
// Copyright (c) 2009-2016 The Bitcoin Core developers
// Copyright (c) 2017-2020 Project PAI Foundation
// Distributed under the MIT software license, see the accompanying
// file COPYING or http://www.opensource.org/licenses/mit-license.php.
//


#include "chainparams.h"
#include "consensus/merkle.h"

#include "tinyformat.h"
#include "util.h"
#include "utilstrencodings.h"

#include <assert.h>

#include <stdlib.h>

#include "chainparamsseeds.h"
#include "coinbase_addresses.h"

#include "stake/votebits.h"

/**
 * To initialize the block chain by mining a new genesis block uncomment the following define.
 * WARNING: this should only be done once and prior to release in production!
 */
//#define MINE_FOR_THE_GENESIS_BLOCK

#define GENESIS_BLOCK_TIMESTAMP_STRING  "09/06/2017 - Create your own avatar twin that talks like you"
#define GENESIS_BLOCK_REWARD            1470000000

#define MAINNET_CONSENSUS_POW_LIMIT      uint256S("0x0000000009fe61ffffffffffffffffffffffffffffffffffffffffffffffffff");
#define MAINNET_GENESIS_BLOCK_POW_BITS   36 // 32
#define MAINNET_GENESIS_BLOCK_NBITS      0x1c09fe61
#define MAINNET_GENESIS_BLOCK_SIGNATURE  "95ba0161eb524f97d3847653057baaef7d7ba0ff"

#define MAINNET_GENESIS_BLOCK_UNIX_TIMESTAMP 1504706776
#define MAINNET_GENESIS_BLOCK_NONCE          460938808
#define MAINNET_CONSENSUS_HASH_GENESIS_BLOCK uint256S("0x00000000018151b673df2356e5e25bfcfecbcd7cf888717f2458530461512343")
#define MAINNET_GENESIS_HASH_MERKLE_ROOT     uint256S("0x585ac65f505138efceefb3255086b6d7f63c606219b01f115a2941bb93c8362b")

#define MAINNET_HYBRID_CONSENSUS_POW_LIMIT          uint256S("000003e75d000000000000000000000000000000000000000000000000000000");
#define MAINNET_HYBRID_CONSENSUS_INITIAL_DIFFICULTY 0x1e03e75d

#define TESTNET_CONSENSUS_POW_LIMIT      uint256S("0000000009fe61ffffffffffffffffffffffffffffffffffffffffffffffffff")
#define TESTNET_GENESIS_BLOCK_POW_BITS   36 // 24
#define TESTNET_GENESIS_BLOCK_NBITS      0x1c09fe61 // 0x1e00ffff
#define TESTNET_GENESIS_BLOCK_SIGNATURE  "9a8abac6c3d97d37d627e6ebcaf68be72275168b"

#define TESTNET_GENESIS_BLOCK_UNIX_TIMESTAMP 1504706516
#define TESTNET_GENESIS_BLOCK_NONCE          2253953817
#define TESTNET_CONSENSUS_HASH_GENESIS_BLOCK uint256S("0x0000000003976df1a1393912d10ea68fae1175ee2c7e6011a0dc4e05f18f8403")
#define TESTNET_GENESIS_HASH_MERKLE_ROOT     uint256S("0x017c8b7b919c08887d2d5ddd4d301037ccd53eb887807f8c74f5f824120d8f19")

#define TESTNET_HYBRID_CONSENSUS_POW_LIMIT   uint256S("000003e75d000000000000000000000000000000000000000000000000000000");
#define TESTNET_HYBRID_CONSENSUS_INITIAL_DIFFICULTY 0x1e03e75d

#define REGTEST_CONSENSUS_POW_LIMIT      uint256S("7fffffffffffffffffffffffffffffffffffffffffffffffffffffffffffffff")
#define REGTEST_GENESIS_BLOCK_POW_BITS   1
#define REGTEST_GENESIS_BLOCK_NBITS      0x207fffff
#define REGTEST_GENESIS_BLOCK_SIGNATURE  "23103f0e2d2abbaad0d79b7a37759b1a382b7821"

#define REGTEST_GENESIS_BLOCK_UNIX_TIMESTAMP 1509798928
#define REGTEST_GENESIS_BLOCK_NONCE          0
#define REGTEST_CONSENSUS_HASH_GENESIS_BLOCK uint256S("0x47b736c948f15d787327c84bb3ad30a064e67c79154c7608da4b062c1adfe7bb")
#define REGTEST_GENESIS_HASH_MERKLE_ROOT     uint256S("0xcaed1b804a2aa916d899cb398aed398fa9316d972f615903aafe06d10bedca44")

#define REGTEST_HYBRID_CONSENSUS_POW_LIMIT          REGTEST_CONSENSUS_POW_LIMIT
#define REGTEST_HYBRID_CONSENSUS_INITIAL_DIFFICULTY 0x207fffff

#ifdef MINE_FOR_THE_GENESIS_BLOCK
#   include "arith_uint256.h"
#endif // MINE_FOR_THE_GENESIS_BLOCK

static CBlock CreateGenesisBlock(const char* pszTimestamp, const CScript& genesisOutputScript, uint32_t nTime, uint32_t nNonce, uint32_t nBits, int64_t nStakeDiff, int32_t nVersion, const CAmount& genesisReward)
{
    CMutableTransaction txNew;
    txNew.nVersion = 1;
    txNew.vin.resize(1);
    txNew.vout.resize(1);
    txNew.vin[0].scriptSig = CScript() << 486604799 << CScriptNum(4) << std::vector<unsigned char>((const unsigned char*)pszTimestamp, (const unsigned char*)pszTimestamp + strlen(pszTimestamp));
    txNew.vout[0].nValue = genesisReward;
    txNew.vout[0].scriptPubKey = genesisOutputScript;

    CBlock genesis;
    genesis.nTime    = nTime;
    genesis.nBits    = nBits;
    genesis.nStakeDifficulty = nStakeDiff;
    genesis.nVoteBits = VoteBits::rttAccepted;
    genesis.nTicketPoolSize = 0;
    std::fill(genesis.ticketLotteryState.begin(), genesis.ticketLotteryState.end(), 0);
    genesis.nStakeVersion = 0;
    genesis.nNonce   = nNonce;
    genesis.nVersion = nVersion;
    genesis.vtx.push_back(MakeTransactionRef(std::move(txNew)));
    genesis.hashPrevBlock.SetNull();
    genesis.hashMerkleRoot = BlockMerkleRoot(genesis);
    return genesis;
}

/**
 * Build the genesis block.
 */
static CBlock CreateGenesisBlock(uint32_t nTime, uint32_t nNonce, uint32_t nBits, int64_t nStakeDiff, int32_t nVersion, const CAmount& genesisReward, const char* signature)
{
    const char* pszTimestamp = GENESIS_BLOCK_TIMESTAMP_STRING;
    const CScript genesisOutputScript = CScript() << OP_HASH160 << ParseHex(signature) << OP_EQUAL;
    return CreateGenesisBlock(pszTimestamp, genesisOutputScript, nTime, nNonce, nBits, nStakeDiff, nVersion, genesisReward);
}

void CChainParams::UpdateVersionBitsParameters(Consensus::DeploymentPos d, int64_t nStartTime, int64_t nTimeout)
{
    consensus.vDeployments[d].nStartTime = nStartTime;
    consensus.vDeployments[d].nTimeout = nTimeout;
}

bool CChainParams::HasGenesisBlockTxOutPoint(const COutPoint& out) const
{
    for (const auto& tx : genesis.vtx) {
        if (out.hash == tx->GetHash())
            return true;
    }
    return false;
}

/**
 * Main network
 */
/**
 * What makes a good checkpoint block?
 * + Is surrounded by blocks with reasonable timestamps
 *   (no blocks before with a timestamp after, none after with
 *    timestamp before)
 * + Contains no strange transactions
 */

class CMainParams : public CChainParams {
public:
    CMainParams(): CChainParams(fCoinbaseAddrs) {
        strNetworkID = "main";

        consensus.nSubsidyHalvingInterval = 210000;
        consensus.nTotalBlockSubsidy = 1500;
        consensus.nWorkSubsidyProportion = 4;
        consensus.nStakeSubsidyProportion = 6;

        consensus.BIP34Height = 1;  // BIP34 is activated from the genesis block
        consensus.BIP65Height = 1;  // BIP65 is activated from the genesis block
        consensus.BIP66Height = 1;  // BIP66 is activated from the genesis block
        consensus.powLimit = MAINNET_CONSENSUS_POW_LIMIT;
        consensus.nPowTargetTimespan = 14 * 24 * 60 * 60; // two weeks
        consensus.nPowTargetSpacing = 10 * 60;
        consensus.fPowAllowMinDifficultyBlocks = false;
        consensus.fPowNoRetargeting = false;
        consensus.nRuleChangeActivationThreshold = 1916; // 95% of 2016
        consensus.nMinerConfirmationWindow = 2016; // nPowTargetTimespan / nPowTargetSpacing

        consensus.vDeployments[Consensus::DEPLOYMENT_TESTDUMMY].bit = 28;
        consensus.vDeployments[Consensus::DEPLOYMENT_TESTDUMMY].nStartTime = 1199145601; // January 1, 2008
        consensus.vDeployments[Consensus::DEPLOYMENT_TESTDUMMY].nTimeout = 1230767999; // December 31, 2008

        // Deployment of BIP68, BIP112, and BIP113.
        consensus.vDeployments[Consensus::DEPLOYMENT_CSV].bit = 0;
        consensus.vDeployments[Consensus::DEPLOYMENT_CSV].nStartTime = 0;
        consensus.vDeployments[Consensus::DEPLOYMENT_CSV].nTimeout = 999999999999ULL;

        // Deployment of SegWit (BIP141, BIP143, and BIP147)
        consensus.vDeployments[Consensus::DEPLOYMENT_SEGWIT].bit = 1;
        consensus.vDeployments[Consensus::DEPLOYMENT_SEGWIT].nStartTime = 0;
        consensus.vDeployments[Consensus::DEPLOYMENT_SEGWIT].nTimeout = 999999999999ULL;

        // The best chain should have at least this much work.
        consensus.nMinimumChainWork = uint256S("0x00000000000000000000000000000000000000000000000058dbc3b60ba2df18");

        // By default assume that the signatures in ancestors of this block are valid.
        consensus.defaultAssumeValid = uint256S("0x000000000000000000000000000000000000000000000000000000000000000");

        // coinbase whitelist parameters
        consensus.nCoinbaseWhitelistExpiration = 144; // two weeks

        // hybrid consensus fork parameters
        consensus.nHybridConsensusHeight = -1; // Never
        consensus.hybridConsensusPowLimit = MAINNET_HYBRID_CONSENSUS_POW_LIMIT;
        consensus.nHybridConsensusInitialDifficulty = MAINNET_HYBRID_CONSENSUS_INITIAL_DIFFICULTY;
        consensus.nHybridConsensusInitialDifficultyBlockCount = 10;

        // hybrid consensus fork parameters
        consensus.nHybridConsensusHeight = 154350; // must be above coinbase maturity (>100)
        consensus.hybridConsensusPowLimit = MAINNET_HYBRID_CONSENSUS_POW_LIMIT;
        consensus.nHybridConsensusInitialDifficulty = MAINNET_HYBRID_CONSENSUS_INITIAL_DIFFICULTY;
        consensus.nHybridConsensusInitialDifficultyBlockCount = 10;

        // stake parameters
        consensus.nMinimumStakeDiff                 = COIN * 2;
        consensus.nTicketPoolSize                   = 8192;
        consensus.nTicketsPerBlock                  = 5;
        consensus.nTicketMaturity                   = 256;
        consensus.nTicketExpiry                     = 5 * consensus.nTicketPoolSize;
        consensus.nMempoolVoteExpiry                = 10;
        // consensus.nCoinbaseMaturity                 = 256;
        consensus.nSStxChangeMaturity               = 1;
        consensus.nTicketPoolSizeWeight             = 4;
        consensus.nStakeDiffAlpha                   = 1;
        consensus.nStakeDiffWindowSize              = 144;
        consensus.nStakeDiffWindows                 = 20;
        consensus.nStakeVersionInterval             = 144 * 2 * 7; // ~2 weeks
        consensus.nMaxFreshStakePerBlock            = 4 * consensus.nTicketsPerBlock;
        consensus.nStakeEnabledHeight               = 154862;         //Hybrid fork height + (consensus.nTicketMaturity * 2)
        consensus.nStakeValidationHeight            = 155374;        // Stake enabled height + (consensus.nTicketMaturity * 2)
        consensus.stakeBaseSigScript                = CScript() << 0x00 << 0x00;
        consensus.nStakeMajorityMultiplier          = 3;
        consensus.nStakeMajorityDivisor             = 4;
        consensus.nMinimumTotalVoteFeeLimit         = 0;
        consensus.nMinimumTotalRevocationFeeLimit   = 1LL << 15;
        //organization related parameters
        consensus.organizationPkScript              = CScript(); //uint256S("TODO add some predef")
        consensus.nOrganizationPkScriptVersion      = 0;
        consensus.vBlockOneLedger                   = {}; //TODO update with smtg resembling BlockOneLedgerMainNet in premine.go

        /**
         * The message start string is designed to be unlikely to occur in normal data.
         * The characters are rarely used upper ASCII, not valid as UTF-8, and produce
         * a large 32-bit integer with any alignment.
         */
        pchMessageStart[0] = 0xfe;
        pchMessageStart[1] = 0xd0;
        pchMessageStart[2] = 0xd5;
        pchMessageStart[3] = 0xf2;

        nDefaultPort = 8567;
        nPruneAfterHeight = 100000;

#ifdef MINE_FOR_THE_GENESIS_BLOCK

        genesis = CreateGenesisBlock(MAINNET_GENESIS_BLOCK_UNIX_TIMESTAMP, 0, MAINNET_GENESIS_BLOCK_NBITS, consensus.nMinimumStakeDiff, 4, GENESIS_BLOCK_REWARD * COIN, MAINNET_GENESIS_BLOCK_SIGNATURE);

        arith_uint256 bnProofOfWorkLimit(~arith_uint256() >> MAINNET_GENESIS_BLOCK_POW_BITS);

        LogPrintf("Recalculating params for mainnet.\n");
        LogPrintf("- old mainnet genesis nonce: %u\n", genesis.nNonce);
        LogPrintf("- old mainnet genesis hash:  %s\n", genesis.GetHash().ToString().c_str());
        LogPrintf("- old mainnet genesis merkle root: %s\n", genesis.hashMerkleRoot.ToString().c_str());

        // deliberately empty for loop finds nonce value.
        for (genesis.nNonce = 0; UintToArith256(genesis.GetHash()) > bnProofOfWorkLimit; genesis.nNonce++) { }

        LogPrintf("- new mainnet genesis nonce: %u\n", genesis.nNonce);
        LogPrintf("- new mainnet genesis hash: %s\n", genesis.GetHash().ToString().c_str());
        LogPrintf("- new mainnet genesis merkle root: %s\n", genesis.hashMerkleRoot.ToString().c_str());

        consensus.hashGenesisBlock = genesis.GetHash();
        consensus.BIP34Hash = consensus.hashGenesisBlock;

        LogPrintf("- new mainnet genesis block: %s\n", genesis.ToString().c_str());

#else

        genesis = CreateGenesisBlock(MAINNET_GENESIS_BLOCK_UNIX_TIMESTAMP, MAINNET_GENESIS_BLOCK_NONCE, MAINNET_GENESIS_BLOCK_NBITS, consensus.nMinimumStakeDiff, 4, GENESIS_BLOCK_REWARD * COIN, MAINNET_GENESIS_BLOCK_SIGNATURE);

        consensus.hashGenesisBlock = genesis.GetHash();
        consensus.BIP34Hash = consensus.hashGenesisBlock;

        assert(consensus.hashGenesisBlock == MAINNET_CONSENSUS_HASH_GENESIS_BLOCK);
        assert(genesis.hashMerkleRoot == MAINNET_GENESIS_HASH_MERKLE_ROOT);

#endif  // MINE_FOR_THE_GENESIS_BLOCK

        vFixedSeeds.clear();
        vSeeds.clear();
        // Note that of those with the service bits flag, most only support a subset of possible options
        vSeeds.emplace_back("34.215.125.66", false);
        vSeeds.emplace_back("13.58.110.183", false);
        vSeeds.emplace_back("13.124.177.237", false);
        vSeeds.emplace_back("193.112.7.193", false);

        vFixedSeeds = std::vector<SeedSpec6>(pnSeed6_main, pnSeed6_main + ARRAYLEN(pnSeed6_main));

        base58Prefixes[PUBKEY_ADDRESS] = std::vector<unsigned char>(1,56);  // P
        base58Prefixes[SCRIPT_ADDRESS] = std::vector<unsigned char>(1,130); // u
        base58Prefixes[SECRET_KEY] =     std::vector<unsigned char>(1,247); // 9
        base58Prefixes[EXT_PUBLIC_KEY] = {0x03, 0xDD, 0x47, 0xAF};  // paip
        base58Prefixes[EXT_SECRET_KEY] = {0x03, 0xDD, 0x47, 0xD9};  // paiv

        fDefaultConsistencyChecks = false;
        fRequireStandard = true;
        fMineBlocksOnDemand = false;

        checkpointData = (CCheckpointData) {
            {
                {     0, MAINNET_CONSENSUS_HASH_GENESIS_BLOCK },
                {   500, uint256S("0x0000000004d612f13cf5426902fb1533a659b16b2e349d941588d6b2de60f99c")},
                { 15000, uint256S("0x00000000000031c7063e5c25c471474d8e983a0456944bef32a09ebfbe38adcd")},
                { 25000, uint256S("0x000000000000000ca65878fd1ed20fb623c2c0f4eac208280dfedfed32765bec")},
                { 50000, uint256S("0x000000000000003d4edeac906ef9f89754d41d13a6a899b6001c0fab6040c3e1")}
                { 60000, uint256S("0x0000000000000058a109ea89e318e96742afcac4d7e255d24ca623c5d59438f5")}
                { 70000, uint256S("0x00000000000000485bef5d43df2af26334cf4d8ada499932b6310d31b8304727")}
                { 80000, uint256S("0x0000000000000048234cb97daa5dd2ade2134958c36b561c303f14f7aee19b84")}
                { 90000, uint256S("0x00000000000000355d4cc5892252b99b497e6d004704da252e2c20147d6252de")}
                { 100000, uint256S("0x000000000000001f63655bcc07ca1940e0413eae21129d55a314f6edcd11adf4")}
                { 110000, uint256S("0x000000000000006276a6b130c48867c725cc46d2dce0b1fd85e57a03b8e62b51")}
                { 120000, uint256S("0x000000000000009a81363c9b3ba2dfc722a7df8ac8a0a78e12eefb6dba9bfe5a")}
                { 130000, uint256S("0x000000000000002a0f12ad179996aa0a5efed53717aa6854be34f9d94c8cef5a")}
                { 140000, uint256S("0x000000000000004ea95aeaf16356c0061e530bcf796beccc657b931dad51ea2a")}
                { 150000, uint256S("0x00000000000000dde450506496572c1825c1ccf682699398f4df8a8219bc33a2")}
            }
        };

        chainTxData = ChainTxData{
      // tx hash = 6096bcf59a26d391bc87a92b4c9a4a1de6fff11ff924e233f2fb5f85bf2ba8fe
      // block hash = 000000000000003d4edeac906ef9f89754d41d13a6a899b6001c0fab6040c3e1
      // block index = 50000
      // tx index = 212838
      // tx timestamp = 1537710546

            1537710546, // * UNIX timestamp of last known number of transactions
            212838,     // * total number of transactions between genesis and that timestamp
                        //   (the tx=... number in the SetBestChain debug.log lines)
            0.00368     // * estimated number of transactions per second after that timestamp
        };
    }
};

/**
 * Testnet (v3)
 */
class CTestNetParams : public CChainParams {
public:
    CTestNetParams(): CChainParams(fCoinbaseAddrs) {
        strNetworkID = "test";

        consensus.nSubsidyHalvingInterval = 210000;
        consensus.nTotalBlockSubsidy = 1500;
        consensus.nWorkSubsidyProportion = 4;
        consensus.nStakeSubsidyProportion = 6;

        consensus.BIP34Height = 1;  // BIP34 is activated from the genesis block
        consensus.BIP65Height = 1;  // BIP65 is activated from the genesis block
        consensus.BIP66Height = 1;  // BIP66 is activated from the genesis block
        consensus.powLimit = TESTNET_CONSENSUS_POW_LIMIT;
        consensus.nPowTargetTimespan = 14 * 24 * 60 * 60; // two weeks
        consensus.nPowTargetSpacing = 10 * 60;
        consensus.fPowAllowMinDifficultyBlocks = true;
        consensus.fPowNoRetargeting = false;
        consensus.nRuleChangeActivationThreshold = 1512; // 75% for testchains
        consensus.nMinerConfirmationWindow = 2016; // nPowTargetTimespan / nPowTargetSpacing

        consensus.vDeployments[Consensus::DEPLOYMENT_TESTDUMMY].bit = 28;
        consensus.vDeployments[Consensus::DEPLOYMENT_TESTDUMMY].nStartTime = 1199145601; // January 1, 2008
        consensus.vDeployments[Consensus::DEPLOYMENT_TESTDUMMY].nTimeout = 1230767999; // December 31, 2008

        // Deployment of BIP68, BIP112, and BIP113.
        consensus.vDeployments[Consensus::DEPLOYMENT_CSV].bit = 0;
        consensus.vDeployments[Consensus::DEPLOYMENT_CSV].nStartTime = 0;
        consensus.vDeployments[Consensus::DEPLOYMENT_CSV].nTimeout = 999999999999ULL;

        // Deployment of SegWit (BIP141, BIP143, and BIP147)
        consensus.vDeployments[Consensus::DEPLOYMENT_SEGWIT].bit = 1;
        consensus.vDeployments[Consensus::DEPLOYMENT_SEGWIT].nStartTime = 0;
        consensus.vDeployments[Consensus::DEPLOYMENT_SEGWIT].nTimeout = 999999999999ULL;

        // The best chain should have at least this much work.
        consensus.nMinimumChainWork = uint256S("0x0000000000000000000000000000000000000000000000000000c886e8450964");

        // By default assume that the signatures in ancestors of this block are valid.
        consensus.defaultAssumeValid = uint256S("0x0000000000b13e58c76917eb3b416fc284e36641d952a96c3422b0808d828646");

        // coinbase whitelist parameters
        consensus.nCoinbaseWhitelistExpiration = 144; // one day

        // hybrid consensus fork parameters
        consensus.nHybridConsensusHeight = 78600; // must be above coinbase maturity (>100)
        consensus.hybridConsensusPowLimit = TESTNET_HYBRID_CONSENSUS_POW_LIMIT;
        consensus.nHybridConsensusInitialDifficulty = TESTNET_HYBRID_CONSENSUS_INITIAL_DIFFICULTY;
        consensus.nHybridConsensusInitialDifficultyBlockCount = 10;

        // stake parameters
        consensus.nMinimumStakeDiff                 = COIN * 0.2;
        consensus.nTicketPoolSize                   = 1024;
        consensus.nTicketsPerBlock                  = 5;
        consensus.nTicketMaturity                   = 16;
<<<<<<< HEAD
        consensus.nTicketExpiry                     = 6 * consensus.nTicketPoolSize;
=======
        consensus.nTicketExpiry                     = 100; //Set arbitrarily low to check revocation handling
        consensus.nMempoolVoteExpiry                = 10;
>>>>>>> ecb4e3e3
        //consensus.nCoinbaseMaturity                 = 100;
        consensus.nSStxChangeMaturity               = 1;
        consensus.nTicketPoolSizeWeight             = 4;
        consensus.nStakeDiffAlpha                   = 1;
        consensus.nStakeDiffWindowSize              = 144;
        consensus.nStakeDiffWindows                 = 20;
        consensus.nStakeVersionInterval             = 144 * 2 * 7; // ~2 weeks
        consensus.nMaxFreshStakePerBlock            = 4 * consensus.nTicketsPerBlock;
        consensus.nStakeEnabledHeight               = 78700;         // > nHybridConsensusHeight + nTicketMaturity
        consensus.nStakeValidationHeight            = 78800;         // > CoinbaseMaturity (100) + nHybridConsensusHeight;
        consensus.stakeBaseSigScript                = CScript() << 0x00 << 0x00;
        consensus.nStakeMajorityMultiplier          = 3;
        consensus.nStakeMajorityDivisor             = 4;
        consensus.nMinimumTotalVoteFeeLimit         = 0;
        consensus.nMinimumTotalRevocationFeeLimit   = 1LL << 15;
        //organization related parameters
        consensus.organizationPkScript              = CScript(); //uint256S("TODO add some predef")
        consensus.nOrganizationPkScriptVersion      = 0;
        consensus.vBlockOneLedger                   = {}; //TODO update with smtg resembling BlockOneLedgerTestNet3 in premine.go

        pchMessageStart[0] = 0x0b;
        pchMessageStart[1] = 0x09;
        pchMessageStart[2] = 0x11;
        pchMessageStart[3] = 0x07;

        nDefaultPort = 18567;
        nPruneAfterHeight = 1000;

#ifdef MINE_FOR_THE_GENESIS_BLOCK

        genesis = CreateGenesisBlock(TESTNET_GENESIS_BLOCK_UNIX_TIMESTAMP, 0, TESTNET_GENESIS_BLOCK_NBITS, consensus.nMinimumStakeDiff, 4, GENESIS_BLOCK_REWARD * COIN, TESTNET_GENESIS_BLOCK_SIGNATURE);

        arith_uint256 bnProofOfWorkLimit(~arith_uint256() >> TESTNET_GENESIS_BLOCK_POW_BITS);

        LogPrintf("Recalculating params for testnet.\n");
        LogPrintf("- old testnet genesis nonce: %u\n", genesis.nNonce);
        LogPrintf("- old testnet genesis hash:  %s\n", genesis.GetHash().ToString().c_str());
        LogPrintf("- old testnet genesis merkle root: %s\n", genesis.hashMerkleRoot.ToString().c_str());

        // deliberately empty for loop finds nonce value.
        for (genesis.nNonce = 0; UintToArith256(genesis.GetHash()) > bnProofOfWorkLimit; genesis.nNonce++) { }

        LogPrintf("- new testnet genesis nonce: %u\n", genesis.nNonce);
        LogPrintf("- new testnet genesis hash: %s\n", genesis.GetHash().ToString().c_str());
        LogPrintf("- new testnet genesis merkle root: %s\n", genesis.hashMerkleRoot.ToString().c_str());

        consensus.hashGenesisBlock = genesis.GetHash();
        consensus.BIP34Hash = consensus.hashGenesisBlock;

        LogPrintf("- new testnet genesis block: %s\n", genesis.ToString().c_str());

#else

        genesis = CreateGenesisBlock(TESTNET_GENESIS_BLOCK_UNIX_TIMESTAMP, TESTNET_GENESIS_BLOCK_NONCE, TESTNET_GENESIS_BLOCK_NBITS, consensus.nMinimumStakeDiff, 4, GENESIS_BLOCK_REWARD * COIN, TESTNET_GENESIS_BLOCK_SIGNATURE);

        consensus.hashGenesisBlock = genesis.GetHash();
        consensus.BIP34Hash = consensus.hashGenesisBlock;

        assert(consensus.hashGenesisBlock == TESTNET_CONSENSUS_HASH_GENESIS_BLOCK);
        assert(genesis.hashMerkleRoot == TESTNET_GENESIS_HASH_MERKLE_ROOT);

#endif  // MINE_FOR_THE_GENESIS_BLOCK

        vFixedSeeds.clear();
        vSeeds.clear();

        // nodes with support for servicebits filtering should be at the top
        vSeeds.emplace_back("34.212.218.239", false);
        vSeeds.emplace_back("13.59.205.159", false);
        vSeeds.emplace_back("52.78.224.215", false);
        vSeeds.emplace_back("13.251.4.241", false);

        // vFixedSeeds = std::vector<SeedSpec6>(pnSeed6_test, pnSeed6_test + ARRAYLEN(pnSeed6_test));

        // same as for the CRegTestParams
        base58Prefixes[PUBKEY_ADDRESS] = std::vector<unsigned char>(1,51);
        base58Prefixes[SCRIPT_ADDRESS] = std::vector<unsigned char>(1,180);
        base58Prefixes[SECRET_KEY] =     std::vector<unsigned char>(1,226);
        base58Prefixes[EXT_PUBLIC_KEY] = {0x03, 0xE3, 0xC5, 0x26};  // ptpu
        base58Prefixes[EXT_SECRET_KEY] = {0x03, 0xE3, 0xC5, 0x2D};  // ptpv

        fDefaultConsistencyChecks = false;
        fRequireStandard = false;
        fMineBlocksOnDemand = false;

        checkpointData = (CCheckpointData) {
            {
                {    0, TESTNET_CONSENSUS_HASH_GENESIS_BLOCK },
                 {    1, uint256S("0x0000000007f33c46116ced43fbb7eb0307080ab7071c134e4b9ccd1334c61177")},
                 { 1000, uint256S("0x0000000008668e5c597a6f0a97c3aced17389a8bd842afe61dd2310b4f301c9a")},
                 { 2000, uint256S("0x00000000057ba272b77e932a86748252e69ef3bb77ae1756787d2e4240167a4b")},
                 {25000, uint256S("0x0000000001a2549ab5b9496082d269abfece06fdf156899f9163e86414613765")},
                 {40000, uint256S("0x00000000071942d9765ecbf1fd5e267b747975bf3143bdaf58915eb52e595802")},
                 {50000, uint256S("0x00000000000be7744de43a52e6830cafaec5bc2dfa6e446c2dfe0f59fa2c2ff0")},
                 {60000, uint256S("0x00000000040ea839b380c6be96bf8584d6079e0e7c6f772f979d2cafe98f1043")},
                 {70000, uint256S("0x000000000005f2259dfe38b1c2f63726c4c61224800966eacf400ffd2bb46be6")},
                 {77839, uint256S("0x0000000000000ed9faec080ad18e821413f47ea055acc149ad03fba825e82537")} //Pre hybrid consensus checkpoint
            }
        };

        chainTxData = ChainTxData{
      // tx hash = 5e018f1b6d7df6f25a6f6aad59e9176924d5af1390b4c56eee84ced31756519e
      // block hash = 0x0000000001a2549ab5b9496082d269abfece06fdf156899f9163e86414613765
      // block index = 25000
      // tx index = 
      // tx timestamp = 1538415658

            1538415658, // * UNIX timestamp of last known number of transactions
            36432,      // * total number of transactions between genesis and that timestamp
                        //   (the tx=... number in the SetBestChain debug.log lines)
            0.00293     // * estimated number of transactions per second after that timestamp
        };
    }
};

/**
 * Regression test
 */
class CRegTestParams : public CChainParams {
public:
    CRegTestParams() {
        strNetworkID = "regtest";

        consensus.nSubsidyHalvingInterval = 150;
        consensus.nTotalBlockSubsidy = 1500;
        consensus.nWorkSubsidyProportion = 4;
        consensus.nStakeSubsidyProportion = 6;

        // NOTE PAICOIN Do not mofify the BIP settings, otherwise the current txvalidationcache_tests will fail
        consensus.BIP34Height = 100000000; // BIP34 has not activated on regtest (far in the future so block v1 are not rejected in tests)
        consensus.BIP34Hash = uint256();
        consensus.BIP65Height = 1351; // BIP65 activated on regtest (Used in rpc activation tests)
        consensus.BIP66Height = 1251; // BIP66 activated on regtest (Used in rpc activation tests)
        consensus.powLimit = REGTEST_CONSENSUS_POW_LIMIT;
        consensus.nPowTargetTimespan = 14 * 24 * 60 * 60; // two weeks
        consensus.nPowTargetSpacing = 10 * 60;
        consensus.fPowAllowMinDifficultyBlocks = true;
        consensus.fPowNoRetargeting = true;
        consensus.nRuleChangeActivationThreshold = 108; // 75% for testchains
        consensus.nMinerConfirmationWindow = 144; // Faster than normal for regtest (144 instead of 2016)

        consensus.vDeployments[Consensus::DEPLOYMENT_TESTDUMMY].bit = 28;
        consensus.vDeployments[Consensus::DEPLOYMENT_TESTDUMMY].nStartTime = 0;
        consensus.vDeployments[Consensus::DEPLOYMENT_TESTDUMMY].nTimeout = 999999999999ULL;

        consensus.vDeployments[Consensus::DEPLOYMENT_CSV].bit = 0;
        consensus.vDeployments[Consensus::DEPLOYMENT_CSV].nStartTime = 0;
        consensus.vDeployments[Consensus::DEPLOYMENT_CSV].nTimeout = 999999999999ULL;

        consensus.vDeployments[Consensus::DEPLOYMENT_SEGWIT].bit = 1;
        consensus.vDeployments[Consensus::DEPLOYMENT_SEGWIT].nStartTime = 0;
        consensus.vDeployments[Consensus::DEPLOYMENT_SEGWIT].nTimeout = 999999999999ULL;

        // The best chain should have at least this much work.
        consensus.nMinimumChainWork = uint256S("0x00");

        // By default assume that the signatures in ancestors of this block are valid.
        consensus.defaultAssumeValid = uint256S("0x00");

        // coinbase whitelist parameters
        consensus.nCoinbaseWhitelistExpiration = 1; // one block

        // hybrid consensus fork parameters
        consensus.nHybridConsensusHeight = 1500; // with the new DAA it is not required to be a multiple of DifficultyAdjustmentInterval
        consensus.hybridConsensusPowLimit = REGTEST_HYBRID_CONSENSUS_POW_LIMIT;
        consensus.nHybridConsensusInitialDifficulty = REGTEST_HYBRID_CONSENSUS_INITIAL_DIFFICULTY;
        consensus.nHybridConsensusInitialDifficultyBlockCount = 10;

        // stake paramters
        consensus.nMinimumStakeDiff               = 20000;
        consensus.nTicketPoolSize                 = 64;
        consensus.nTicketsPerBlock                = 5;
        consensus.nTicketMaturity                 = 8;
        consensus.nTicketExpiry                   = 3 * consensus.nTicketPoolSize;
        consensus.nMempoolVoteExpiry              = 10;
        // consensus.nCoinbaseMaturity               = 16;
        consensus.nSStxChangeMaturity             = 1;
        consensus.nTicketPoolSizeWeight           = 4;
        consensus.nStakeDiffAlpha                 = 1;
        consensus.nStakeDiffWindowSize            = 8;
        consensus.nStakeDiffWindows               = 8;
        consensus.nStakeVersionInterval           = 6 * 24; // ~1 day
        consensus.nMaxFreshStakePerBlock          = 4 * consensus.nTicketsPerBlock;
        consensus.nStakeEnabledHeight             = 2000;//must be above nHybridConsensusHeight
        consensus.nStakeValidationHeight          = 2100;//must be above nStakeEnabledHeight
        consensus.stakeBaseSigScript              = CScript() << 0x73 << 0x57;
        consensus.nStakeMajorityMultiplier        = 3;
        consensus.nStakeMajorityDivisor           = 4;
        consensus.nMinimumTotalVoteFeeLimit       = 0;
        consensus.nMinimumTotalRevocationFeeLimit = 1LL << 15;
        //organization related parameters
        consensus.organizationPkScript            = CScript(); //uint256S("TODO add some predef")
        consensus.nOrganizationPkScriptVersion    = 0;
        consensus.vBlockOneLedger                 = {}; //TODO update with smtg resembling BlockOneLedgerRegNet in premine.go

        pchMessageStart[0] = 0xff;
        pchMessageStart[1] = 0xd1;
        pchMessageStart[2] = 0xd6;
        pchMessageStart[3] = 0xf3;

        nDefaultPort = 19567;
        nPruneAfterHeight = 1000;

#ifdef MINE_FOR_THE_GENESIS_BLOCK

        genesis = CreateGenesisBlock(REGTEST_GENESIS_BLOCK_UNIX_TIMESTAMP, 0, REGTEST_GENESIS_BLOCK_NBITS, consensus.nMinimumStakeDiff, 4, GENESIS_BLOCK_REWARD * COIN, REGTEST_GENESIS_BLOCK_SIGNATURE);

        arith_uint256 bnProofOfWorkLimit(~arith_uint256() >> REGTEST_GENESIS_BLOCK_POW_BITS);

        LogPrintf("Recalculating params for regtest.\n");
        LogPrintf("- old regtest genesis nonce: %u\n", genesis.nNonce);
        LogPrintf("- old regtest genesis hash:  %s\n", genesis.GetHash().ToString().c_str());
        LogPrintf("- old regtest genesis merkle root: %s\n", genesis.hashMerkleRoot.ToString().c_str());

        // deliberately empty for loop finds nonce value.
        for (genesis.nNonce = 0; UintToArith256(genesis.GetHash()) > bnProofOfWorkLimit; genesis.nNonce++) { }

        LogPrintf("- new regtest genesis nonce: %u\n", genesis.nNonce);
        LogPrintf("- new regtest genesis hash: %s\n", genesis.GetHash().ToString().c_str());
        LogPrintf("- new regtest genesis merkle root: %s\n", genesis.hashMerkleRoot.ToString().c_str());

        consensus.hashGenesisBlock = genesis.GetHash();
        consensus.BIP34Hash = consensus.hashGenesisBlock;

        LogPrintf("- new regtest genesis block: %s\n", genesis.ToString().c_str());

#else

        // TODO: Update the values below with the nonce from the above mining for the genesis block
        //       This should only be done once, after the mining and prior to production release
        genesis = CreateGenesisBlock(REGTEST_GENESIS_BLOCK_UNIX_TIMESTAMP, REGTEST_GENESIS_BLOCK_NONCE, REGTEST_GENESIS_BLOCK_NBITS, consensus.nMinimumStakeDiff, 4, GENESIS_BLOCK_REWARD * COIN, REGTEST_GENESIS_BLOCK_SIGNATURE);

        consensus.hashGenesisBlock = genesis.GetHash();
        consensus.BIP34Hash = consensus.hashGenesisBlock;

        // TODO: Update the values below with the data from the above mining for the genesis block
        //       This should only be done once, after the mining and prior to production release
        assert(consensus.hashGenesisBlock == REGTEST_CONSENSUS_HASH_GENESIS_BLOCK);
        assert(genesis.hashMerkleRoot == REGTEST_GENESIS_HASH_MERKLE_ROOT);

#endif  // MINE_FOR_THE_GENESIS_BLOCK

        vFixedSeeds.clear(); //!< Regtest mode doesn't have any fixed seeds.
        vSeeds.clear();      //!< Regtest mode doesn't have any DNS seeds.

        fDefaultConsistencyChecks = true;
        fRequireStandard = false;
        fMineBlocksOnDemand = true;

        // same as for the CTestNetParams
        base58Prefixes[PUBKEY_ADDRESS] = std::vector<unsigned char>(1,51);
        base58Prefixes[SCRIPT_ADDRESS] = std::vector<unsigned char>(1,180);
        base58Prefixes[SECRET_KEY] =     std::vector<unsigned char>(1,226);
        base58Prefixes[EXT_PUBLIC_KEY] = {0x03, 0xE3, 0xC5, 0x26};  // ptpu
        base58Prefixes[EXT_SECRET_KEY] = {0x03, 0xE3, 0xC5, 0x2D};  // ptpv

        checkpointData = (CCheckpointData) {
            {
                {0, REGTEST_CONSENSUS_HASH_GENESIS_BLOCK },
            }
        };

        chainTxData = ChainTxData{
            REGTEST_GENESIS_BLOCK_UNIX_TIMESTAMP,
            0,
            0
        };
    }
};

static std::unique_ptr<CChainParams> globalChainParams;

const CChainParams &Params() {
    assert(globalChainParams);
    return *globalChainParams;
}

std::unique_ptr<CChainParams> CreateChainParams(const std::string& chain)
{
    if (chain == CBaseChainParams::MAIN)
        return std::unique_ptr<CChainParams>(new CMainParams());
    else if (chain == CBaseChainParams::TESTNET)
        return std::unique_ptr<CChainParams>(new CTestNetParams());
    else if (chain == CBaseChainParams::REGTEST)
        return std::unique_ptr<CChainParams>(new CRegTestParams());
    throw std::runtime_error(strprintf("%s: Unknown chain %s.", __func__, chain));
}

void SelectParams(const std::string& network)
{
    SelectBaseParams(network);
    globalChainParams = CreateChainParams(network);
}

void UpdateVersionBitsParameters(Consensus::DeploymentPos d, int64_t nStartTime, int64_t nTimeout)
{
    globalChainParams->UpdateVersionBitsParameters(d, nStartTime, nTimeout);
}<|MERGE_RESOLUTION|>--- conflicted
+++ resolved
@@ -381,12 +381,8 @@
         consensus.nTicketPoolSize                   = 1024;
         consensus.nTicketsPerBlock                  = 5;
         consensus.nTicketMaturity                   = 16;
-<<<<<<< HEAD
-        consensus.nTicketExpiry                     = 6 * consensus.nTicketPoolSize;
-=======
-        consensus.nTicketExpiry                     = 100; //Set arbitrarily low to check revocation handling
+        consensus.nTicketExpiry                     = = 6 * consensus.nTicketPoolSize;
         consensus.nMempoolVoteExpiry                = 10;
->>>>>>> ecb4e3e3
         //consensus.nCoinbaseMaturity                 = 100;
         consensus.nSStxChangeMaturity               = 1;
         consensus.nTicketPoolSizeWeight             = 4;
