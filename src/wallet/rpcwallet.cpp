// Copyright (c) 2010 Satoshi Nakamoto
// Copyright (c) 2009-2016 The Bitcoin Core developers
// Distributed under the MIT software license, see the accompanying
// file COPYING or http://www.opensource.org/licenses/mit-license.php.

#include "amount.h"
#include <key_io.h>
#include "chain.h"
#include "consensus/validation.h"
#include "core_io.h"
#include "httpserver.h"
#include "validation.h"
#include "net.h"
#include "policy/feerate.h"
#include "policy/fees.h"
#include "policy/policy.h"
#include "policy/rbf.h"
#include "rpc/mining.h"
#include "rpc/safemode.h"
#include "rpc/server.h"
#include "script/sign.h"
#include "timedata.h"
#include "util.h"
#include "utilmoneystr.h"
#include "wallet/coincontrol.h"
#include "wallet/feebumper.h"
#include "wallet/wallet.h"
#include "wallet/walletdb.h"
#include "wallet/fees.h"
#include "pow.h"

#include <init.h>  // For StartShutdown

#include <stdint.h>

#include <univalue.h>

static const std::string WALLET_ENDPOINT_BASE = "/wallet/";

CWallet *GetWalletForJSONRPCRequest(const JSONRPCRequest& request)
{
    if (request.URI.substr(0, WALLET_ENDPOINT_BASE.size()) == WALLET_ENDPOINT_BASE) {
        // wallet endpoint was used
        std::string requestedWallet = urlDecode(request.URI.substr(WALLET_ENDPOINT_BASE.size()));
        for (CWalletRef pwallet : ::vpwallets) {
            if (pwallet->GetName() == requestedWallet) {
                return pwallet;
            }
        }
        throw JSONRPCError(RPCErrorCode::WALLET_NOT_FOUND, "Requested wallet does not exist or is not loaded");
    }
    return ::vpwallets.size() == 1 || (request.fHelp && ::vpwallets.size() > 0) ? ::vpwallets[0] : nullptr;
}

std::string HelpRequiringPassphrase(const CWallet * const pwallet)
{
    return pwallet && pwallet->IsCrypted()
        ? "\nRequires wallet passphrase to be set with walletpassphrase call."
        : "";
}

bool EnsureWalletIsAvailable(const CWallet * const pwallet, bool avoidException)
{
    if (pwallet) return true;
    if (avoidException) return false;
    if (::vpwallets.empty()) {
        // Note: It isn't currently possible to trigger this error because
        // wallet RPC methods aren't registered unless a wallet is loaded. But
        // this error is being kept as a precaution, because it's possible in
        // the future that wallet RPC methods might get or remain registered
        // when no wallets are loaded.
        throw JSONRPCError(
            RPCErrorCode::METHOD_NOT_FOUND, "Method not found (wallet method is disabled because no wallet is loaded)");
    }
    throw JSONRPCError(RPCErrorCode::WALLET_NOT_SPECIFIED,
        "Wallet file not specified (must request wallet RPC through /wallet/<filename> uri-path).");
}

void EnsureWalletIsUnlocked(const CWallet * const pwallet)
{
    if (pwallet->IsLocked()) {
        throw JSONRPCError(RPCErrorCode::WALLET_UNLOCK_NEEDED, "Error: Please enter the wallet passphrase with walletpassphrase first.");
    }
}

static void LockWallet(CWallet* pWallet);

SecureString ValidatedPasswordFromOptionalValue(CWallet* pwallet, const UniValue& value)
{
    // Passphrase
    SecureString passphrase;
    if (!value.isNull()) {
        if (!value.isStr())
            throw JSONRPCError(RPCErrorCode::INVALID_PARAMETER, "Invalid passphrase.");

        passphrase.clear();
        passphrase.reserve(100);
        passphrase = value.get_str().c_str();

        // make sure that any empty representation is correctly handled
        if (passphrase == "\"\"")
            passphrase.clear();
    }

    // verify the validity of the passphrase
    if (pwallet->IsCrypted()) {
        if (passphrase.length() > 0) {
            if (pwallet->IsLocked()) {
                if (pwallet->Unlock(passphrase))
                    LockWallet(pwallet);
                else
                    throw JSONRPCError(RPCErrorCode::WALLET_PASSPHRASE_INCORRECT, "The wallet passphrase entered is incorrect.");
            } else {
                if (!pwallet->VerifyWalletPassphrase(passphrase))
                    throw JSONRPCError(RPCErrorCode::WALLET_PASSPHRASE_INCORRECT, "The wallet passphrase entered is incorrect.");
            }
        } else
            throw JSONRPCError(RPCErrorCode::WALLET_WRONG_ENC_STATE, "Running with an encrypted wallet, but no passphrase is specified.");
    } else if (passphrase.length() > 0)
        throw JSONRPCError(RPCErrorCode::WALLET_WRONG_ENC_STATE, "Running with an unencrypted wallet, but passphrase is specified.");

    return passphrase;
}

static void WalletTxToJSON(const CWalletTx& wtx, UniValue& entry)
{
    const auto confirms = wtx.GetDepthInMainChain();
    entry.push_back(Pair("confirmations", confirms));
    if (wtx.IsCoinBase())
        entry.push_back(Pair("generated", true));
    if (confirms > 0)
    {
        entry.push_back(Pair("blockhash", wtx.hashBlock.GetHex()));
        entry.push_back(Pair("blockindex", wtx.nIndex));
        entry.push_back(Pair("blocktime", mapBlockIndex[wtx.hashBlock]->GetBlockTime()));
    } else {
        entry.push_back(Pair("trusted", wtx.IsTrusted()));
    }

    const auto hash = wtx.GetHash();
    entry.push_back(Pair("txid", hash.GetHex()));
    UniValue conflicts{UniValue::VARR};
    for (const auto& conflict : wtx.GetConflicts())
        conflicts.push_back(conflict.GetHex());
    entry.push_back(Pair("walletconflicts", conflicts));
    entry.push_back(Pair("time", wtx.GetTxTime()));
    entry.push_back(Pair("timereceived", (int64_t)wtx.nTimeReceived));

    // Add opt-in RBF status
    std::string rbfStatus{"no"};
    if (confirms <= 0) {
        LOCK(mempool.cs);
        RBFTransactionState rbfState = IsRBFOptIn(*wtx.tx, mempool);
        if (rbfState == RBF_TRANSACTIONSTATE_UNKNOWN)
            rbfStatus = "unknown";
        else if (rbfState == RBF_TRANSACTIONSTATE_REPLACEABLE_BIP125)
            rbfStatus = "yes";
    }
    entry.push_back(Pair("bip125-replaceable", rbfStatus));

    for (const auto& item : wtx.mapValue)
        entry.push_back(Pair(item.first, item.second));
}

std::string AccountFromValue(const UniValue& value)
{
    const auto& strAccount = value.get_str();
    if (strAccount == "*")
        throw JSONRPCError(RPCErrorCode::WALLET_INVALID_ACCOUNT_NAME, "Invalid account name");
    return strAccount;
}

UniValue JSONRPCErrorFromWalletError(const CWalletError& werror)
{
    RPCErrorCode code{RPCErrorCode::INTERNAL_ERROR};
    switch (werror.code) {
    case CWalletError::TYPE_ERROR: code = RPCErrorCode::TYPE_ERROR;
        break;
    case CWalletError::INVALID_ADDRESS_OR_KEY: code = RPCErrorCode::INVALID_ADDRESS_OR_KEY;
        break;
    case CWalletError::INVALID_PARAMETER: code = RPCErrorCode::INVALID_PARAMETER;
        break;
    case CWalletError::VERIFY_ERROR: code = RPCErrorCode::VERIFY_ERROR;
        break;
    case CWalletError::CLIENT_P2P_DISABLED: code = RPCErrorCode::CLIENT_P2P_DISABLED;
        break;
    case CWalletError::WALLET_ERROR: code = RPCErrorCode::WALLET_ERROR;
        break;
    case CWalletError::WALLET_INSUFFICIENT_FUNDS: code = RPCErrorCode::WALLET_INSUFFICIENT_FUNDS;
        break;
    case CWalletError::WALLET_KEYPOOL_RAN_OUT: code = RPCErrorCode::WALLET_KEYPOOL_RAN_OUT;
        break;
    case CWalletError::WALLET_UNLOCK_NEEDED: code = RPCErrorCode::WALLET_UNLOCK_NEEDED;
        break;
    default:
        break;
    }

    UniValue error{UniValue::VOBJ};
    error.push_back(Pair("code", ToUnderlying(code)));
    error.push_back(Pair("message", werror.message));
    return error;
}

UniValue getnewaddress(const JSONRPCRequest& request)
{
    const auto pwallet = GetWalletForJSONRPCRequest(request);
    if (!EnsureWalletIsAvailable(pwallet, request.fHelp)) {
        return NullUniValue;
    }

    if (request.fHelp || request.params.size() > 1)
        throw std::runtime_error{
            "getnewaddress ( \"account\" )\n"
            "\nReturns a new PAIcoin address for receiving payments.\n"
            "If 'account' is specified (DEPRECATED), it is added to the address book \n"
            "so payments received with the address will be credited to 'account'.\n"
            "\nArguments:\n"
            "1. \"account\"        (string, optional) DEPRECATED. The account name for the address to be linked to. If not provided, the default account \"\" is used. It can also be set to the empty string \"\" to represent the default account. The account does not need to exist, it will be created if there is no account by the given name.\n"
            "\nResult:\n"
            "\"address\"    (string) The new paicoin address\n"
            "\nExamples:\n"
            + HelpExampleCli("getnewaddress", "")
            + HelpExampleRpc("getnewaddress", "")
        };

    LOCK2(cs_main, pwallet->cs_wallet);

    // Parse the account first so we don't generate a key if there's an error
    std::string strAccount;
    if (!request.params[0].isNull())
        strAccount = AccountFromValue(request.params[0]);

    if (!pwallet->IsLocked()) {
        pwallet->TopUpKeyPool();
    }

    // Generate a new key that is added to wallet
    CPubKey newKey;
    if (!pwallet->GetKeyFromPool(newKey)) {
        throw JSONRPCError(RPCErrorCode::WALLET_KEYPOOL_RAN_OUT, "Error: Keypool ran out, please call keypoolrefill first");
    }
    const auto keyID = newKey.GetID();

    pwallet->SetAddressBook(keyID, strAccount, "receive");

    return EncodeDestination(keyID);
}

UniValue createnewaccount(const JSONRPCRequest& request)
{
    if (request.fHelp || request.params.size() > 1)
        throw std::runtime_error{
            "createnewaccount ( \"account\" )\n"
            "\nCreates a new account.\n"
            "The wallet must be unlocked for this request to succeed.\n"
            "\nArguments:\n"
            "1. \"account\"        (string) The account name for the address to be linked to.\n"
            "\nExamples:\n"
            + HelpExampleCli("createnewaccount", "A")
            + HelpExampleRpc("createnewaccount", "A")
        };

    if (request.params[0].isNull()) {
        throw JSONRPCError(RPCErrorCode::INVALID_PARAMETER, "The account name must be provided");
    }
    getnewaddress(request);

    return NullUniValue;
}

UniValue renameaccount(const JSONRPCRequest& request)
{
    const auto pwallet = GetWalletForJSONRPCRequest(request);
    if (!EnsureWalletIsAvailable(pwallet, request.fHelp)) {
        return NullUniValue;
    }

    if (request.fHelp || request.params.size() != 2)
        throw std::runtime_error{
            "renameaccount ( \"oldAccountName newAccountName\" )\n"
            "\nRenames an account.\n"
            "The wallet must be unlocked for this request to succeed.\n"
            "\nArguments:\n"
            "1. \"oldAccountName\"        (string) The existing account name to be renamed.\n"
            "2. \"newAccountName\"        (string) The account new name.\n"
            "\nExamples:\n"
            + HelpExampleCli("renamenewaccount", "spending savings")
            + HelpExampleRpc("createnewaccount", "spending savings")
        };

    if (request.params[0].isNull()) {
        throw JSONRPCError(RPCErrorCode::INVALID_PARAMETER, "The existing account name must be provided");
    }
    if (request.params[1].isNull()) {
        throw JSONRPCError(RPCErrorCode::INVALID_PARAMETER, "The new account name must be provided");
    }

    auto oldAccountName = request.params[0].get_str();
    auto newAccountName = request.params[1].get_str();

    LOCK2(cs_main, pwallet->cs_wallet);
    pwallet->RenameAddressBook(oldAccountName, newAccountName);
    return NullUniValue;
}

CTxDestination GetAccountAddress(CWallet* const pwallet, std::string strAccount, bool bForceNew=false)
{
    CPubKey pubKey;
    if (!pwallet->GetAccountPubkey(pubKey, strAccount, bForceNew)) {
        throw JSONRPCError(RPCErrorCode::WALLET_KEYPOOL_RAN_OUT, "Error: Keypool ran out, please call keypoolrefill first");
    }

    return pubKey.GetID();
}

UniValue getaccountaddress(const JSONRPCRequest& request)
{
    const auto pwallet = GetWalletForJSONRPCRequest(request);
    if (!EnsureWalletIsAvailable(pwallet, request.fHelp)) {
        return NullUniValue;
    }

    if (request.fHelp || request.params.size() != 1)
        throw std::runtime_error{
            "getaccountaddress \"account\"\n"
            "\nDEPRECATED. Returns the current PAIcoin address for receiving payments to this account.\n"
            "\nArguments:\n"
            "1. \"account\"       (string, required) The account name for the address. It can also be set to the empty string \"\" to represent the default account. The account does not need to exist, it will be created and a new address created  if there is no account by the given name.\n"
            "\nResult:\n"
            "\"address\"          (string) The account paicoin address\n"
            "\nExamples:\n"
            + HelpExampleCli("getaccountaddress", "")
            + HelpExampleCli("getaccountaddress", "\"\"")
            + HelpExampleCli("getaccountaddress", "\"myaccount\"")
            + HelpExampleRpc("getaccountaddress", "\"myaccount\"")
        };

    LOCK2(cs_main, pwallet->cs_wallet);

    // Parse the account first so we don't generate a key if there's an error
    const auto strAccount = AccountFromValue(request.params[0]);

    return EncodeDestination(GetAccountAddress(pwallet, strAccount));
}


UniValue getrawchangeaddress(const JSONRPCRequest& request)
{
    const auto pwallet = GetWalletForJSONRPCRequest(request);
    if (!EnsureWalletIsAvailable(pwallet, request.fHelp)) {
        return NullUniValue;
    }

    if (request.fHelp || request.params.size() > 0)
        throw std::runtime_error{
            "getrawchangeaddress\n"
            "\nReturns a new PAIcoin address, for receiving change.\n"
            "This is for use with raw transactions, NOT normal use.\n"
            "\nResult:\n"
            "\"address\"    (string) The address\n"
            "\nExamples:\n"
            + HelpExampleCli("getrawchangeaddress", "")
            + HelpExampleRpc("getrawchangeaddress", "")
        };

    LOCK2(cs_main, pwallet->cs_wallet);

    if (!pwallet->IsLocked()) {
        pwallet->TopUpKeyPool();
    }

    CReserveKey reservekey{pwallet};
    CPubKey vchPubKey;
    if (!reservekey.GetReservedKey(vchPubKey, true))
        throw JSONRPCError(RPCErrorCode::WALLET_KEYPOOL_RAN_OUT, "Error: Keypool ran out, please call keypoolrefill first");

    reservekey.KeepKey();

    const auto keyID = vchPubKey.GetID();

    return EncodeDestination(keyID);
}


UniValue setaccount(const JSONRPCRequest& request)
{
    const auto pwallet = GetWalletForJSONRPCRequest(request);
    if (!EnsureWalletIsAvailable(pwallet, request.fHelp)) {
        return NullUniValue;
    }

    if (request.fHelp || request.params.size() < 1 || request.params.size() > 2)
        throw std::runtime_error{
            "setaccount \"address\" \"account\"\n"
            "\nDEPRECATED. Sets the account associated with the given address.\n"
            "\nArguments:\n"
            "1. \"address\"         (string, required) The paicoin address to be associated with an account.\n"
            "2. \"account\"         (string, required) The account to assign the address to.\n"
            "\nExamples:\n"
            + HelpExampleCli("setaccount", "\"1D1ZrZNe3JUo7ZycKEYQQiQAWd9y54F4XX\" \"tabby\"")
            + HelpExampleRpc("setaccount", "\"1D1ZrZNe3JUo7ZycKEYQQiQAWd9y54F4XX\", \"tabby\"")
        };

    LOCK2(cs_main, pwallet->cs_wallet);

    const auto dest = DecodeDestination(request.params[0].get_str());
    if (!IsValidDestination(dest)) {
        throw JSONRPCError(RPCErrorCode::INVALID_ADDRESS_OR_KEY, "Invalid PAIcoin address");
    }

    std::string strAccount;
    if (!request.params[1].isNull())
        strAccount = AccountFromValue(request.params[1]);

    // Only add the account if the address is yours.
    if (IsMine(*pwallet, dest)) {
        // Detect when changing the account of an address that is the 'unused current key' of another account:
        if (pwallet->mapAddressBook.count(dest)) {
            const auto strOldAccount = pwallet->mapAddressBook[dest].name;
            if (dest == GetAccountAddress(pwallet, strOldAccount)) {
                GetAccountAddress(pwallet, strOldAccount, true);
            }
        }
        pwallet->SetAddressBook(dest, strAccount, "receive");
    }
    else
        throw JSONRPCError(RPCErrorCode::MISC_ERROR, "setaccount can only be used with own address");

    return NullUniValue;
}


UniValue getaccount(const JSONRPCRequest& request)
{
    const auto pwallet = GetWalletForJSONRPCRequest(request);
    if (!EnsureWalletIsAvailable(pwallet, request.fHelp)) {
        return NullUniValue;
    }

    if (request.fHelp || request.params.size() != 1)
        throw std::runtime_error{
            "getaccount \"address\"\n"
            "\nDEPRECATED. Returns the account associated with the given address.\n"
            "\nArguments:\n"
            "1. \"address\"         (string, required) The paicoin address for account lookup.\n"
            "\nResult:\n"
            "\"accountname\"        (string) the account address\n"
            "\nExamples:\n"
            + HelpExampleCli("getaccount", "\"1D1ZrZNe3JUo7ZycKEYQQiQAWd9y54F4XX\"")
            + HelpExampleRpc("getaccount", "\"1D1ZrZNe3JUo7ZycKEYQQiQAWd9y54F4XX\"")
        };

    LOCK2(cs_main, pwallet->cs_wallet);

    const auto dest = DecodeDestination(request.params[0].get_str());
    if (!IsValidDestination(dest)) {
        throw JSONRPCError(RPCErrorCode::INVALID_ADDRESS_OR_KEY, "Invalid PAIcoin address");
    }

    std::string strAccount;
    auto mi = pwallet->mapAddressBook.find(dest);
    if (mi != pwallet->mapAddressBook.end() && !(*mi).second.name.empty()) {
        strAccount = (*mi).second.name;
    }
    return strAccount;
}


UniValue getaddressesbyaccount(const JSONRPCRequest& request)
{
    const auto pwallet = GetWalletForJSONRPCRequest(request);
    if (!EnsureWalletIsAvailable(pwallet, request.fHelp)) {
        return NullUniValue;
    }

    if (request.fHelp || request.params.size() != 1)
        throw std::runtime_error{
            "getaddressesbyaccount \"account\"\n"
            "\nDEPRECATED. Returns the list of addresses for the given account.\n"
            "\nArguments:\n"
            "1. \"account\"        (string, required) The account name.\n"
            "\nResult:\n"
            "[                     (json array of string)\n"
            "  \"address\"         (string) a paicoin address associated with the given account\n"
            "  ,...\n"
            "]\n"
            "\nExamples:\n"
            + HelpExampleCli("getaddressesbyaccount", "\"tabby\"")
            + HelpExampleRpc("getaddressesbyaccount", "\"tabby\"")
        };

    LOCK2(cs_main, pwallet->cs_wallet);

    const auto strAccount = AccountFromValue(request.params[0]);

    // Find all addresses that have the given account
    UniValue ret{UniValue::VARR};
    for (const auto& item : pwallet->mapAddressBook) {
        const auto& dest = item.first;
        const auto& strName = item.second.name;
        if (strName == strAccount) {
            ret.push_back(EncodeDestination(dest));
        }
    }
    return ret;
}

static void SendMoney(CWallet * const pwallet, const CTxDestination &address, CAmount nValue, bool fSubtractFeeFromAmount, CWalletTx& wtxNew, const CCoinControl& coin_control)
{
    const auto curBalance = pwallet->GetBalance();

    // Check amount
    if (nValue <= 0)
        throw JSONRPCError(RPCErrorCode::INVALID_PARAMETER, "Invalid amount");

    if (nValue > curBalance)
        throw JSONRPCError(RPCErrorCode::WALLET_INSUFFICIENT_FUNDS, "Insufficient funds");

    if (pwallet->GetBroadcastTransactions() && !g_connman) {
        throw JSONRPCError(RPCErrorCode::CLIENT_P2P_DISABLED, "Error: Peer-to-peer functionality missing or disabled");
    }

    // Parse PAIcoin address
    const auto scriptPubKey = GetScriptForDestination(address);

    // Create and send the transaction
    CReserveKey reservekey{pwallet};
    CAmount nFeeRequired;
    std::string strError;
    std::vector<CRecipient> vecSend;
    int nChangePosRet{-1};
    CRecipient recipient = {scriptPubKey, nValue, fSubtractFeeFromAmount};
    vecSend.push_back(recipient);
    if (!pwallet->CreateTransaction(vecSend, wtxNew, reservekey, nFeeRequired, nChangePosRet, strError, coin_control)) {
        if (!fSubtractFeeFromAmount && nValue + nFeeRequired > curBalance)
            strError = strprintf("Error: This transaction requires a transaction fee of at least %s", FormatMoney(nFeeRequired));
        throw JSONRPCError(RPCErrorCode::WALLET_ERROR, strError);
    }
    CValidationState state;
    if (!pwallet->CommitTransaction(wtxNew, reservekey, g_connman.get(), state)) {
        strError = strprintf("Error: The transaction was rejected! Reason given: %s", state.GetRejectReason());
        throw JSONRPCError(RPCErrorCode::WALLET_ERROR, strError);
    }
}

UniValue sendtoaddress(const JSONRPCRequest& request)
{
    const auto pwallet = GetWalletForJSONRPCRequest(request);
    if (!EnsureWalletIsAvailable(pwallet, request.fHelp)) {
        return NullUniValue;
    }

    if (request.fHelp || request.params.size() < 2 || request.params.size() > 8)
        throw std::runtime_error(
            "sendtoaddress \"address\" amount ( \"comment\" \"comment_to\" subtractfeefromamount replaceable conf_target \"estimate_mode\")\n"
            "\nSend an amount to a given address.\n"
            + HelpRequiringPassphrase(pwallet) +
            "\nArguments:\n"
            "1. \"address\"            (string, required) The paicoin address to send to.\n"
            "2. \"amount\"             (numeric or string, required) The amount in " + CURRENCY_UNIT + " to send. eg 0.1\n"
            "3. \"comment\"            (string, optional) A comment used to store what the transaction is for. \n"
            "                             This is not part of the transaction, just kept in your wallet.\n"
            "4. \"comment_to\"         (string, optional) A comment to store the name of the person or organization \n"
            "                             to which you're sending the transaction. This is not part of the \n"
            "                             transaction, just kept in your wallet.\n"
            "5. subtractfeefromamount  (boolean, optional, default=false) The fee will be deducted from the amount being sent.\n"
            "                             The recipient will receive less paicoins than you enter in the amount field.\n"
            "6. replaceable            (boolean, optional) Allow this transaction to be replaced by a transaction with higher fees via BIP 125\n"
            "7. conf_target            (numeric, optional) Confirmation target (in blocks)\n"
            "8. \"estimate_mode\"      (string, optional, default=UNSET) The fee estimate mode, must be one of:\n"
            "       \"UNSET\"\n"
            "       \"ECONOMICAL\"\n"
            "       \"CONSERVATIVE\"\n"
            "\nResult:\n"
            "\"txid\"                  (string) The transaction id.\n"
            "\nExamples:\n"
            + HelpExampleCli("sendtoaddress", "\"1M72Sfpbz1BPpXFHz9m3CdqATR44Jvaydd\" 0.1")
            + HelpExampleCli("sendtoaddress", "\"1M72Sfpbz1BPpXFHz9m3CdqATR44Jvaydd\" 0.1 \"donation\" \"seans outpost\"")
            + HelpExampleCli("sendtoaddress", "\"1M72Sfpbz1BPpXFHz9m3CdqATR44Jvaydd\" 0.1 \"\" \"\" true")
            + HelpExampleRpc("sendtoaddress", "\"1M72Sfpbz1BPpXFHz9m3CdqATR44Jvaydd\", 0.1, \"donation\", \"seans outpost\"")
        );

    ObserveSafeMode();
    LOCK2(cs_main, pwallet->cs_wallet);

    const auto dest = DecodeDestination(request.params[0].get_str());
    if (!IsValidDestination(dest)) {
        throw JSONRPCError(RPCErrorCode::INVALID_ADDRESS_OR_KEY, "Invalid address");
    }

    // Amount
    const auto nAmount = AmountFromValue(request.params[1]);
    if (nAmount <= 0)
        throw JSONRPCError(RPCErrorCode::TYPE_ERROR, "Invalid amount for send");

    // Wallet comments
    CWalletTx wtx;
    if (!request.params[2].isNull() && !request.params[2].get_str().empty())
        wtx.mapValue["comment"] = request.params[2].get_str();
    if (!request.params[3].isNull() && !request.params[3].get_str().empty())
        wtx.mapValue["to"]      = request.params[3].get_str();

    auto fSubtractFeeFromAmount = false;
    if (!request.params[4].isNull()) {
        fSubtractFeeFromAmount = request.params[4].get_bool();
    }

    CCoinControl coin_control;
    if (!request.params[5].isNull()) {
        coin_control.signalRbf = request.params[5].get_bool();
    }

    if (!request.params[6].isNull()) {
        coin_control.m_confirm_target = ParseConfirmTarget(request.params[6]);
    }

    if (!request.params[7].isNull()) {
        if (!FeeModeFromString(request.params[7].get_str(), coin_control.m_fee_mode)) {
            throw JSONRPCError(RPCErrorCode::INVALID_PARAMETER, "Invalid estimate_mode parameter");
        }
    }


    EnsureWalletIsUnlocked(pwallet);

    SendMoney(pwallet, dest, nAmount, fSubtractFeeFromAmount, wtx, coin_control);

    return wtx.GetHash().GetHex();
}

UniValue listaddressgroupings(const JSONRPCRequest& request)
{
    const auto pwallet = GetWalletForJSONRPCRequest(request);
    if (!EnsureWalletIsAvailable(pwallet, request.fHelp)) {
        return NullUniValue;
    }

    if (request.fHelp || request.params.size() != 0)
        throw std::runtime_error{
            "listaddressgroupings\n"
            "\nLists groups of addresses which have had their common ownership\n"
            "made public by common use as inputs or as the resulting change\n"
            "in past transactions\n"
            "\nResult:\n"
            "[\n"
            "  [\n"
            "    [\n"
            "      \"address\",            (string) The paicoin address\n"
            "      amount,                 (numeric) The amount in " + CURRENCY_UNIT + "\n"
            "      \"account\"             (string, optional) DEPRECATED. The account\n"
            "    ]\n"
            "    ,...\n"
            "  ]\n"
            "  ,...\n"
            "]\n"
            "\nExamples:\n"
            + HelpExampleCli("listaddressgroupings", "")
            + HelpExampleRpc("listaddressgroupings", "")
        };

    ObserveSafeMode();
    LOCK2(cs_main, pwallet->cs_wallet);

    UniValue jsonGroupings{UniValue::VARR};
    auto balances = pwallet->GetAddressBalances();
    for (const auto& grouping : pwallet->GetAddressGroupings()) {
        UniValue jsonGrouping{UniValue::VARR};
        for (const auto& address : grouping)
        {
            UniValue addressInfo{UniValue::VARR};
            addressInfo.push_back(EncodeDestination(address));
            addressInfo.push_back(ValueFromAmount(balances[address]));
            {
                if (pwallet->mapAddressBook.find(address) != pwallet->mapAddressBook.end()) {
                    addressInfo.push_back(pwallet->mapAddressBook.find(address)->second.name);
                }
            }
            jsonGrouping.push_back(addressInfo);
        }
        jsonGroupings.push_back(jsonGrouping);
    }
    return jsonGroupings;
}

UniValue signmessage(const JSONRPCRequest& request)
{
    const auto pwallet = GetWalletForJSONRPCRequest(request);
    if (!EnsureWalletIsAvailable(pwallet, request.fHelp)) {
        return NullUniValue;
    }

    if (request.fHelp || request.params.size() != 2)
        throw std::runtime_error{
            "signmessage \"address\" \"message\"\n"
            "\nSign a message with the private key of an address"
            + HelpRequiringPassphrase(pwallet) + "\n"
            "\nArguments:\n"
            "1. \"address\"         (string, required) The paicoin address to use for the private key.\n"
            "2. \"message\"         (string, required) The message to create a signature of.\n"
            "\nResult:\n"
            "\"signature\"          (string) The signature of the message encoded in base 64\n"
            "\nExamples:\n"
            "\nUnlock the wallet for 30 seconds\n"
            + HelpExampleCli("walletpassphrase", "\"mypassphrase\" 30") +
            "\nCreate the signature\n"
            + HelpExampleCli("signmessage", "\"1D1ZrZNe3JUo7ZycKEYQQiQAWd9y54F4XX\" \"my message\"") +
            "\nVerify the signature\n"
            + HelpExampleCli("verifymessage", "\"1D1ZrZNe3JUo7ZycKEYQQiQAWd9y54F4XX\" \"signature\" \"my message\"") +
            "\nAs json rpc\n"
            + HelpExampleRpc("signmessage", "\"1D1ZrZNe3JUo7ZycKEYQQiQAWd9y54F4XX\", \"my message\"")
        };

    LOCK2(cs_main, pwallet->cs_wallet);

    EnsureWalletIsUnlocked(pwallet);

    const auto& strAddress = request.params[0].get_str();
    const auto& strMessage = request.params[1].get_str();

    const auto dest = DecodeDestination(strAddress);
    if (!IsValidDestination(dest)) {
        throw JSONRPCError(RPCErrorCode::TYPE_ERROR, "Invalid address");
    }

    const auto * const keyID = boost::get<CKeyID>(&dest);
    if (!keyID) {
        throw JSONRPCError(RPCErrorCode::TYPE_ERROR, "Address does not refer to key");
    }

    CKey key;
    if (!pwallet->GetKey(*keyID, key)) {
        throw JSONRPCError(RPCErrorCode::WALLET_ERROR, "Private key not available");
    }

    CHashWriter ss{SER_GETHASH, 0};
    ss << strMessageMagic;
    ss << strMessage;

    std::vector<unsigned char> vchSig;
    if (!key.SignCompact(ss.GetHash(), vchSig))
        throw JSONRPCError(RPCErrorCode::INVALID_ADDRESS_OR_KEY, "Sign failed");

    return EncodeBase64(vchSig.data(), vchSig.size());
}

UniValue getreceivedbyaddress(const JSONRPCRequest& request)
{
    const auto pwallet = GetWalletForJSONRPCRequest(request);
    if (!EnsureWalletIsAvailable(pwallet, request.fHelp)) {
        return NullUniValue;
    }

    if (request.fHelp || request.params.size() < 1 || request.params.size() > 2)
        throw std::runtime_error{
            "getreceivedbyaddress \"address\" ( minconf )\n"
            "\nReturns the total amount received by the given address in transactions with at least minconf confirmations.\n"
            "\nArguments:\n"
            "1. \"address\"         (string, required) The paicoin address for transactions.\n"
            "2. minconf             (numeric, optional, default=1) Only include transactions confirmed at least this many times.\n"
            "\nResult:\n"
            "amount   (numeric) The total amount in " + CURRENCY_UNIT + " received at this address.\n"
            "\nExamples:\n"
            "\nThe amount from transactions with at least 1 confirmation\n"
            + HelpExampleCli("getreceivedbyaddress", "\"1D1ZrZNe3JUo7ZycKEYQQiQAWd9y54F4XX\"") +
            "\nThe amount including unconfirmed transactions, zero confirmations\n"
            + HelpExampleCli("getreceivedbyaddress", "\"1D1ZrZNe3JUo7ZycKEYQQiQAWd9y54F4XX\" 0") +
            "\nThe amount with at least 6 confirmations\n"
            + HelpExampleCli("getreceivedbyaddress", "\"1D1ZrZNe3JUo7ZycKEYQQiQAWd9y54F4XX\" 6") +
            "\nAs a json rpc call\n"
            + HelpExampleRpc("getreceivedbyaddress", "\"1D1ZrZNe3JUo7ZycKEYQQiQAWd9y54F4XX\", 6")
        };

    ObserveSafeMode();
    LOCK2(cs_main, pwallet->cs_wallet);

    // PAIcoin address
    const auto dest = DecodeDestination(request.params[0].get_str());
    if (!IsValidDestination(dest)) {
        throw JSONRPCError(RPCErrorCode::INVALID_ADDRESS_OR_KEY, "Invalid PAIcoin address");
    }
    const auto scriptPubKey = GetScriptForDestination(dest);
    if (!IsMine(*pwallet, scriptPubKey)) {
        return ValueFromAmount(0);
    }

    // Minimum confirmations
    int nMinDepth{1};
    if (!request.params[1].isNull())
        nMinDepth = request.params[1].get_int();

    // Tally
    CAmount nAmount{0};
    for (const auto& pairWtx : pwallet->mapWallet) {
        const auto& wtx = pairWtx.second;
        if (wtx.IsCoinBase() || !CheckFinalTx(*wtx.tx))
            continue;

        for (const auto& txout : wtx.tx->vout)
            if (txout.scriptPubKey == scriptPubKey)
                if (wtx.GetDepthInMainChain() >= nMinDepth)
                    nAmount += txout.nValue;
    }

    return ValueFromAmount(nAmount);
}

UniValue getticketfee(const JSONRPCRequest& request)
{
    const auto pwallet = GetWalletForJSONRPCRequest(request);
    if (!EnsureWalletIsAvailable(pwallet, request.fHelp)) {
        return NullUniValue;
    }

    if (request.fHelp || request.params.size() != 0)
        throw std::runtime_error{
            "getticketfee\n"
            "\nGet the current fee per kB of the serialized tx size used for an authored stake transaction.\n"
            "\nArguments:\n"
            "None\n"
            "\nResult:\n"
            "n.nnn (numeric)    The current fee\n"
            + HelpExampleCli("getticketfee", "")
            + HelpExampleRpc("getticketfee", "")
        };

    // auto ret = UniValue{0.0};
    // return ret;
    return pwallet->GetTicketFeeRate().ToString();
}

UniValue gettickets(const JSONRPCRequest& request)
{
    const auto pwallet = GetWalletForJSONRPCRequest(request);
    if (!EnsureWalletIsAvailable(pwallet, request.fHelp)) {
        return NullUniValue;
    }

    if (request.fHelp || request.params.size() != 1)
        throw std::runtime_error{
            "gettickets includeimmature\n"
            "\nReturning the hashes of the tickets currently owned by wallet.\n"
            "\nArguments:\n"
            "1. includeimmature                 (boolean, required)     If true include immature tickets in the results.\n"
            "\nResult:\n"
            "{\n"
            "   \"hashes\": [\"value\",...],    (array of string)       Hashes of the tickets owned by the wallet encoded as strings\n"
            "}\n"
            + HelpExampleCli("gettickets", "true")
            + HelpExampleRpc("gettickets", "false")
        };

    const auto& bIncludeImmature = request.params[0].get_bool();

    ObserveSafeMode();
    LOCK2(cs_main, pwallet->cs_wallet);

    const auto& txOrdered = pwallet->wtxOrdered;

    auto tx_arr = UniValue{UniValue::VARR};
    for (const auto& it : txOrdered) {
        const auto* const pwtx = it.second.first;

        if (pwtx != nullptr) {

            std::string reason;
            const CTransaction& current_tx = *(pwtx->tx);
            if (ParseTxClass(current_tx) != TX_BuyTicket)
                continue;

            const auto& confirmations = pwtx->GetDepthInMainChain();
            if (confirmations < 0)
                continue;

            if (pwtx->isAbandoned())
                continue;

            if (!bIncludeImmature && confirmations < Params().GetConsensus().nTicketMaturity)
                continue;

            tx_arr.push_back(pwtx->GetHash().GetHex());
        }
    }

    auto ret = UniValue{UniValue::VOBJ};
    ret.pushKV("hashes",tx_arr);
    return ret;
}

UniValue listtickets(const JSONRPCRequest& request)
{
    const auto pwallet = GetWalletForJSONRPCRequest(request);
    if (!EnsureWalletIsAvailable(pwallet, request.fHelp)) {
        return NullUniValue;
    }

    if (request.fHelp || request.params.size() != 0)
        throw std::runtime_error{
            "listtickets\n"
            "\nProduces an array of ticket information objects.\n"
            "\nArguments:\n"
            "None\n"
            "\nResult:\n"
            "[\n"
            "   {\n"
            "       \"ticket\": { ... }   JSON object containting ticket information\n"
            "   }\n"
            "]\n"
            + HelpExampleCli("listtickets", "")
            + HelpExampleRpc("listtickets", "")
        };

    auto ret = UniValue{UniValue::VARR};
    return ret;
}

UniValue setticketfee(const JSONRPCRequest& request)
{
    const auto pwallet = GetWalletForJSONRPCRequest(request);
    if (!EnsureWalletIsAvailable(pwallet, request.fHelp)) {
        return NullUniValue;
    }

    if (request.fHelp || request.params.size() != 1)
        throw std::runtime_error{
            "setticketfee fee\n"
            "\nModify the fee per kB of the serialized tx size used each time more fee is required for an authored stake transaction.\n"
            "\nArguments:\n"
            "1. fee     (numeric, required) The new fee per kB of the serialized tx size valued in PAI\n"
            "\nResult:\n"
            "true|false (boolean)           The boolean return status\n"
            + HelpExampleCli("setticketfee", "0.02")
            + HelpExampleRpc("setticketfee", "0.02")
        };

    const auto& nFee = request.params[0].get_real();

    if (nFee < 0)
        throw JSONRPCError(RPCErrorCode::INVALID_PARAMETER, "negative fee");

    const auto& newTicketFeeRate = CFeeRate(AmountFromValue(nFee), 1000);
    pwallet->SetTicketFeeRate(newTicketFeeRate);

    return true;
}

UniValue getreceivedbyaccount(const JSONRPCRequest& request)
{
    const auto pwallet = GetWalletForJSONRPCRequest(request);
    if (!EnsureWalletIsAvailable(pwallet, request.fHelp)) {
        return NullUniValue;
    }

    if (request.fHelp || request.params.size() < 1 || request.params.size() > 2)
        throw std::runtime_error{
            "getreceivedbyaccount \"account\" ( minconf )\n"
            "\nDEPRECATED. Returns the total amount received by addresses with <account> in transactions with at least [minconf] confirmations.\n"
            "\nArguments:\n"
            "1. \"account\"      (string, required) The selected account, may be the default account using \"\".\n"
            "2. minconf          (numeric, optional, default=1) Only include transactions confirmed at least this many times.\n"
            "\nResult:\n"
            "amount              (numeric) The total amount in " + CURRENCY_UNIT + " received for this account.\n"
            "\nExamples:\n"
            "\nAmount received by the default account with at least 1 confirmation\n"
            + HelpExampleCli("getreceivedbyaccount", "\"\"") +
            "\nAmount received at the tabby account including unconfirmed amounts with zero confirmations\n"
            + HelpExampleCli("getreceivedbyaccount", "\"tabby\" 0") +
            "\nThe amount with at least 6 confirmations\n"
            + HelpExampleCli("getreceivedbyaccount", "\"tabby\" 6") +
            "\nAs a json rpc call\n"
            + HelpExampleRpc("getreceivedbyaccount", "\"tabby\", 6")
        };

    ObserveSafeMode();
    LOCK2(cs_main, pwallet->cs_wallet);

    // Minimum confirmations
    int nMinDepth{1};
    if (!request.params[1].isNull())
        nMinDepth = request.params[1].get_int();

    // Get the set of pub keys assigned to account
    const auto strAccount = AccountFromValue(request.params[0]);
    const auto setAddress = pwallet->GetAccountAddresses(strAccount);

    // Tally
    CAmount nAmount{0};
    for (const auto& pairWtx : pwallet->mapWallet) {
        const auto& wtx = pairWtx.second;
        if (wtx.IsCoinBase() || !CheckFinalTx(*wtx.tx))
            continue;

        for (const auto& txout : wtx.tx->vout)
        {
            CTxDestination address;
            if (ExtractDestination(txout.scriptPubKey, address) && IsMine(*pwallet, address) && setAddress.count(address)) {
                if (wtx.GetDepthInMainChain() >= nMinDepth)
                    nAmount += txout.nValue;
            }
        }
    }

    return ValueFromAmount(nAmount);
}


UniValue getbalance(const JSONRPCRequest& request)
{
    const auto pwallet = GetWalletForJSONRPCRequest(request);
    if (!EnsureWalletIsAvailable(pwallet, request.fHelp)) {
        return NullUniValue;
    }

    if (request.fHelp || request.params.size() > 3)
        throw std::runtime_error{
            "getbalance ( \"account\" minconf include_watchonly )\n"
            "\nIf account is not specified, returns the server's total available balance.\n"
            "If account is specified (DEPRECATED), returns the balance in the account.\n"
            "Note that the account \"\" is not the same as leaving the parameter out.\n"
            "The server total may be different to the balance in the default \"\" account.\n"
            "\nArguments:\n"
            "1. \"account\"         (string, optional) DEPRECATED. The account string may be given as a\n"
            "                     specific account name to find the balance associated with wallet keys in\n"
            "                     a named account, or as the empty string (\"\") to find the balance\n"
            "                     associated with wallet keys not in any named account, or as \"*\" to find\n"
            "                     the balance associated with all wallet keys regardless of account.\n"
            "                     When this option is specified, it calculates the balance in a different\n"
            "                     way than when it is not specified, and which can count spends twice when\n"
            "                     there are conflicting pending transactions (such as those created by\n"
            "                     the bumpfee command), temporarily resulting in low or even negative\n"
            "                     balances. In general, account balance calculation is not considered\n"
            "                     reliable and has resulted in confusing outcomes, so it is recommended to\n"
            "                     avoid passing this argument.\n"
            "2. minconf           (numeric, optional, default=1) Only include transactions confirmed at least this many times.\n"
            "3. include_watchonly (bool, optional, default=false) Also include balance in watch-only addresses (see 'importaddress')\n"
            "\nResult:\n"
            "amount              (numeric) The total amount in " + CURRENCY_UNIT + " received for this account.\n"
            "\nExamples:\n"
            "\nThe total amount in the wallet with 1 or more confirmations\n"
            + HelpExampleCli("getbalance", "") +
            "\nThe total amount in the wallet at least 6 blocks confirmed\n"
            + HelpExampleCli("getbalance", "\"*\" 6") +
            "\nAs a json rpc call\n"
            + HelpExampleRpc("getbalance", "\"*\", 6")
        };

    ObserveSafeMode();
    LOCK2(cs_main, pwallet->cs_wallet);

    const auto& account_value = request.params[0];
    const auto& minconf = request.params[1];
    const auto& include_watchonly = request.params[2];

    if (account_value.isNull()) {
        if (!minconf.isNull()) {
            throw JSONRPCError(RPCErrorCode::INVALID_PARAMETER,
                "getbalance minconf option is only currently supported if an account is specified");
        }
        if (!include_watchonly.isNull()) {
            throw JSONRPCError(RPCErrorCode::INVALID_PARAMETER,
                "getbalance include_watchonly option is only currently supported if an account is specified");
        }
        return ValueFromAmount(pwallet->GetBalance());
    }

    const auto& account_param = account_value.get_str();
    const std::string* account{account_param != "*" ? &account_param : nullptr};

    int nMinDepth{1};
    if (!minconf.isNull())
        nMinDepth = minconf.get_int();
    isminefilter filter{ISMINE_SPENDABLE};
    if(!include_watchonly.isNull())
        if(include_watchonly.get_bool())
            filter = filter | ISMINE_WATCH_ONLY;

    return ValueFromAmount(pwallet->GetLegacyBalance(filter, nMinDepth, account));
}

UniValue getunconfirmedbalance(const JSONRPCRequest &request)
{
    const auto pwallet = GetWalletForJSONRPCRequest(request);
    if (!EnsureWalletIsAvailable(pwallet, request.fHelp)) {
        return NullUniValue;
    }

    if (request.fHelp || request.params.size() > 0)
        throw std::runtime_error{
                "getunconfirmedbalance\n"
                "Returns the server's total unconfirmed balance\n"};

    ObserveSafeMode();
    LOCK2(cs_main, pwallet->cs_wallet);

    return ValueFromAmount(pwallet->GetUnconfirmedBalance());
}


UniValue movecmd(const JSONRPCRequest& request)
{
    const auto pwallet = GetWalletForJSONRPCRequest(request);
    if (!EnsureWalletIsAvailable(pwallet, request.fHelp)) {
        return NullUniValue;
    }

    if (request.fHelp || request.params.size() < 3 || request.params.size() > 5)
        throw std::runtime_error{
            "move \"fromaccount\" \"toaccount\" amount ( minconf \"comment\" )\n"
            "\nDEPRECATED. Move a specified amount from one account in your wallet to another.\n"
            "\nArguments:\n"
            "1. \"fromaccount\"   (string, required) The name of the account to move funds from. May be the default account using \"\".\n"
            "2. \"toaccount\"     (string, required) The name of the account to move funds to. May be the default account using \"\".\n"
            "3. amount            (numeric) Quantity of " + CURRENCY_UNIT + " to move between accounts.\n"
            "4. (dummy)           (numeric, optional) Ignored. Remains for backward compatibility.\n"
            "5. \"comment\"       (string, optional) An optional comment, stored in the wallet only.\n"
            "\nResult:\n"
            "true|false           (boolean) true if successful.\n"
            "\nExamples:\n"
            "\nMove 0.01 " + CURRENCY_UNIT + " from the default account to the account named tabby\n"
            + HelpExampleCli("move", "\"\" \"tabby\" 0.01") +
            "\nMove 0.01 " + CURRENCY_UNIT + " timotei to akiko with a comment and funds have 6 confirmations\n"
            + HelpExampleCli("move", "\"timotei\" \"akiko\" 0.01 6 \"happy birthday!\"") +
            "\nAs a json rpc call\n"
            + HelpExampleRpc("move", "\"timotei\", \"akiko\", 0.01, 6, \"happy birthday!\"")
        };

    ObserveSafeMode();
    LOCK2(cs_main, pwallet->cs_wallet);

    const auto strFrom = AccountFromValue(request.params[0]);
    const auto strTo = AccountFromValue(request.params[1]);
    const auto nAmount = AmountFromValue(request.params[2]);
    if (nAmount <= 0)
        throw JSONRPCError(RPCErrorCode::TYPE_ERROR, "Invalid amount for send");
    if (!request.params[3].isNull())
        // unused parameter, used to be nMinDepth, keep type-checking it though
        (void)request.params[3].get_int();
    std::string strComment;
    if (!request.params[4].isNull())
        strComment = request.params[4].get_str();

    if (!pwallet->AccountMove(strFrom, strTo, nAmount, strComment)) {
        throw JSONRPCError(RPCErrorCode::DATABASE_ERROR, "database error");
    }

    return true;
}

UniValue sendfrom(const JSONRPCRequest& request)
{
    const auto pwallet = GetWalletForJSONRPCRequest(request);
    if (!EnsureWalletIsAvailable(pwallet, request.fHelp)) {
        return NullUniValue;
    }

    if (request.fHelp || request.params.size() < 3 || request.params.size() > 6)
        throw std::runtime_error{
            "sendfrom \"fromaccount\" \"toaddress\" amount ( minconf \"comment\" \"comment_to\" )\n"
            "\nDEPRECATED (use sendtoaddress). Sent an amount from an account to a paicoin address."
            + HelpRequiringPassphrase(pwallet) + "\n"
            "\nArguments:\n"
            "1. \"fromaccount\"       (string, required) The name of the account to send funds from. May be the default account using \"\".\n"
            "                       Specifying an account does not influence coin selection, but it does associate the newly created\n"
            "                       transaction with the account, so the account's balance computation and transaction history can reflect\n"
            "                       the spend.\n"
            "2. \"toaddress\"         (string, required) The paicoin address to send funds to.\n"
            "3. amount                (numeric or string, required) The amount in " + CURRENCY_UNIT + " (transaction fee is added on top).\n"
            "4. minconf               (numeric, optional, default=1) Only use funds with at least this many confirmations.\n"
            "5. \"comment\"           (string, optional) A comment used to store what the transaction is for. \n"
            "                                     This is not part of the transaction, just kept in your wallet.\n"
            "6. \"comment_to\"        (string, optional) An optional comment to store the name of the person or organization \n"
            "                                     to which you're sending the transaction. This is not part of the transaction, \n"
            "                                     it is just kept in your wallet.\n"
            "\nResult:\n"
            "\"txid\"                 (string) The transaction id.\n"
            "\nExamples:\n"
            "\nSend 0.01 " + CURRENCY_UNIT + " from the default account to the address, must have at least 1 confirmation\n"
            + HelpExampleCli("sendfrom", "\"\" \"1M72Sfpbz1BPpXFHz9m3CdqATR44Jvaydd\" 0.01") +
            "\nSend 0.01 from the tabby account to the given address, funds must have at least 6 confirmations\n"
            + HelpExampleCli("sendfrom", "\"tabby\" \"1M72Sfpbz1BPpXFHz9m3CdqATR44Jvaydd\" 0.01 6 \"donation\" \"seans outpost\"") +
            "\nAs a json rpc call\n"
            + HelpExampleRpc("sendfrom", "\"tabby\", \"1M72Sfpbz1BPpXFHz9m3CdqATR44Jvaydd\", 0.01, 6, \"donation\", \"seans outpost\"")
        };

    ObserveSafeMode();
    LOCK2(cs_main, pwallet->cs_wallet);

    const auto strAccount = AccountFromValue(request.params[0]);
    const auto dest = DecodeDestination(request.params[1].get_str());
    if (!IsValidDestination(dest)) {
        throw JSONRPCError(RPCErrorCode::INVALID_ADDRESS_OR_KEY, "Invalid PAIcoin address");
    }
    const auto nAmount = AmountFromValue(request.params[2]);
    if (nAmount <= 0)
        throw JSONRPCError(RPCErrorCode::TYPE_ERROR, "Invalid amount for send");
    int nMinDepth{1};
    if (!request.params[3].isNull())
        nMinDepth = request.params[3].get_int();

    CWalletTx wtx;
    wtx.strFromAccount = strAccount;
    if (!request.params[4].isNull() && !request.params[4].get_str().empty())
        wtx.mapValue["comment"] = request.params[4].get_str();
    if (!request.params[5].isNull() && !request.params[5].get_str().empty())
        wtx.mapValue["to"]      = request.params[5].get_str();

    EnsureWalletIsUnlocked(pwallet);

    // Check funds
    const auto nBalance = pwallet->GetLegacyBalance(ISMINE_SPENDABLE, nMinDepth, &strAccount);
    if (nAmount > nBalance)
        throw JSONRPCError(RPCErrorCode::WALLET_INSUFFICIENT_FUNDS, "Account has insufficient funds");

    SendMoney(pwallet, dest, nAmount, false, wtx, CCoinControl{}); // This is a deprecated API

    return wtx.GetHash().GetHex();
}

UniValue sendmany(const JSONRPCRequest& request)
{
    const auto pwallet = GetWalletForJSONRPCRequest(request);
    if (!EnsureWalletIsAvailable(pwallet, request.fHelp)) {
        return NullUniValue;
    }

    if (request.fHelp || request.params.size() < 2 || request.params.size() > 8)
        throw std::runtime_error{
            "sendmany \"fromaccount\" {\"address\":amount,...} ( minconf \"comment\" [\"address\",...] replaceable conf_target \"estimate_mode\")\n"
            "\nSend multiple times. Amounts are double-precision floating point numbers."
            + HelpRequiringPassphrase(pwallet) + "\n"
            "\nArguments:\n"
            "1. \"fromaccount\"         (string, required) DEPRECATED. The account to send the funds from. Should be \"\" for the default account\n"
            "2. \"amounts\"             (string, required) A json object with addresses and amounts\n"
            "    {\n"
            "      \"address\":amount   (numeric or string) The paicoin address is the key, the numeric amount (can be string) in " + CURRENCY_UNIT + " is the value\n"
            "      ,...\n"
            "    }\n"
            "3. minconf                 (numeric, optional, default=1) Only use the balance confirmed at least this many times.\n"
            "4. \"comment\"             (string, optional) A comment\n"
            "5. subtractfeefrom         (array, optional) A json array with addresses.\n"
            "                           The fee will be equally deducted from the amount of each selected address.\n"
            "                           Those recipients will receive less paicoins than you enter in their corresponding amount field.\n"
            "                           If no addresses are specified here, the sender pays the fee.\n"
            "    [\n"
            "      \"address\"          (string) Subtract fee from this address\n"
            "      ,...\n"
            "    ]\n"
            "6. replaceable            (boolean, optional) Allow this transaction to be replaced by a transaction with higher fees via BIP 125\n"
            "7. conf_target            (numeric, optional) Confirmation target (in blocks)\n"
            "8. \"estimate_mode\"      (string, optional, default=UNSET) The fee estimate mode, must be one of:\n"
            "       \"UNSET\"\n"
            "       \"ECONOMICAL\"\n"
            "       \"CONSERVATIVE\"\n"
             "\nResult:\n"
            "\"txid\"                   (string) The transaction id for the send. Only 1 transaction is created regardless of \n"
            "                                    the number of addresses.\n"
            "\nExamples:\n"
            "\nSend two amounts to two different addresses:\n"
            + HelpExampleCli("sendmany", "\"\" \"{\\\"1D1ZrZNe3JUo7ZycKEYQQiQAWd9y54F4XX\\\":0.01,\\\"1353tsE8YMTA4EuV7dgUXGjNFf9KpVvKHz\\\":0.02}\"") +
            "\nSend two amounts to two different addresses setting the confirmation and comment:\n"
            + HelpExampleCli("sendmany", "\"\" \"{\\\"1D1ZrZNe3JUo7ZycKEYQQiQAWd9y54F4XX\\\":0.01,\\\"1353tsE8YMTA4EuV7dgUXGjNFf9KpVvKHz\\\":0.02}\" 6 \"testing\"") +
            "\nSend two amounts to two different addresses, subtract fee from amount:\n"
            + HelpExampleCli("sendmany", "\"\" \"{\\\"1D1ZrZNe3JUo7ZycKEYQQiQAWd9y54F4XX\\\":0.01,\\\"1353tsE8YMTA4EuV7dgUXGjNFf9KpVvKHz\\\":0.02}\" 1 \"\" \"[\\\"1D1ZrZNe3JUo7ZycKEYQQiQAWd9y54F4XX\\\",\\\"1353tsE8YMTA4EuV7dgUXGjNFf9KpVvKHz\\\"]\"") +
            "\nAs a json rpc call\n"
            + HelpExampleRpc("sendmany", "\"\", \"{\\\"1D1ZrZNe3JUo7ZycKEYQQiQAWd9y54F4XX\\\":0.01,\\\"1353tsE8YMTA4EuV7dgUXGjNFf9KpVvKHz\\\":0.02}\", 6, \"testing\"")
        };

    ObserveSafeMode();
    LOCK2(cs_main, pwallet->cs_wallet);

    if (pwallet->GetBroadcastTransactions() && !g_connman) {
        throw JSONRPCError(RPCErrorCode::CLIENT_P2P_DISABLED, "Error: Peer-to-peer functionality missing or disabled");
    }

    std::string strAccount = AccountFromValue(request.params[0]);
    UniValue sendTo = request.params[1].get_obj();
    int nMinDepth = 1;
    if (!request.params[2].isNull())
        nMinDepth = request.params[2].get_int();

    CWalletTx wtx;
    wtx.strFromAccount = strAccount;
    if (!request.params[3].isNull() && !request.params[3].get_str().empty())
        wtx.mapValue["comment"] = request.params[3].get_str();

    UniValue subtractFeeFromAmount{UniValue::VARR};
    if (!request.params[4].isNull())
        subtractFeeFromAmount = request.params[4].get_array();

    CCoinControl coin_control;
    if (!request.params[5].isNull()) {
        coin_control.signalRbf = request.params[5].get_bool();
    }

    if (!request.params[6].isNull()) {
        coin_control.m_confirm_target = ParseConfirmTarget(request.params[6]);
    }

    if (!request.params[7].isNull()) {
        if (!FeeModeFromString(request.params[7].get_str(), coin_control.m_fee_mode)) {
            throw JSONRPCError(RPCErrorCode::INVALID_PARAMETER, "Invalid estimate_mode parameter");
        }
    }

    std::set<CTxDestination> destinations;
    std::vector<CRecipient> vecSend;

    CAmount totalAmount = 0;
    for (const auto& name_ : sendTo.getKeys()) {
        const auto dest = DecodeDestination(name_);
        if (!IsValidDestination(dest)) {
            throw JSONRPCError(RPCErrorCode::INVALID_ADDRESS_OR_KEY, std::string("Invalid PAIcoin address: ") + name_);
        }

        if (destinations.count(dest)) {
            throw JSONRPCError(RPCErrorCode::INVALID_PARAMETER, std::string("Invalid parameter, duplicated address: ") + name_);
        }
        destinations.insert(dest);

        const auto scriptPubKey = GetScriptForDestination(dest);
        const auto nAmount = AmountFromValue(sendTo[name_]);
        if (nAmount <= 0)
            throw JSONRPCError(RPCErrorCode::TYPE_ERROR, "Invalid amount for send");
        totalAmount += nAmount;

        auto fSubtractFeeFromAmount = false;
        for (size_t idx{0}; idx < subtractFeeFromAmount.size(); ++idx) {
            const auto& addr = subtractFeeFromAmount[idx];
            if (addr.get_str() == name_)
                fSubtractFeeFromAmount = true;
        }

        const CRecipient recipient = {scriptPubKey, nAmount, fSubtractFeeFromAmount};
        vecSend.push_back(recipient);
    }

    EnsureWalletIsUnlocked(pwallet);

    // Check funds
    const auto nBalance = pwallet->GetLegacyBalance(ISMINE_SPENDABLE, nMinDepth, &strAccount);
    if (totalAmount > nBalance)
        throw JSONRPCError(RPCErrorCode::WALLET_INSUFFICIENT_FUNDS, "Account has insufficient funds");

    // Send
    CReserveKey keyChange{pwallet};
    CAmount nFeeRequired{0};
    int nChangePosRet{-1};
    std::string strFailReason;
    const auto fCreated = pwallet->CreateTransaction(vecSend, wtx, keyChange, nFeeRequired, nChangePosRet, strFailReason, coin_control);
    if (!fCreated)
        throw JSONRPCError(RPCErrorCode::WALLET_INSUFFICIENT_FUNDS, strFailReason);
    CValidationState state;
    if (!pwallet->CommitTransaction(wtx, keyChange, g_connman.get(), state)) {
        strFailReason = strprintf("Transaction commit failed:: %s", state.GetRejectReason());
        throw JSONRPCError(RPCErrorCode::WALLET_ERROR, strFailReason);
    }

    return wtx.GetHash().GetHex();
}

// Defined in rpc/misc.cpp
extern CScript _createmultisig_redeemScript(const CWallet * const pwallet, const UniValue& params);

UniValue addmultisigaddress(const JSONRPCRequest& request)
{
    const auto pwallet = GetWalletForJSONRPCRequest(request);
    if (!EnsureWalletIsAvailable(pwallet, request.fHelp)) {
        return NullUniValue;
    }

    if (request.fHelp || request.params.size() < 2 || request.params.size() > 3)
    {
        throw std::runtime_error{
            "addmultisigaddress nrequired [\"key\",...] ( \"account\" )\n"
            "\nAdd a nrequired-to-sign multisignature address to the wallet.\n"
            "Each key is a PAIcoin address or hex-encoded public key.\n"
            "If 'account' is specified (DEPRECATED), assign address to that account.\n"

            "\nArguments:\n"
            "1. nrequired        (numeric, required) The number of required signatures out of the n keys or addresses.\n"
            "2. \"keys\"         (string, required) A json array of paicoin addresses or hex-encoded public keys\n"
            "     [\n"
            "       \"address\"  (string) paicoin address or hex-encoded public key\n"
            "       ...,\n"
            "     ]\n"
            "3. \"account\"      (string, optional) DEPRECATED. An account to assign the addresses to.\n"

            "\nResult:\n"
            "\"address\"         (string) A paicoin address associated with the keys.\n"

            "\nExamples:\n"
            "\nAdd a multisig address from 2 addresses\n"
            + HelpExampleCli("addmultisigaddress", "2 \"[\\\"16sSauSf5pF2UkUwvKGq4qjNRzBZYqgEL5\\\",\\\"171sgjn4YtPu27adkKGrdDwzRTxnRkBfKV\\\"]\"") +
            "\nAs json rpc call\n"
            + HelpExampleRpc("addmultisigaddress", "2, \"[\\\"16sSauSf5pF2UkUwvKGq4qjNRzBZYqgEL5\\\",\\\"171sgjn4YtPu27adkKGrdDwzRTxnRkBfKV\\\"]\"")
        };
    }

    LOCK2(cs_main, pwallet->cs_wallet);

    std::string strAccount;
    if (!request.params[2].isNull())
        strAccount = AccountFromValue(request.params[2]);

    // Construct using pay-to-script-hash:
    const auto inner = _createmultisig_redeemScript(pwallet, request.params);
    CScriptID innerID{inner};
    pwallet->AddCScript(inner);

    pwallet->SetAddressBook(innerID, strAccount, "send");
    return EncodeDestination(innerID);
}

class Witnessifier : public boost::static_visitor<bool>
{
public:
    CWallet * const pwallet;
    CScriptID result;

    explicit Witnessifier(CWallet *_pwallet) : pwallet{_pwallet} {}

    bool operator()(const CNoDestination&) const { return false; }

    bool operator()(const CKeyID &keyID) {
        if (pwallet) {
            const auto basescript = GetScriptForDestination(keyID);
            const auto witscript = GetScriptForWitness(basescript);
            SignatureData sigs;
            // This check is to make sure that the script we created can actually be solved for and signed by us
            // if we were to have the private keys. This is just to make sure that the script is valid and that,
            // if found in a transaction, we would still accept and relay that transaction.
            if (!ProduceSignature(DummySignatureCreator(pwallet), witscript, sigs) ||
                !VerifyScript(sigs.scriptSig, witscript, &sigs.scriptWitness, MANDATORY_SCRIPT_VERIFY_FLAGS | SCRIPT_VERIFY_WITNESS_PUBKEYTYPE, DummySignatureCreator(pwallet).Checker())) {
                return false;
            }
            pwallet->AddCScript(witscript);
            result = CScriptID(witscript);
            return true;
        }
        return false;
    }

    bool operator()(const CScriptID &scriptID) {
        CScript subscript;
        if (pwallet && pwallet->GetCScript(scriptID, subscript)) {
            int witnessversion;
            std::vector<unsigned char> witprog;
            if (subscript.IsWitnessProgram(witnessversion, witprog)) {
                result = scriptID;
                return true;
            }
            const auto witscript = GetScriptForWitness(subscript);
            SignatureData sigs;
            // This check is to make sure that the script we created can actually be solved for and signed by us
            // if we were to have the private keys. This is just to make sure that the script is valid and that,
            // if found in a transaction, we would still accept and relay that transaction.
            if (!ProduceSignature(DummySignatureCreator(pwallet), witscript, sigs) ||
                !VerifyScript(sigs.scriptSig, witscript, &sigs.scriptWitness, MANDATORY_SCRIPT_VERIFY_FLAGS | SCRIPT_VERIFY_WITNESS_PUBKEYTYPE, DummySignatureCreator(pwallet).Checker())) {
                return false;
            }
            pwallet->AddCScript(witscript);
            result = CScriptID(witscript);
            return true;
        }
        return false;
    }
};

UniValue addwitnessaddress(const JSONRPCRequest& request)
{
    const auto pwallet = GetWalletForJSONRPCRequest(request);
    if (!EnsureWalletIsAvailable(pwallet, request.fHelp)) {
        return NullUniValue;
    }

    if (request.fHelp || request.params.size() < 1 || request.params.size() > 1)
    {
        throw std::runtime_error{"addwitnessaddress \"address\"\n"
            "\nAdd a witness address for a script (with pubkey or redeemscript known).\n"
            "It returns the witness script.\n"

            "\nArguments:\n"
            "1. \"address\"       (string, required) An address known to the wallet\n"

            "\nResult:\n"
            "\"witnessaddress\",  (string) The value of the new address (P2SH of witness script).\n"
            "}\n"
        };
    }

    {
        LOCK(cs_main);
        if (!IsWitnessEnabled(chainActive.Tip(), Params().GetConsensus()) && !gArgs.GetBoolArg("-walletprematurewitness", false)) {
            throw JSONRPCError(RPCErrorCode::WALLET_ERROR, "Segregated witness not enabled on network");
        }
    }

    const auto dest = DecodeDestination(request.params[0].get_str());
    if (!IsValidDestination(dest)) {
        throw JSONRPCError(RPCErrorCode::INVALID_ADDRESS_OR_KEY, "Invalid PAIcoin address");
    }

    Witnessifier w{pwallet};
    if (!boost::apply_visitor(w, dest)) {
        throw JSONRPCError(RPCErrorCode::WALLET_ERROR, "Public key or redeemscript not known to wallet, or the key is uncompressed");
    }

    pwallet->SetAddressBook(w.result, "", "receive");

    return EncodeDestination(w.result);
}

struct tallyitem
{
    CAmount nAmount;
    int nConf;
    std::vector<uint256> txids;
    bool fIsWatchonly;
    tallyitem()
    {
        nAmount = 0;
        nConf = std::numeric_limits<int>::max();
        fIsWatchonly = false;
    }
};

static UniValue ListReceived(const CWallet * const pwallet, const UniValue& params, bool fByAccounts)
{
    // Minimum confirmations
    int nMinDepth{1};
    if (!params[0].isNull())
        nMinDepth = params[0].get_int();

    // Whether to include empty accounts
    auto fIncludeEmpty = false;
    if (!params[1].isNull())
        fIncludeEmpty = params[1].get_bool();

    isminefilter filter{ISMINE_SPENDABLE};
    if(!params[2].isNull())
        if(params[2].get_bool())
            filter = filter | ISMINE_WATCH_ONLY;

    // Tally
    std::map<CTxDestination, tallyitem> mapTally;
    for (const auto& pairWtx : pwallet->mapWallet) {
        const auto& wtx = pairWtx.second;

        if (wtx.IsCoinBase() || !CheckFinalTx(*wtx.tx))
            continue;

        const auto nDepth = wtx.GetDepthInMainChain();
        if (nDepth < nMinDepth)
            continue;

        for (const auto& txout : wtx.tx->vout)
        {
            CTxDestination address;
            if (!ExtractDestination(txout.scriptPubKey, address))
                continue;

            isminefilter mine{static_cast<isminefilter>(IsMine(*pwallet, address))};
            if(!(mine & filter))
                continue;

            auto& item = mapTally[address];
            item.nAmount += txout.nValue;
            item.nConf = std::min(item.nConf, nDepth);
            item.txids.push_back(wtx.GetHash());
            if (mine & ISMINE_WATCH_ONLY)
                item.fIsWatchonly = true;
        }
    }

    // Reply
    UniValue ret{UniValue::VARR};
    std::map<std::string, tallyitem> mapAccountTally;
    for (const auto& item : pwallet->mapAddressBook) {
        const auto& dest = item.first;
        const auto& strAccount = item.second.name;
        auto it = mapTally.find(dest);
        if (it == mapTally.end() && !fIncludeEmpty)
            continue;

        CAmount nAmount{0};
        auto nConf = std::numeric_limits<int>::max();
        auto fIsWatchonly = false;
        if (it != mapTally.end())
        {
            nAmount = (*it).second.nAmount;
            nConf = (*it).second.nConf;
            fIsWatchonly = (*it).second.fIsWatchonly;
        }

        if (fByAccounts)
        {
            auto& _item = mapAccountTally[strAccount];
            _item.nAmount += nAmount;
            _item.nConf = std::min(_item.nConf, nConf);
            _item.fIsWatchonly = fIsWatchonly;
        }
        else
        {
            UniValue obj{UniValue::VOBJ};
            if(fIsWatchonly)
                obj.push_back(Pair("involvesWatchonly", true));

            obj.push_back(Pair("address",       EncodeDestination(dest)));
            obj.push_back(Pair("account",       strAccount));
            obj.push_back(Pair("amount",        ValueFromAmount(nAmount)));
            obj.push_back(Pair("confirmations", (nConf == std::numeric_limits<int>::max() ? 0 : nConf)));
            if (!fByAccounts)
                obj.push_back(Pair("label", strAccount));
            UniValue transactions{UniValue::VARR};
            if (it != mapTally.end())
            {
                for (const auto& _item : (*it).second.txids)
                {
                    transactions.push_back(_item.GetHex());
                }
            }
            obj.push_back(Pair("txids", transactions));
            ret.push_back(obj);
        }
    }

    if (fByAccounts)
    {
        for (const auto& item : mapAccountTally)
        {
            const auto& nAmount = item.second.nAmount;
            const auto& nConf = item.second.nConf;
            UniValue obj{UniValue::VOBJ};
            if(item.second.fIsWatchonly)
                obj.push_back(Pair("involvesWatchonly", true));

            obj.push_back(Pair("account",       item.first));
            obj.push_back(Pair("amount",        ValueFromAmount(nAmount)));
            obj.push_back(Pair("confirmations", (nConf == std::numeric_limits<int>::max() ? 0 : nConf)));
            ret.push_back(obj);
        }
    }

    return ret;
}

UniValue listreceivedbyaddress(const JSONRPCRequest& request)
{
    const auto pwallet = GetWalletForJSONRPCRequest(request);
    if (!EnsureWalletIsAvailable(pwallet, request.fHelp)) {
        return NullUniValue;
    }

    if (request.fHelp || request.params.size() > 3)
        throw std::runtime_error{
            "listreceivedbyaddress ( minconf include_empty include_watchonly)\n"
            "\nList balances by receiving address.\n"
            "\nArguments:\n"
            "1. minconf           (numeric, optional, default=1) The minimum number of confirmations before payments are included.\n"
            "2. include_empty     (bool, optional, default=false) Whether to include addresses that haven't received any payments.\n"
            "3. include_watchonly (bool, optional, default=false) Whether to include watch-only addresses (see 'importaddress').\n"

            "\nResult:\n"
            "[\n"
            "  {\n"
            "    \"involvesWatchonly\" : true,        (bool) Only returned if imported addresses were involved in transaction\n"
            "    \"address\" : \"receivingaddress\",  (string) The receiving address\n"
            "    \"account\" : \"accountname\",       (string) DEPRECATED. The account of the receiving address. The default account is \"\".\n"
            "    \"amount\" : x.xxx,                  (numeric) The total amount in " + CURRENCY_UNIT + " received by the address\n"
            "    \"confirmations\" : n,               (numeric) The number of confirmations of the most recent transaction included\n"
            "    \"label\" : \"label\",               (string) A comment for the address/transaction, if any\n"
            "    \"txids\": [\n"
            "       n,                                (numeric) The ids of transactions received with the address \n"
            "       ...\n"
            "    ]\n"
            "  }\n"
            "  ,...\n"
            "]\n"

            "\nExamples:\n"
            + HelpExampleCli("listreceivedbyaddress", "")
            + HelpExampleCli("listreceivedbyaddress", "6 true")
            + HelpExampleRpc("listreceivedbyaddress", "6, true, true")
        };

    ObserveSafeMode();
    LOCK2(cs_main, pwallet->cs_wallet);

    return ListReceived(pwallet, request.params, false);
}

UniValue listreceivedbyaccount(const JSONRPCRequest& request)
{
    const auto pwallet = GetWalletForJSONRPCRequest(request);
    if (!EnsureWalletIsAvailable(pwallet, request.fHelp)) {
        return NullUniValue;
    }

    if (request.fHelp || request.params.size() > 3)
        throw std::runtime_error{
            "listreceivedbyaccount ( minconf include_empty include_watchonly)\n"
            "\nDEPRECATED. List balances by account.\n"
            "\nArguments:\n"
            "1. minconf           (numeric, optional, default=1) The minimum number of confirmations before payments are included.\n"
            "2. include_empty     (bool, optional, default=false) Whether to include accounts that haven't received any payments.\n"
            "3. include_watchonly (bool, optional, default=false) Whether to include watch-only addresses (see 'importaddress').\n"

            "\nResult:\n"
            "[\n"
            "  {\n"
            "    \"involvesWatchonly\" : true,   (bool) Only returned if imported addresses were involved in transaction\n"
            "    \"account\" : \"accountname\",  (string) The account name of the receiving account\n"
            "    \"amount\" : x.xxx,             (numeric) The total amount received by addresses with this account\n"
            "    \"confirmations\" : n,          (numeric) The number of confirmations of the most recent transaction included\n"
            "    \"label\" : \"label\"           (string) A comment for the address/transaction, if any\n"
            "  }\n"
            "  ,...\n"
            "]\n"

            "\nExamples:\n"
            + HelpExampleCli("listreceivedbyaccount", "")
            + HelpExampleCli("listreceivedbyaccount", "6 true")
            + HelpExampleRpc("listreceivedbyaccount", "6, true, true")
        };

    ObserveSafeMode();
    LOCK2(cs_main, pwallet->cs_wallet);

    return ListReceived(pwallet, request.params, true);
}

static void MaybePushAddress(UniValue & entry, const CTxDestination &dest)
{
    if (IsValidDestination(dest)) {
        entry.push_back(Pair("address", EncodeDestination(dest)));
    }
}

/**
 * List transactions based on the given criteria.
 *
 * @param  pwallet    The wallet.
 * @param  wtx        The wallet transaction.
 * @param  strAccount The account, if any, or "*" for all.
 * @param  nMinDepth  The minimum confirmation depth.
 * @param  fLong      Whether to include the JSON version of the transaction.
 * @param  ret        The UniValue into which the result is stored.
 * @param  filter     The "is mine" filter bool.
 */
static void ListTransactions(CWallet* const pwallet, const CWalletTx& wtx, const std::string& strAccount, int nMinDepth, bool fLong, UniValue& ret, const isminefilter& filter)
{
    CAmount nFee;
    std::string strSentAccount;
    std::list<COutputEntry> listReceived;
    std::list<COutputEntry> listSent;

    wtx.GetAmounts(listReceived, listSent, nFee, strSentAccount, filter);

    const auto fAllAccounts = (strAccount == "*");
    const auto involvesWatchonly = wtx.IsFromMe(ISMINE_WATCH_ONLY);

    // Sent
    if ((!listSent.empty() || nFee != 0) && (fAllAccounts || strAccount == strSentAccount))
    {
        for (const auto& s : listSent)
        {
            UniValue entry{UniValue::VOBJ};
            if (involvesWatchonly || (::IsMine(*pwallet, s.destination) & ISMINE_WATCH_ONLY)) {
                entry.push_back(Pair("involvesWatchonly", true));
            }
            entry.push_back(Pair("account", strSentAccount));
            MaybePushAddress(entry, s.destination);
            entry.push_back(Pair("category", "send"));
            entry.push_back(Pair("amount", ValueFromAmount(-s.amount)));
            if (pwallet->mapAddressBook.count(s.destination)) {
                entry.push_back(Pair("label", pwallet->mapAddressBook[s.destination].name));
            }
            entry.push_back(Pair("vout", s.vout));
            entry.push_back(Pair("fee", ValueFromAmount(-nFee)));
            if (fLong)
                WalletTxToJSON(wtx, entry);
            entry.push_back(Pair("abandoned", wtx.isAbandoned()));
            ret.push_back(entry);
        }
    }

    // Received
    if (listReceived.size() > 0 && wtx.GetDepthInMainChain() >= nMinDepth)
    {
        for (const auto& r : listReceived)
        {
            std::string account;
            if (pwallet->mapAddressBook.count(r.destination)) {
                account = pwallet->mapAddressBook[r.destination].name;
            }
            if (fAllAccounts || (account == strAccount))
            {
                UniValue entry{UniValue::VOBJ};
                if (involvesWatchonly || (::IsMine(*pwallet, r.destination) & ISMINE_WATCH_ONLY)) {
                    entry.push_back(Pair("involvesWatchonly", true));
                }
                entry.push_back(Pair("account", account));
                MaybePushAddress(entry, r.destination);
                if (wtx.IsCoinBase())
                {
                    if (wtx.GetDepthInMainChain() < 1)
                        entry.push_back(Pair("category", "orphan"));
                    else if (wtx.GetBlocksToMaturity() > 0)
                        entry.push_back(Pair("category", "immature"));
                    else
                        entry.push_back(Pair("category", "generate"));
                }
                else
                {
                    entry.push_back(Pair("category", "receive"));
                }
                entry.push_back(Pair("amount", ValueFromAmount(r.amount)));
                if (pwallet->mapAddressBook.count(r.destination)) {
                    entry.push_back(Pair("label", account));
                }
                entry.push_back(Pair("vout", r.vout));
                if (fLong)
                    WalletTxToJSON(wtx, entry);
                ret.push_back(entry);
            }
        }
    }
}

static void AcentryToJSON(const CAccountingEntry& acentry, const std::string& strAccount, UniValue& ret)
{
    const auto fAllAccounts = (strAccount == "*");

    if (fAllAccounts || acentry.strAccount == strAccount)
    {
        UniValue entry{UniValue::VOBJ};
        entry.push_back(Pair("account", acentry.strAccount));
        entry.push_back(Pair("category", "move"));
        entry.push_back(Pair("time", acentry.nTime));
        entry.push_back(Pair("amount", ValueFromAmount(acentry.nCreditDebit)));
        entry.push_back(Pair("otheraccount", acentry.strOtherAccount));
        entry.push_back(Pair("comment", acentry.strComment));
        ret.push_back(entry);
    }
}

UniValue listtransactions(const JSONRPCRequest& request)
{
    const auto pwallet = GetWalletForJSONRPCRequest(request);
    if (!EnsureWalletIsAvailable(pwallet, request.fHelp)) {
        return NullUniValue;
    }

    if (request.fHelp || request.params.size() > 4)
        throw std::runtime_error{
            "listtransactions ( \"account\" count skip include_watchonly)\n"
            "\nReturns up to 'count' most recent transactions skipping the first 'from' transactions for account 'account'.\n"
            "\nArguments:\n"
            "1. \"account\"    (string, optional) DEPRECATED. The account name. Should be \"*\".\n"
            "2. count          (numeric, optional, default=10) The number of transactions to return\n"
            "3. skip           (numeric, optional, default=0) The number of transactions to skip\n"
            "4. include_watchonly (bool, optional, default=false) Include transactions to watch-only addresses (see 'importaddress')\n"
            "\nResult:\n"
            "[\n"
            "  {\n"
            "    \"account\":\"accountname\",       (string) DEPRECATED. The account name associated with the transaction. \n"
            "                                                It will be \"\" for the default account.\n"
            "    \"address\":\"address\",    (string) The paicoin address of the transaction. Not present for \n"
            "                                                move transactions (category = move).\n"
            "    \"category\":\"send|receive|move\", (string) The transaction category. 'move' is a local (off blockchain)\n"
            "                                                transaction between accounts, and not associated with an address,\n"
            "                                                transaction id or block. 'send' and 'receive' transactions are \n"
            "                                                associated with an address, transaction id and block details\n"
            "    \"amount\": x.xxx,          (numeric) The amount in " + CURRENCY_UNIT + ". This is negative for the 'send' category, and for the\n"
            "                                         'move' category for moves outbound. It is positive for the 'receive' category,\n"
            "                                         and for the 'move' category for inbound funds.\n"
            "    \"label\": \"label\",       (string) A comment for the address/transaction, if any\n"
            "    \"vout\": n,                (numeric) the vout value\n"
            "    \"fee\": x.xxx,             (numeric) The amount of the fee in " + CURRENCY_UNIT + ". This is negative and only available for the \n"
            "                                         'send' category of transactions.\n"
            "    \"confirmations\": n,       (numeric) The number of confirmations for the transaction. Available for 'send' and \n"
            "                                         'receive' category of transactions. Negative confirmations indicate the\n"
            "                                         transaction conflicts with the block chain\n"
            "    \"trusted\": xxx,           (bool) Whether we consider the outputs of this unconfirmed transaction safe to spend.\n"
            "    \"blockhash\": \"hashvalue\", (string) The block hash containing the transaction. Available for 'send' and 'receive'\n"
            "                                          category of transactions.\n"
            "    \"blockindex\": n,          (numeric) The index of the transaction in the block that includes it. Available for 'send' and 'receive'\n"
            "                                          category of transactions.\n"
            "    \"blocktime\": xxx,         (numeric) The block time in seconds since epoch (1 Jan 1970 GMT).\n"
            "    \"txid\": \"transactionid\", (string) The transaction id. Available for 'send' and 'receive' category of transactions.\n"
            "    \"time\": xxx,              (numeric) The transaction time in seconds since epoch (midnight Jan 1 1970 GMT).\n"
            "    \"timereceived\": xxx,      (numeric) The time received in seconds since epoch (midnight Jan 1 1970 GMT). Available \n"
            "                                          for 'send' and 'receive' category of transactions.\n"
            "    \"comment\": \"...\",       (string) If a comment is associated with the transaction.\n"
            "    \"otheraccount\": \"accountname\",  (string) DEPRECATED. For the 'move' category of transactions, the account the funds came \n"
            "                                          from (for receiving funds, positive amounts), or went to (for sending funds,\n"
            "                                          negative amounts).\n"
            "    \"bip125-replaceable\": \"yes|no|unknown\",  (string) Whether this transaction could be replaced due to BIP125 (replace-by-fee);\n"
            "                                                     may be unknown for unconfirmed transactions not in the mempool\n"
            "    \"abandoned\": xxx          (bool) 'true' if the transaction has been abandoned (inputs are respendable). Only available for the \n"
            "                                         'send' category of transactions.\n"
            "  }\n"
            "]\n"

            "\nExamples:\n"
            "\nList the most recent 10 transactions in the systems\n"
            + HelpExampleCli("listtransactions", "") +
            "\nList transactions 100 to 120\n"
            + HelpExampleCli("listtransactions", "\"*\" 20 100") +
            "\nAs a json rpc call\n"
            + HelpExampleRpc("listtransactions", "\"*\", 20, 100")
        };

    ObserveSafeMode();
    LOCK2(cs_main, pwallet->cs_wallet);

    std::string strAccount{"*"};
    if (!request.params[0].isNull())
        strAccount = request.params[0].get_str();
    int nCount{10};
    if (!request.params[1].isNull())
        nCount = request.params[1].get_int();
    int nFrom{0};
    if (!request.params[2].isNull())
        nFrom = request.params[2].get_int();
    isminefilter filter{ISMINE_SPENDABLE};
    if(!request.params[3].isNull())
        if(request.params[3].get_bool())
            filter = filter | ISMINE_WATCH_ONLY;

    if (nCount < 0)
        throw JSONRPCError(RPCErrorCode::INVALID_PARAMETER, "Negative count");
    if (nFrom < 0)
        throw JSONRPCError(RPCErrorCode::INVALID_PARAMETER, "Negative from");

    UniValue ret{UniValue::VARR};

    const auto& txOrdered = pwallet->wtxOrdered;

    // iterate backwards until we have nCount items to return:
    for (auto it = txOrdered.rbegin(); it != txOrdered.rend(); ++it)
    {
        const auto * const pwtx = (*it).second.first;
        if (pwtx != nullptr)
            ListTransactions(pwallet, *pwtx, strAccount, 0, true, ret, filter);
        const auto * const pacentry = (*it).second.second;
        if (pacentry != nullptr)
            AcentryToJSON(*pacentry, strAccount, ret);

        if (static_cast<int>(ret.size()) >= (nCount+nFrom)) break;
    }
    // ret is newest to oldest

    if (nFrom > (int)ret.size())
        nFrom = ret.size();
    if ((nFrom + nCount) > (int)ret.size())
        nCount = ret.size() - nFrom;

    auto arrTmp = ret.getValues();

    auto first = arrTmp.begin();
    std::advance(first, nFrom);
    auto last = arrTmp.begin();
    std::advance(last, nFrom+nCount);

    if (last != arrTmp.end()) arrTmp.erase(last, arrTmp.end());
    if (first != arrTmp.begin()) arrTmp.erase(arrTmp.begin(), first);

    std::reverse(arrTmp.begin(), arrTmp.end()); // Return oldest to newest

    ret.clear();
    ret.setArray();
    ret.push_backV(arrTmp);

    return ret;
}

UniValue listaccounts(const JSONRPCRequest& request)
{
    const auto pwallet = GetWalletForJSONRPCRequest(request);
    if (!EnsureWalletIsAvailable(pwallet, request.fHelp)) {
        return NullUniValue;
    }

    if (request.fHelp || request.params.size() > 2)
        throw std::runtime_error{
            "listaccounts ( minconf include_watchonly)\n"
            "\nDEPRECATED. Returns Object that has account names as keys, account balances as values.\n"
            "\nArguments:\n"
            "1. minconf             (numeric, optional, default=1) Only include transactions with at least this many confirmations\n"
            "2. include_watchonly   (bool, optional, default=false) Include balances in watch-only addresses (see 'importaddress')\n"
            "\nResult:\n"
            "{                      (json object where keys are account names, and values are numeric balances\n"
            "  \"account\": x.xxx,  (numeric) The property name is the account name, and the value is the total balance for the account.\n"
            "  ...\n"
            "}\n"
            "\nExamples:\n"
            "\nList account balances where there at least 1 confirmation\n"
            + HelpExampleCli("listaccounts", "") +
            "\nList account balances including zero confirmation transactions\n"
            + HelpExampleCli("listaccounts", "0") +
            "\nList account balances for 6 or more confirmations\n"
            + HelpExampleCli("listaccounts", "6") +
            "\nAs json rpc call\n"
            + HelpExampleRpc("listaccounts", "6")
        };

    ObserveSafeMode();
    LOCK2(cs_main, pwallet->cs_wallet);

    int nMinDepth{1};
    if (!request.params[0].isNull())
        nMinDepth = request.params[0].get_int();
    isminefilter includeWatchonly{ISMINE_SPENDABLE};
    if(!request.params[1].isNull())
        if(request.params[1].get_bool())
            includeWatchonly = includeWatchonly | ISMINE_WATCH_ONLY;

    std::map<std::string, CAmount> mapAccountBalances;
    for (const auto& entry : pwallet->mapAddressBook) {
        if (IsMine(*pwallet, entry.first) & includeWatchonly) {  // This address belongs to me
            mapAccountBalances[entry.second.name] = 0;
        }
    }

    for (const auto& pairWtx : pwallet->mapWallet) {
        const auto& wtx = pairWtx.second;
        CAmount nFee;
        std::string strSentAccount;
        std::list<COutputEntry> listReceived;
        std::list<COutputEntry> listSent;
        const auto nDepth = wtx.GetDepthInMainChain();
        if (wtx.GetBlocksToMaturity() > 0 || nDepth < 0)
            continue;
        wtx.GetAmounts(listReceived, listSent, nFee, strSentAccount, includeWatchonly);
        mapAccountBalances[strSentAccount] -= nFee;
        for (const auto& s : listSent)
            mapAccountBalances[strSentAccount] -= s.amount;
        if (nDepth >= nMinDepth)
        {
            for (const auto& r : listReceived)
                if (pwallet->mapAddressBook.count(r.destination)) {
                    mapAccountBalances[pwallet->mapAddressBook[r.destination].name] += r.amount;
                }
                else
                    mapAccountBalances[""] += r.amount;
        }
    }

    const auto& acentries = pwallet->laccentries;
    for (const auto& entry : acentries)
        mapAccountBalances[entry.strAccount] += entry.nCreditDebit;

    UniValue ret{UniValue::VOBJ};
    for (const auto& accountBalance : mapAccountBalances) {
        ret.push_back(Pair(accountBalance.first, ValueFromAmount(accountBalance.second)));
    }
    return ret;
}

UniValue listsinceblock(const JSONRPCRequest& request)
{
    const auto pwallet = GetWalletForJSONRPCRequest(request);
    if (!EnsureWalletIsAvailable(pwallet, request.fHelp)) {
        return NullUniValue;
    }

    if (request.fHelp || request.params.size() > 4)
        throw std::runtime_error{
            "listsinceblock ( \"blockhash\" target_confirmations include_watchonly include_removed )\n"
            "\nGet all transactions in blocks since block [blockhash], or all transactions if omitted.\n"
            "If \"blockhash\" is no longer a part of the main chain, transactions from the fork point onward are included.\n"
            "Additionally, if include_removed is set, transactions affecting the wallet which were removed are returned in the \"removed\" array.\n"
            "\nArguments:\n"
            "1. \"blockhash\"            (string, optional) The block hash to list transactions since\n"
            "2. target_confirmations:    (numeric, optional, default=1) Return the nth block hash from the main chain. e.g. 1 would mean the best block hash. Note: this is not used as a filter, but only affects [lastblock] in the return value\n"
            "3. include_watchonly:       (bool, optional, default=false) Include transactions to watch-only addresses (see 'importaddress')\n"
            "4. include_removed:         (bool, optional, default=true) Show transactions that were removed due to a reorg in the \"removed\" array\n"
            "                                                           (not guaranteed to work on pruned nodes)\n"
            "\nResult:\n"
            "{\n"
            "  \"transactions\": [\n"
            "    \"account\":\"accountname\",       (string) DEPRECATED. The account name associated with the transaction. Will be \"\" for the default account.\n"
            "    \"address\":\"address\",    (string) The paicoin address of the transaction. Not present for move transactions (category = move).\n"
            "    \"category\":\"send|receive\",     (string) The transaction category. 'send' has negative amounts, 'receive' has positive amounts.\n"
            "    \"amount\": x.xxx,          (numeric) The amount in " + CURRENCY_UNIT + ". This is negative for the 'send' category, and for the 'move' category for moves \n"
            "                                          outbound. It is positive for the 'receive' category, and for the 'move' category for inbound funds.\n"
            "    \"vout\" : n,               (numeric) the vout value\n"
            "    \"fee\": x.xxx,             (numeric) The amount of the fee in " + CURRENCY_UNIT + ". This is negative and only available for the 'send' category of transactions.\n"
            "    \"confirmations\": n,       (numeric) The number of confirmations for the transaction. Available for 'send' and 'receive' category of transactions.\n"
            "                                          When it's < 0, it means the transaction conflicted that many blocks ago.\n"
            "    \"blockhash\": \"hashvalue\",     (string) The block hash containing the transaction. Available for 'send' and 'receive' category of transactions.\n"
            "    \"blockindex\": n,          (numeric) The index of the transaction in the block that includes it. Available for 'send' and 'receive' category of transactions.\n"
            "    \"blocktime\": xxx,         (numeric) The block time in seconds since epoch (1 Jan 1970 GMT).\n"
            "    \"txid\": \"transactionid\",  (string) The transaction id. Available for 'send' and 'receive' category of transactions.\n"
            "    \"time\": xxx,              (numeric) The transaction time in seconds since epoch (Jan 1 1970 GMT).\n"
            "    \"timereceived\": xxx,      (numeric) The time received in seconds since epoch (Jan 1 1970 GMT). Available for 'send' and 'receive' category of transactions.\n"
            "    \"bip125-replaceable\": \"yes|no|unknown\",  (string) Whether this transaction could be replaced due to BIP125 (replace-by-fee);\n"
            "                                                   may be unknown for unconfirmed transactions not in the mempool\n"
            "    \"abandoned\": xxx,         (bool) 'true' if the transaction has been abandoned (inputs are respendable). Only available for the 'send' category of transactions.\n"
            "    \"comment\": \"...\",       (string) If a comment is associated with the transaction.\n"
            "    \"label\" : \"label\"       (string) A comment for the address/transaction, if any\n"
            "    \"to\": \"...\",            (string) If a comment to is associated with the transaction.\n"
            "  ],\n"
            "  \"removed\": [\n"
            "    <structure is the same as \"transactions\" above, only present if include_removed=true>\n"
            "    Note: transactions that were readded in the active chain will appear as-is in this array, and may thus have a positive confirmation count.\n"
            "  ],\n"
            "  \"lastblock\": \"lastblockhash\"     (string) The hash of the block (target_confirmations-1) from the best block on the main chain. This is typically used to feed back into listsinceblock the next time you call it. So you would generally use a target_confirmations of say 6, so you will be continually re-notified of transactions until they've reached 6 confirmations plus any new ones\n"
            "}\n"
            "\nExamples:\n"
            + HelpExampleCli("listsinceblock", "")
            + HelpExampleCli("listsinceblock", "\"000000000000000bacf66f7497b7dc45ef753ee9a7d38571037cdb1a57f663ad\" 6")
            + HelpExampleRpc("listsinceblock", "\"000000000000000bacf66f7497b7dc45ef753ee9a7d38571037cdb1a57f663ad\", 6")
        };

    ObserveSafeMode();
    LOCK2(cs_main, pwallet->cs_wallet);

    const CBlockIndex* pindex = nullptr;    // Block index of the specified block or the common ancestor, if the block provided was in a deactivated chain.
    const CBlockIndex* paltindex = nullptr; // Block index of the specified block, even if it's in a deactivated chain.
    int target_confirms{1};
    isminefilter filter{ISMINE_SPENDABLE};

    if (!request.params[0].isNull()) {
        uint256 blockId;

        blockId.SetHex(request.params[0].get_str());
        auto it = mapBlockIndex.find(blockId);
        if (it != mapBlockIndex.end()) {
            paltindex = pindex = it->second;
            if (chainActive[pindex->nHeight] != pindex) {
                // the block being asked for is a part of a deactivated chain;
                // we don't want to depend on its perceived height in the block
                // chain, we want to instead use the last common ancestor
                pindex = chainActive.FindFork(pindex);
            }
        }
    }

    if (!request.params[1].isNull()) {
        target_confirms = request.params[1].get_int();

        if (target_confirms < 1) {
            throw JSONRPCError(RPCErrorCode::INVALID_PARAMETER, "Invalid parameter");
        }
    }

    if (!request.params[2].isNull() && request.params[2].get_bool()) {
        filter = filter | ISMINE_WATCH_ONLY;
    }

    const auto include_removed = (request.params[3].isNull() || request.params[3].get_bool());

    const int depth{pindex ? (1 + chainActive.Height() - pindex->nHeight) : -1};

    UniValue transactions{UniValue::VARR};

    for (const auto& pairWtx : pwallet->mapWallet) {
        const auto& tx = pairWtx.second;

        if (depth == -1 || tx.GetDepthInMainChain() < depth) {
            ListTransactions(pwallet, tx, "*", 0, true, transactions, filter);
        }
    }

    // when a reorg'd block is requested, we also list any relevant transactions
    // in the blocks of the chain that was detached
    UniValue removed{UniValue::VARR};
    while (include_removed && paltindex && paltindex != pindex) {
        CBlock block;
        if (!ReadBlockFromDisk(block, paltindex, Params().GetConsensus())) {
            throw JSONRPCError(RPCErrorCode::INTERNAL_ERROR, "Can't read block from disk");
        }
        for (const auto& tx : block.vtx) {
            auto it = pwallet->mapWallet.find(tx->GetHash());
            if (it != pwallet->mapWallet.end()) {
                // We want all transactions regardless of confirmation count to appear here,
                // even negative confirmation ones, hence the big negative.
                ListTransactions(pwallet, it->second, "*", -100000000, true, removed, filter);
            }
        }
        paltindex = paltindex->pprev;
    }

    const auto pblockLast = chainActive[chainActive.Height() + 1 - target_confirms];
    const uint256 lastblock{pblockLast ? pblockLast->GetBlockHash() : uint256{}};

    UniValue ret{UniValue::VOBJ};
    ret.push_back(Pair("transactions", transactions));
    if (include_removed) ret.push_back(Pair("removed", removed));
    ret.push_back(Pair("lastblock", lastblock.GetHex()));

    return ret;
}

UniValue gettransaction(const JSONRPCRequest& request)
{
    const auto pwallet = GetWalletForJSONRPCRequest(request);
    if (!EnsureWalletIsAvailable(pwallet, request.fHelp)) {
        return NullUniValue;
    }

    if (request.fHelp || request.params.size() < 1 || request.params.size() > 2)
        throw std::runtime_error{
            "gettransaction \"txid\" ( include_watchonly )\n"
            "\nGet detailed information about in-wallet transaction <txid>\n"
            "\nArguments:\n"
            "1. \"txid\"                  (string, required) The transaction id\n"
            "2. \"include_watchonly\"     (bool, optional, default=false) Whether to include watch-only addresses in balance calculation and details[]\n"
            "\nResult:\n"
            "{\n"
            "  \"amount\" : x.xxx,        (numeric) The transaction amount in " + CURRENCY_UNIT + "\n"
            "  \"fee\": x.xxx,            (numeric) The amount of the fee in " + CURRENCY_UNIT + ". This is negative and only available for the \n"
            "                              'send' category of transactions.\n"
            "  \"confirmations\" : n,     (numeric) The number of confirmations\n"
            "  \"blockhash\" : \"hash\",  (string) The block hash\n"
            "  \"blockindex\" : xx,       (numeric) The index of the transaction in the block that includes it\n"
            "  \"blocktime\" : ttt,       (numeric) The time in seconds since epoch (1 Jan 1970 GMT)\n"
            "  \"txid\" : \"transactionid\",   (string) The transaction id.\n"
            "  \"time\" : ttt,            (numeric) The transaction time in seconds since epoch (1 Jan 1970 GMT)\n"
            "  \"timereceived\" : ttt,    (numeric) The time received in seconds since epoch (1 Jan 1970 GMT)\n"
            "  \"bip125-replaceable\": \"yes|no|unknown\",  (string) Whether this transaction could be replaced due to BIP125 (replace-by-fee);\n"
            "                                                   may be unknown for unconfirmed transactions not in the mempool\n"
            "  \"details\" : [\n"
            "    {\n"
            "      \"account\" : \"accountname\",      (string) DEPRECATED. The account name involved in the transaction, can be \"\" for the default account.\n"
            "      \"address\" : \"address\",          (string) The paicoin address involved in the transaction\n"
            "      \"category\" : \"send|receive\",    (string) The category, either 'send' or 'receive'\n"
            "      \"amount\" : x.xxx,                 (numeric) The amount in " + CURRENCY_UNIT + "\n"
            "      \"label\" : \"label\",              (string) A comment for the address/transaction, if any\n"
            "      \"vout\" : n,                       (numeric) the vout value\n"
            "      \"fee\": x.xxx,                     (numeric) The amount of the fee in " + CURRENCY_UNIT + ". This is negative and only available for the \n"
            "                                           'send' category of transactions.\n"
            "      \"abandoned\": xxx                  (bool) 'true' if the transaction has been abandoned (inputs are respendable). Only available for the \n"
            "                                           'send' category of transactions.\n"
            "    }\n"
            "    ,...\n"
            "  ],\n"
            "  \"hex\" : \"data\"         (string) Raw data for transaction\n"
            "}\n"

            "\nExamples:\n"
            + HelpExampleCli("gettransaction", "\"1075db55d416d3ca199f55b6084e2115b9345e16c5cf302fc80e9d5fbf5d48d\"")
            + HelpExampleCli("gettransaction", "\"1075db55d416d3ca199f55b6084e2115b9345e16c5cf302fc80e9d5fbf5d48d\" true")
            + HelpExampleRpc("gettransaction", "\"1075db55d416d3ca199f55b6084e2115b9345e16c5cf302fc80e9d5fbf5d48d\"")
        };

    ObserveSafeMode();
    LOCK2(cs_main, pwallet->cs_wallet);

    uint256 hash;
    hash.SetHex(request.params[0].get_str());

    isminefilter filter{ISMINE_SPENDABLE};
    if(!request.params[1].isNull())
        if(request.params[1].get_bool())
            filter = filter | ISMINE_WATCH_ONLY;

    UniValue entry{UniValue::VOBJ};
    auto it = pwallet->mapWallet.find(hash);
    if (it == pwallet->mapWallet.end()) {
        throw JSONRPCError(RPCErrorCode::INVALID_ADDRESS_OR_KEY, "Invalid or non-wallet transaction id");
    }
    const auto& wtx = it->second;

    const auto nCredit = wtx.GetCredit(filter);
    const auto nDebit = wtx.GetDebit(filter);
    const CAmount nNet{nCredit - nDebit};
    const CAmount nFee{wtx.IsFromMe(filter) ? wtx.tx->GetValueOut() - nDebit : 0};

    entry.push_back(Pair("amount", ValueFromAmount(nNet - nFee)));
    if (wtx.IsFromMe(filter))
        entry.push_back(Pair("fee", ValueFromAmount(nFee)));

    WalletTxToJSON(wtx, entry);

    UniValue details{UniValue::VARR};
    ListTransactions(pwallet, wtx, "*", 0, false, details, filter);
    entry.push_back(Pair("details", details));

    const auto strHex = EncodeHexTx(static_cast<const CTransaction&>(*wtx.tx), RPCSerializationFlags());
    entry.push_back(Pair("hex", strHex));

    return entry;
}

UniValue abandontransaction(const JSONRPCRequest& request)
{
    const auto pwallet = GetWalletForJSONRPCRequest(request);
    if (!EnsureWalletIsAvailable(pwallet, request.fHelp)) {
        return NullUniValue;
    }

    if (request.fHelp || request.params.size() != 1)
        throw std::runtime_error{
            "abandontransaction \"txid\"\n"
            "\nMark in-wallet transaction <txid> as abandoned\n"
            "This will mark this transaction and all its in-wallet descendants as abandoned which will allow\n"
            "for their inputs to be respent.  It can be used to replace \"stuck\" or evicted transactions.\n"
            "It only works on transactions which are not included in a block and are not currently in the mempool.\n"
            "It has no effect on transactions which are already conflicted or abandoned.\n"
            "\nArguments:\n"
            "1. \"txid\"    (string, required) The transaction id\n"
            "\nResult:\n"
            "\nExamples:\n"
            + HelpExampleCli("abandontransaction", "\"1075db55d416d3ca199f55b6084e2115b9345e16c5cf302fc80e9d5fbf5d48d\"")
            + HelpExampleRpc("abandontransaction", "\"1075db55d416d3ca199f55b6084e2115b9345e16c5cf302fc80e9d5fbf5d48d\"")
        };

    ObserveSafeMode();
    LOCK2(cs_main, pwallet->cs_wallet);

    uint256 hash;
    hash.SetHex(request.params[0].get_str());

    if (!pwallet->mapWallet.count(hash)) {
        throw JSONRPCError(RPCErrorCode::INVALID_ADDRESS_OR_KEY, "Invalid or non-wallet transaction id");
    }
    if (!pwallet->AbandonTransaction(hash)) {
        throw JSONRPCError(RPCErrorCode::INVALID_ADDRESS_OR_KEY, "Transaction not eligible for abandonment");
    }

    return NullUniValue;
}

UniValue backupwallet(const JSONRPCRequest& request)
{
    const auto pwallet = GetWalletForJSONRPCRequest(request);
    if (!EnsureWalletIsAvailable(pwallet, request.fHelp)) {
        return NullUniValue;
    }

    if (request.fHelp || request.params.size() != 1)
        throw std::runtime_error{
            "backupwallet \"destination\"\n"
            "\nSafely copies current wallet file to destination, which can be a directory or a path with filename.\n"
            "\nArguments:\n"
            "1. \"destination\"   (string) The destination directory or file\n"
            "\nExamples:\n"
            + HelpExampleCli("backupwallet", "\"backup.dat\"")
            + HelpExampleRpc("backupwallet", "\"backup.dat\"")
        };

    LOCK2(cs_main, pwallet->cs_wallet);

    if (!pwallet->BackupWallet(request.params[0].get_str())) {
        throw JSONRPCError(RPCErrorCode::WALLET_ERROR, "Error: Wallet backup failed!");
    }

    return NullUniValue;
}

UniValue keypoolrefill(const JSONRPCRequest& request)
{
    const auto pwallet = GetWalletForJSONRPCRequest(request);
    if (!EnsureWalletIsAvailable(pwallet, request.fHelp)) {
        return NullUniValue;
    }

    if (request.fHelp || request.params.size() > 1)
        throw std::runtime_error{
            "keypoolrefill ( newsize )\n"
            "\nFills the keypool."
            + HelpRequiringPassphrase(pwallet) + "\n"
            "\nArguments\n"
            "1. newsize     (numeric, optional, default=100) The new keypool size\n"
            "\nExamples:\n"
            + HelpExampleCli("keypoolrefill", "")
            + HelpExampleRpc("keypoolrefill", "")
        };

    LOCK2(cs_main, pwallet->cs_wallet);

    // 0 is interpreted by TopUpKeyPool() as the default keypool size given by -keypool
    unsigned int kpSize{0};
    if (!request.params[0].isNull()) {
        if (request.params[0].get_int() < 0)
            throw JSONRPCError(RPCErrorCode::INVALID_PARAMETER, "Invalid parameter, expected valid size.");
        kpSize = request.params[0].get_int();
    }

    EnsureWalletIsUnlocked(pwallet);
    pwallet->TopUpKeyPool(kpSize);

    if (pwallet->GetKeyPoolSize() < kpSize) {
        throw JSONRPCError(RPCErrorCode::WALLET_ERROR, "Error refreshing keypool.");
    }

    return NullUniValue;
}

static void LockWallet(CWallet* pWallet)
{
    LOCK(pWallet->cs_wallet);
    pWallet->nRelockTime = 0;
    pWallet->Lock();
}

UniValue walletpassphrase(const JSONRPCRequest& request)
{
    const auto pwallet = GetWalletForJSONRPCRequest(request);
    if (!EnsureWalletIsAvailable(pwallet, request.fHelp)) {
        return NullUniValue;
    }

    if (pwallet->IsCrypted() && (request.fHelp || request.params.size() != 2)) {
        throw std::runtime_error{
            "walletpassphrase \"passphrase\" timeout\n"
            "\nStores the wallet decryption key in memory for 'timeout' seconds.\n"
            "This is needed prior to performing transactions related to private keys such as sending paicoins\n"
            "\nArguments:\n"
            "1. \"passphrase\"     (string, required) The wallet passphrase\n"
            "2. timeout            (numeric, required) The time to keep the decryption key in seconds.\n"
            "\nNote:\n"
            "Issuing the walletpassphrase command while the wallet is already unlocked will set a new unlock\n"
            "time that overrides the old one.\n"
            "\nExamples:\n"
            "\nUnlock the wallet for 60 seconds\n"
            + HelpExampleCli("walletpassphrase", "\"my pass phrase\" 60") +
            "\nLock the wallet again (before 60 seconds)\n"
            + HelpExampleCli("walletlock", "") +
            "\nAs json rpc call\n"
            + HelpExampleRpc("walletpassphrase", "\"my pass phrase\", 60")
        };
    }

    LOCK2(cs_main, pwallet->cs_wallet);

    if (request.fHelp)
        return true;
    if (!pwallet->IsCrypted()) {
        throw JSONRPCError(RPCErrorCode::WALLET_WRONG_ENC_STATE, "Error: running with an unencrypted wallet, but walletpassphrase was called.");
    }

    // Note that the walletpassphrase is stored in request.params[0] which is not mlock()ed
    SecureString strWalletPass;
    strWalletPass.reserve(100);
    // TODO: get rid of this .c_str() by implementing SecureString::operator=(std::string)
    // Alternately, find a way to make request.params[0] mlock()'d to begin with.
    strWalletPass = request.params[0].get_str().c_str();

    if (strWalletPass.length() > 0)
    {
        if (!pwallet->Unlock(strWalletPass)) {
            throw JSONRPCError(RPCErrorCode::WALLET_PASSPHRASE_INCORRECT, "Error: The wallet passphrase entered was incorrect.");
        }
    }
    else
        throw std::runtime_error{
            "walletpassphrase <passphrase> <timeout>\n"
            "Stores the wallet decryption key in memory for <timeout> seconds."};

    pwallet->TopUpKeyPool();

    const auto nSleepTime = request.params[1].get_int64();
    pwallet->nRelockTime = GetTime() + nSleepTime;
    RPCRunLater(strprintf("lockwallet(%s)", pwallet->GetName()), boost::bind(LockWallet, pwallet), nSleepTime);

    return NullUniValue;
}

UniValue walletpassphrasechange(const JSONRPCRequest& request)
{
    const auto pwallet = GetWalletForJSONRPCRequest(request);
    if (!EnsureWalletIsAvailable(pwallet, request.fHelp)) {
        return NullUniValue;
    }

    if (pwallet->IsCrypted() && (request.fHelp || request.params.size() != 2)) {
        throw std::runtime_error{
            "walletpassphrasechange \"oldpassphrase\" \"newpassphrase\"\n"
            "\nChanges the wallet passphrase from 'oldpassphrase' to 'newpassphrase'.\n"
            "\nArguments:\n"
            "1. \"oldpassphrase\"      (string) The current passphrase\n"
            "2. \"newpassphrase\"      (string) The new passphrase\n"
            "\nExamples:\n"
            + HelpExampleCli("walletpassphrasechange", "\"old one\" \"new one\"")
            + HelpExampleRpc("walletpassphrasechange", "\"old one\", \"new one\"")
        };
    }

    LOCK2(cs_main, pwallet->cs_wallet);

    if (request.fHelp)
        return true;
    if (!pwallet->IsCrypted()) {
        throw JSONRPCError(RPCErrorCode::WALLET_WRONG_ENC_STATE, "Error: running with an unencrypted wallet, but walletpassphrasechange was called.");
    }

    // TODO: get rid of these .c_str() calls by implementing SecureString::operator=(std::string)
    // Alternately, find a way to make request.params[0] mlock()'d to begin with.
    SecureString strOldWalletPass;
    strOldWalletPass.reserve(100);
    strOldWalletPass = request.params[0].get_str().c_str();

    SecureString strNewWalletPass;
    strNewWalletPass.reserve(100);
    strNewWalletPass = request.params[1].get_str().c_str();

    if (strOldWalletPass.length() < 1 || strNewWalletPass.length() < 1)
        throw std::runtime_error(
            "walletpassphrasechange <oldpassphrase> <newpassphrase>\n"
            "Changes the wallet passphrase from <oldpassphrase> to <newpassphrase>.");

    if (!pwallet->ChangeWalletPassphrase(strOldWalletPass, strNewWalletPass)) {
        throw JSONRPCError(RPCErrorCode::WALLET_PASSPHRASE_INCORRECT, "Error: The wallet passphrase entered was incorrect.");
    }

    return NullUniValue;
}

UniValue walletlock(const JSONRPCRequest& request)
{
    const auto pwallet = GetWalletForJSONRPCRequest(request);
    if (!EnsureWalletIsAvailable(pwallet, request.fHelp)) {
        return NullUniValue;
    }

    if (pwallet->IsCrypted() && (request.fHelp || request.params.size() != 0)) {
        throw std::runtime_error{
            "walletlock\n"
            "\nRemoves the wallet encryption key from memory, locking the wallet.\n"
            "After calling this method, you will need to call walletpassphrase again\n"
            "before being able to call any methods which require the wallet to be unlocked.\n"
            "\nExamples:\n"
            "\nSet the passphrase for 2 minutes to perform a transaction\n"
            + HelpExampleCli("walletpassphrase", "\"my pass phrase\" 120") +
            "\nPerform a send (requires passphrase set)\n"
            + HelpExampleCli("sendtoaddress", "\"1M72Sfpbz1BPpXFHz9m3CdqATR44Jvaydd\" 1.0") +
            "\nClear the passphrase since we are done before 2 minutes is up\n"
            + HelpExampleCli("walletlock", "") +
            "\nAs json rpc call\n"
            + HelpExampleRpc("walletlock", "")
        };
    }

    LOCK2(cs_main, pwallet->cs_wallet);

    if (request.fHelp)
        return true;
    if (!pwallet->IsCrypted()) {
        throw JSONRPCError(RPCErrorCode::WALLET_WRONG_ENC_STATE, "Error: running with an unencrypted wallet, but walletlock was called.");
    }

    pwallet->Lock();
    pwallet->nRelockTime = 0;

    return NullUniValue;
}


UniValue encryptwallet(const JSONRPCRequest& request)
{
    const auto pwallet = GetWalletForJSONRPCRequest(request);
    if (!EnsureWalletIsAvailable(pwallet, request.fHelp)) {
        return NullUniValue;
    }

    if (!pwallet->IsCrypted() && (request.fHelp || request.params.size() != 1)) {
        throw std::runtime_error{
            "encryptwallet \"passphrase\"\n"
            "\nEncrypts the wallet with 'passphrase'. This is for first time encryption.\n"
            "After this, any calls that interact with private keys such as sending or signing \n"
            "will require the passphrase to be set prior the making these calls.\n"
            "Use the walletpassphrase call for this, and then walletlock call.\n"
            "If the wallet is already encrypted, use the walletpassphrasechange call.\n"
            "Note that this will shutdown the server.\n"
            "\nArguments:\n"
            "1. \"passphrase\"    (string) The pass phrase to encrypt the wallet with. It must be at least 1 character, but should be long.\n"
            "\nExamples:\n"
            "\nEncrypt your wallet\n"
            + HelpExampleCli("encryptwallet", "\"my pass phrase\"") +
            "\nNow set the passphrase to use the wallet, such as for signing or sending paicoin\n"
            + HelpExampleCli("walletpassphrase", "\"my pass phrase\"") +
            "\nNow we can do something like sign\n"
            + HelpExampleCli("signmessage", "\"address\" \"test message\"") +
            "\nNow lock the wallet again by removing the passphrase\n"
            + HelpExampleCli("walletlock", "") +
            "\nAs a json rpc call\n"
            + HelpExampleRpc("encryptwallet", "\"my pass phrase\"")
        };
    }

    LOCK2(cs_main, pwallet->cs_wallet);

    if (request.fHelp)
        return true;
    if (pwallet->IsCrypted()) {
        throw JSONRPCError(RPCErrorCode::WALLET_WRONG_ENC_STATE, "Error: running with an encrypted wallet, but encryptwallet was called.");
    }

    // TODO: get rid of this .c_str() by implementing SecureString::operator=(std::string)
    // Alternately, find a way to make request.params[0] mlock()'d to begin with.
    SecureString strWalletPass;
    strWalletPass.reserve(100);
    strWalletPass = request.params[0].get_str().c_str();

    if (strWalletPass.length() < 1)
        throw std::runtime_error(
            "encryptwallet <passphrase>\n"
            "Encrypts the wallet with <passphrase>.");

    if (!pwallet->EncryptWallet(strWalletPass)) {
        throw JSONRPCError(RPCErrorCode::WALLET_ENCRYPTION_FAILED, "Error: Failed to encrypt the wallet.");
    }

    // BDB seems to have a bad habit of writing old data into
    // slack space in .dat files; that is bad if the old data is
    // unencrypted private keys. So:
    StartShutdown();
    return "wallet encrypted; PAIcoin server stopping, restart to run with encrypted wallet. The keypool has been flushed and a new HD seed was generated (if you are using HD). You need to make a new backup.";
}

UniValue lockunspent(const JSONRPCRequest& request)
{
    const auto pwallet = GetWalletForJSONRPCRequest(request);
    if (!EnsureWalletIsAvailable(pwallet, request.fHelp)) {
        return NullUniValue;
    }

    if (request.fHelp || request.params.size() < 1 || request.params.size() > 2)
        throw std::runtime_error{
            "lockunspent unlock ([{\"txid\":\"txid\",\"vout\":n},...])\n"
            "\nUpdates list of temporarily unspendable outputs.\n"
            "Temporarily lock (unlock=false) or unlock (unlock=true) specified transaction outputs.\n"
            "If no transaction outputs are specified when unlocking then all current locked transaction outputs are unlocked.\n"
            "A locked transaction output will not be chosen by automatic coin selection, when spending paicoins.\n"
            "Locks are stored in memory only. Nodes start with zero locked outputs, and the locked output list\n"
            "is always cleared (by virtue of process exit) when a node stops or fails.\n"
            "Also see the listunspent call\n"
            "\nArguments:\n"
            "1. unlock            (boolean, required) Whether to unlock (true) or lock (false) the specified transactions\n"
            "2. \"transactions\"  (string, optional) A json array of objects. Each object the txid (string) vout (numeric)\n"
            "     [           (json array of json objects)\n"
            "       {\n"
            "         \"txid\":\"id\",    (string) The transaction id\n"
            "         \"vout\": n         (numeric) The output number\n"
            "       }\n"
            "       ,...\n"
            "     ]\n"

            "\nResult:\n"
            "true|false    (boolean) Whether the command was successful or not\n"

            "\nExamples:\n"
            "\nList the unspent transactions\n"
            + HelpExampleCli("listunspent", "") +
            "\nLock an unspent transaction\n"
            + HelpExampleCli("lockunspent", "false \"[{\\\"txid\\\":\\\"a08e6907dbbd3d809776dbfc5d82e371b764ed838b5655e72f463568df1aadf0\\\",\\\"vout\\\":1}]\"") +
            "\nList the locked transactions\n"
            + HelpExampleCli("listlockunspent", "") +
            "\nUnlock the transaction again\n"
            + HelpExampleCli("lockunspent", "true \"[{\\\"txid\\\":\\\"a08e6907dbbd3d809776dbfc5d82e371b764ed838b5655e72f463568df1aadf0\\\",\\\"vout\\\":1}]\"") +
            "\nAs a json rpc call\n"
            + HelpExampleRpc("lockunspent", "false, \"[{\\\"txid\\\":\\\"a08e6907dbbd3d809776dbfc5d82e371b764ed838b5655e72f463568df1aadf0\\\",\\\"vout\\\":1}]\"")
        };

    LOCK2(cs_main, pwallet->cs_wallet);

    RPCTypeCheckArgument(request.params[0], UniValue::VBOOL);

    const auto fUnlock = request.params[0].get_bool();

    if (request.params[1].isNull()) {
        if (fUnlock)
            pwallet->UnlockAllCoins();
        return true;
    }

    RPCTypeCheckArgument(request.params[1], UniValue::VARR);

    const auto& outputs = request.params[1].get_array();
    for (size_t idx{0}; idx < outputs.size(); ++idx) {
        const auto& output = outputs[idx];
        if (!output.isObject())
            throw JSONRPCError(RPCErrorCode::INVALID_PARAMETER, "Invalid parameter, expected object");
        const auto& o = output.get_obj();

        RPCTypeCheckObj(o,
            {
                {"txid", UniValueType(UniValue::VSTR)},
                {"vout", UniValueType(UniValue::VNUM)},
            });

        const auto& txid = find_value(o, "txid").get_str();
        if (!IsHex(txid))
            throw JSONRPCError(RPCErrorCode::INVALID_PARAMETER, "Invalid parameter, expected hex txid");

        const auto nOutput = find_value(o, "vout").get_int();
        if (nOutput < 0)
            throw JSONRPCError(RPCErrorCode::INVALID_PARAMETER, "Invalid parameter, vout must be positive");

        const COutPoint outpt{uint256S(txid), static_cast<uint32_t>(nOutput)};

        if (fUnlock)
            pwallet->UnlockCoin(outpt);
        else
            pwallet->LockCoin(outpt);
    }

    return true;
}

UniValue listlockunspent(const JSONRPCRequest& request)
{
    const auto pwallet = GetWalletForJSONRPCRequest(request);
    if (!EnsureWalletIsAvailable(pwallet, request.fHelp)) {
        return NullUniValue;
    }

    if (request.fHelp || request.params.size() > 0)
        throw std::runtime_error{
            "listlockunspent\n"
            "\nReturns list of temporarily unspendable outputs.\n"
            "See the lockunspent call to lock and unlock transactions for spending.\n"
            "\nResult:\n"
            "[\n"
            "  {\n"
            "    \"txid\" : \"transactionid\",     (string) The transaction id locked\n"
            "    \"vout\" : n                      (numeric) The vout value\n"
            "  }\n"
            "  ,...\n"
            "]\n"
            "\nExamples:\n"
            "\nList the unspent transactions\n"
            + HelpExampleCli("listunspent", "") +
            "\nLock an unspent transaction\n"
            + HelpExampleCli("lockunspent", "false \"[{\\\"txid\\\":\\\"a08e6907dbbd3d809776dbfc5d82e371b764ed838b5655e72f463568df1aadf0\\\",\\\"vout\\\":1}]\"") +
            "\nList the locked transactions\n"
            + HelpExampleCli("listlockunspent", "") +
            "\nUnlock the transaction again\n"
            + HelpExampleCli("lockunspent", "true \"[{\\\"txid\\\":\\\"a08e6907dbbd3d809776dbfc5d82e371b764ed838b5655e72f463568df1aadf0\\\",\\\"vout\\\":1}]\"") +
            "\nAs a json rpc call\n"
            + HelpExampleRpc("listlockunspent", "")
        };

    ObserveSafeMode();
    LOCK2(cs_main, pwallet->cs_wallet);

    std::vector<COutPoint> vOutpts;
    pwallet->ListLockedCoins(vOutpts);

    UniValue ret{UniValue::VARR};

    for (const auto &outpt : vOutpts) {
        UniValue o{UniValue::VOBJ};

        o.push_back(Pair("txid", outpt.hash.GetHex()));
        o.push_back(Pair("vout", static_cast<int>(outpt.n)));
        ret.push_back(o);
    }

    return ret;
}

UniValue settxfee(const JSONRPCRequest& request)
{
    const auto pwallet = GetWalletForJSONRPCRequest(request);
    if (!EnsureWalletIsAvailable(pwallet, request.fHelp)) {
        return NullUniValue;
    }

    if (request.fHelp || request.params.size() < 1 || request.params.size() > 1)
        throw std::runtime_error{
            "settxfee amount\n"
            "\nSet the transaction fee per kB. Overwrites the paytxfee parameter.\n"
            "\nArguments:\n"
            "1. amount         (numeric or string, required) The transaction fee in " + CURRENCY_UNIT + "/kB\n"
            "\nResult\n"
            "true|false        (boolean) Returns true if successful\n"
            "\nExamples:\n"
            + HelpExampleCli("settxfee", "0.00001")
            + HelpExampleRpc("settxfee", "0.00001")
        };

    LOCK2(cs_main, pwallet->cs_wallet);

    payTxFee = CFeeRate(AmountFromValue(request.params[0]), 1000);
    return true;
}

UniValue getwalletinfo(const JSONRPCRequest& request)
{
    const auto pwallet = GetWalletForJSONRPCRequest(request);
    if (!EnsureWalletIsAvailable(pwallet, request.fHelp)) {
        return NullUniValue;
    }

    if (request.fHelp || !request.params.empty())
        throw std::runtime_error{
            "getwalletinfo\n"
            "Returns an object containing various wallet state info.\n"
            "\nResult:\n"
            "{\n"
            "  \"walletname\": xxxxx,             (string) the wallet name\n"
            "  \"walletversion\": xxxxx,          (numeric) the wallet version\n"
            "  \"balance\": xxxxxxx,              (numeric) the total confirmed balance of the wallet in " + CURRENCY_UNIT + "\n"
            "  \"unconfirmed_balance\": xxx,      (numeric) the total unconfirmed balance of the wallet in " + CURRENCY_UNIT + "\n"
            "  \"immature_balance\": xxxxxx,      (numeric) the total immature balance of the wallet in " + CURRENCY_UNIT + "\n"
            "  \"txcount\": xxxxxxx,              (numeric) the total number of transactions in the wallet\n"
            "  \"keypoololdest\": xxxxxx,         (numeric) the timestamp (seconds since Unix epoch) of the oldest pre-generated key in the key pool\n"
            "  \"keypoolsize\": xxxx,             (numeric) how many new keys are pre-generated (only counts external keys)\n"
            "  \"keypoolsize_hd_internal\": xxxx, (numeric) how many new keys are pre-generated for internal use (used for change outputs, only appears if the wallet is using this feature, otherwise external keys are used)\n"
            "  \"unlocked_until\": ttt,           (numeric) the timestamp in seconds since epoch (midnight Jan 1 1970 GMT) that the wallet is unlocked for transfers, or 0 if the wallet is locked\n"
            "  \"paytxfee\": x.xxxx,              (numeric) the transaction fee configuration, set in " + CURRENCY_UNIT + "/kB\n"
            "  \"hdmasterkeyid\": \"<hash160>\"     (string) the Hash160 of the HD master pubkey\n"
            "}\n"
            "\nExamples:\n"
            + HelpExampleCli("getwalletinfo", "")
            + HelpExampleRpc("getwalletinfo", "")
        };

    ObserveSafeMode();
    LOCK2(cs_main, pwallet->cs_wallet);

    UniValue obj{UniValue::VOBJ};

    const auto kpExternalSize = pwallet->KeypoolCountExternalKeys();
    obj.push_back(Pair("walletname", pwallet->GetName()));
    obj.push_back(Pair("walletversion", pwallet->GetVersion()));
    obj.push_back(Pair("balance",       ValueFromAmount(pwallet->GetBalance())));
    obj.push_back(Pair("unconfirmed_balance", ValueFromAmount(pwallet->GetUnconfirmedBalance())));
    obj.push_back(Pair("immature_balance",    ValueFromAmount(pwallet->GetImmatureBalance())));
    obj.push_back(Pair("txcount",       (int)pwallet->mapWallet.size()));
    obj.push_back(Pair("keypoololdest", pwallet->GetOldestKeyPoolTime()));
    obj.push_back(Pair("keypoolsize", static_cast<int64_t>(kpExternalSize)));
    const CKeyID masterKeyID{pwallet->GetHDChain().masterKeyID};
    if (!masterKeyID.IsNull() && pwallet->CanSupportFeature(FEATURE_HD_SPLIT)) {
        obj.push_back(Pair("keypoolsize_hd_internal",   static_cast<int64_t>((pwallet->GetKeyPoolSize() - kpExternalSize))));
    }
    if (pwallet->IsCrypted()) {
        obj.push_back(Pair("unlocked_until", pwallet->nRelockTime));
    }
    obj.push_back(Pair("paytxfee",      ValueFromAmount(payTxFee.GetFeePerK())));
    if (!masterKeyID.IsNull())
         obj.push_back(Pair("hdmasterkeyid", masterKeyID.GetHex()));
    return obj;
}

static bool ticketMatured(const Consensus::Params& params, int txHeight, int currentHeight) {
    return txHeight >= 0 && currentHeight-txHeight > params.nTicketMaturity;
}

static bool ticketExpired(const Consensus::Params& params, int txHeight, int currentHeight) {
<<<<<<< HEAD
    return txHeight >= 0 && currentHeight-txHeight > params.nTicketMaturity + params.nTicketExpiry;
=======
    return txHeight >= 0 && currentHeight-txHeight > static_cast<int>(params.nTicketMaturity + params.nTicketExpiry);
>>>>>>> 77702a1a
}


UniValue getstakeinfo(const JSONRPCRequest& request)
{
    if (request.fHelp || !request.params.empty())
        throw std::runtime_error{
            "getstakeinfo\n"
            "Returns statistics about staking from the wallet.\n"
            "\nArguments:\n"
            "None\n"
            "\nResult:\n"
            "{\n"
            "    \"blockheight\": n,          (numeric) Current block height for stake info.\n"
            "    \"difficulty\": n.nnn,       (numeric) Current stake difficulty.\n"
            "    \"totalsubsidy\": n.nnn,     (numeric) Total amount of coins earned by proof-of-stake voting\n"
            "    \"ownmempooltix\": n,        (numeric) Number of tickets submitted by this wallet currently in mempool\n"
            "    \"immature\": n,             (numeric) Number of tickets from this wallet that are in the blockchain but which are not yet mature\n"
            "    \"unspent\": n,              (numeric) Number of unspent tickets\n"
            "    \"voted\": n,                (numeric) Number of votes cast by this wallet\n"
            "    \"revoked\": n,              (numeric) Number of missed tickets that were missed and then revoked\n"
            "    \"unspentexpired\": n,       (numeric) Number of unspent tickets which are past expiry\n"
            "    \"poolsize\": n,             (numeric) Number of live tickets in the ticket pool.\n"
            "    \"allmempooltix\": n,        (numeric) Number of tickets currently in the mempool\n"
            "    \"live\": n,                 (numeric) Number of mature, active tickets owned by this wallet\n"
            "    \"proportionlive\": n.nnn,   (numeric) (Live / PoolSize)\n"
            "    \"missed\": n,               (numeric) Number of missed tickets (failure to vote, not including expired)\n"
            "    \"proportionmissed\": n.nnn, (numeric) (Missed / (Missed + Voted))\n"
            "    \"expired\": n,              (numeric) Number of tickets that have expired\n"
            "}\n"
            "\nExamples:\n"
            + HelpExampleCli("getstakeinfo", "")
            + HelpExampleRpc("getstakeinfo", "")
        };

    const auto pwallet = GetWalletForJSONRPCRequest(request);
    if (!EnsureWalletIsAvailable(pwallet, request.fHelp)) {
        return NullUniValue;
    }
    ObserveSafeMode();
    LOCK2(cs_main, pwallet->cs_wallet);

<<<<<<< HEAD
    auto allmempooltix = 0ul;
    auto ownMempoolTix = 0ul;
=======
    auto allmempooltix = uint64_t{0};
    auto ownMempoolTix = uint64_t{0};
>>>>>>> 77702a1a
    {
        LOCK(mempool.cs);
        auto unminedTicketCount = 0ul;
        for (const CTxMemPoolEntry& e : mempool.mapTx) {
            const auto& tx = e.GetTx();
            if (ETxClass::TX_BuyTicket ==  ParseTxClass(tx)) {
                ++unminedTicketCount;
                if (pwallet->IsMine(tx))
                    ++ownMempoolTix;
            }
        }
        allmempooltix = unminedTicketCount;
    }

<<<<<<< HEAD
    auto immature = 0ul;
    auto unspent = 0ul;
    auto unspentExpired = 0ul;
    auto voted = 0ul;
    auto revoked = 0ul;
=======
    auto immature = uint64_t{0};
    auto unspent = uint64_t{0};
    auto unspentExpired = uint64_t{0};
    auto voted = uint64_t{0};
    auto revoked = uint64_t{0};
>>>>>>> 77702a1a
    auto totalSubsidy = CAmount{};

    std::vector<uint256> liveOrExpireOrMissed;
    const auto& txOrdered = pwallet->wtxOrdered;
    for (const auto& it : txOrdered) {
        const auto* const pwtx = it.second.first;

        if (pwtx == nullptr)
            continue;

        const auto& tx = *pwtx->tx;

        if (pwtx->IsCoinBase() || !CheckFinalTx(tx))
            continue;
        
        if (ETxClass::TX_BuyTicket ==  ParseTxClass(tx)) {
            const auto& depth = pwtx->GetDepthInMainChain();
            if (depth == 0) {
                // in mempool
                continue;
            }
            else if (depth >= 1) {
                // in main chain
                const auto& txHeight = chainActive.Height() - depth; 
                if (!ticketMatured(Params().GetConsensus(), txHeight, chainActive.Height())) {
                    ++immature;
                }

                auto spendingWtx = CWalletTx{};
                if (pwallet->IsSpent(tx.GetHash(), ticketStakeOutputIndex, &spendingWtx)) {

                    const auto& spendingTx = *spendingWtx.tx;
                    const auto& txClass = ParseTxClass(spendingTx);
                    switch(txClass){
                        case ETxClass::TX_Vote:
                            {
                                ++voted;
                                // Add the subsidy.
                                //
                                // This is not the actual subsidy that was earned by this
                                // wallet, but rather the stakebase sum.  If a user uses a
                                // stakepool for voting, this value will include the total
                                // subsidy earned by both the user and the pool together.
                                // Similarly, for stakepool wallets, this includes the
                                // customer's subsidy rather than being just the subsidy
                                // earned by fees.
                                totalSubsidy += tx.vout[ticketStakeOutputIndex].nValue;
                            }
                            break;
                        case ETxClass::TX_RevokeTicket:
                            {
                                ++revoked;
                                // The ticket was revoked because it was either expired or
                                // missed.  Append it to the liveOrExpiredOrMissed slice to
                                // check this later.
                                liveOrExpireOrMissed.push_back(tx.GetHash());
                            }
                            break;
                        default:
                            assert(!"Ticket spent by transaction that is neither vote nor revocation!");
                    }
                    continue;
                }

                // Ticket is matured but unspent.  Possible states are that the
                // ticket is live, expired, or missed.
                ++unspent;
                if (ticketExpired(Params().GetConsensus(), txHeight, chainActive.Height())) {
                    ++unspentExpired;
                }
                liveOrExpireOrMissed.push_back(tx.GetHash());
            }
        }
    }

<<<<<<< HEAD
    auto live = 0ul;
    auto expired = 0ul;
    auto missed = 0ul;
=======
    auto live = uint64_t{0};
    auto expired = uint64_t{0};
    auto missed = uint64_t{0};
>>>>>>> 77702a1a

    // As the wallet is unaware of when a ticket was selected or missed, this
    // info must be queried from the consensus server.  If the ticket is neither
    // live nor expired, it is assumed missed.
    CBlockIndex* pblockindex = chainActive.Tip();
    for ( const auto& ticket : liveOrExpireOrMissed) {
        if (pblockindex->pstakeNode->ExistsLiveTicket(ticket))
            ++live;
        else if (pblockindex->pstakeNode->ExistsMissedTicket(ticket))
            ++missed;
        else if (pblockindex->pstakeNode->ExistsExpiredTicket(ticket))
            ++expired;
    }

    const auto& poolSize = pblockindex->pstakeNode->PoolSize();
    const auto& proportionLive = (poolSize > 0) ? (double)live / (double)poolSize
                                                : 0.0;
    const auto& proportionMissed = (missed > 0) ? (double)missed / (double)(voted + missed)
                                                : 0.0;

    const auto& stakeDiff = CalculateNextRequiredStakeDifficulty(pblockindex, Params().GetConsensus());

    UniValue obj{UniValue::VOBJ};
    obj.push_back(Pair("blockheight",      chainActive.Height()));
    obj.push_back(Pair("difficulty",       ValueFromAmount(stakeDiff)));
    obj.push_back(Pair("totalsubsidy",     ValueFromAmount(totalSubsidy)));
    obj.push_back(Pair("ownmempooltix",    ownMempoolTix));
    obj.push_back(Pair("immature",         immature));
    obj.push_back(Pair("unspent",          unspent));
    obj.push_back(Pair("voted",            voted));
    obj.push_back(Pair("revoked",          revoked));
    obj.push_back(Pair("unspentexpired",   unspentExpired));
    obj.push_back(Pair("poolsize",         poolSize));
    obj.push_back(Pair("allmempooltix",    allmempooltix));
    obj.push_back(Pair("live",             live));
    obj.push_back(Pair("proportionlive",   proportionLive));
    obj.push_back(Pair("missed",           missed));
    obj.push_back(Pair("proportionmissed", proportionMissed));
    obj.push_back(Pair("expired",          expired));

    return obj;
}

UniValue stakepooluserinfo(const JSONRPCRequest& request)
{
    if (request.fHelp || request.params.size() != 1)
        throw std::runtime_error{
            "stakepooluserinfo \"user\"\n"
            "Get user info for stakepool.\n"
            "\nArguments:\n"
            "1. user                       (string, required)   The id of the user to be looked up\n"
            "\nResult:\n"
            "{\n"
            "    \"tickets\": [{             (array of object)    A list of valid tickets that the user has added\n"
            "       \"status\": \"value\",     (string)             The current status of the added ticket\n"
            "       \"ticket\": \"value\",     (string)             The hash of the added ticket\n"
            "       \"ticketheight\": n,     (numeric)            The height in which the ticket was added\n"
            "       \"spentby\": \"value\",    (string)             The vote in which the ticket was spent\n"
            "       \"spentbyheight\": n,    (numeric)            The height in which the ticket was spent\n"
            "     },...],\n"
            "    \"invalid\": [\"value\",...], (array of string)    A list of invalid tickets that the user has added\n"
            "}\n"
            "\nExamples:\n"
            + HelpExampleCli("stakepooluserinfo", "\"user\"")
            + HelpExampleRpc("stakepooluserinfo", "\"user\"")
        };

    // const auto& user = request.params[0].get_str();

    UniValue obj{UniValue::VOBJ};

    return obj;
}

UniValue listwallets(const JSONRPCRequest& request)
{
    if (request.fHelp || !request.params.empty())
        throw std::runtime_error{
            "listwallets\n"
            "Returns a list of currently loaded wallets.\n"
            "For full information on the wallet, use \"getwalletinfo\"\n"
            "\nResult:\n"
            "[                         (json array of strings)\n"
            "  \"walletname\"            (string) the wallet name\n"
            "   ...\n"
            "]\n"
            "\nExamples:\n"
            + HelpExampleCli("listwallets", "")
            + HelpExampleRpc("listwallets", "")
        };

    UniValue obj{UniValue::VARR};

    for (auto pwallet : vpwallets) {

        if (!EnsureWalletIsAvailable(pwallet, request.fHelp)) {
            return NullUniValue;
        }

        LOCK(pwallet->cs_wallet);

        obj.push_back(pwallet->GetName());
    }

    return obj;
}

UniValue resendwallettransactions(const JSONRPCRequest& request)
{
    const auto pwallet = GetWalletForJSONRPCRequest(request);
    if (!EnsureWalletIsAvailable(pwallet, request.fHelp)) {
        return NullUniValue;
    }

    if (request.fHelp || !request.params.empty())
        throw std::runtime_error(
            "resendwallettransactions\n"
            "Immediately re-broadcast unconfirmed wallet transactions to all peers.\n"
            "Intended only for testing; the wallet code periodically re-broadcasts\n"
            "automatically.\n"
            "Returns an RPC error if -walletbroadcast is set to false.\n"
            "Returns array of transaction ids that were re-broadcast.\n"
            );

    if (!g_connman)
        throw JSONRPCError(RPCErrorCode::CLIENT_P2P_DISABLED, "Error: Peer-to-peer functionality missing or disabled");

    LOCK2(cs_main, pwallet->cs_wallet);

    if (!pwallet->GetBroadcastTransactions()) {
        throw JSONRPCError(RPCErrorCode::WALLET_ERROR, "Error: Wallet transaction broadcasting is disabled with -walletbroadcast");
    }

    const auto txids = pwallet->ResendWalletTransactionsBefore(GetTime(), g_connman.get());
    UniValue result{UniValue::VARR};
    for (const auto& txid : txids)
    {
        result.push_back(txid.ToString());
    }
    return result;
}

UniValue listunspent(const JSONRPCRequest& request)
{
    const auto pwallet = GetWalletForJSONRPCRequest(request);
    if (!EnsureWalletIsAvailable(pwallet, request.fHelp)) {
        return NullUniValue;
    }

    if (request.fHelp || request.params.size() > 5)
        throw std::runtime_error{
            "listunspent ( minconf maxconf  [\"addresses\",...] [include_unsafe] [query_options])\n"
            "\nReturns array of unspent transaction outputs\n"
            "with between minconf and maxconf (inclusive) confirmations.\n"
            "Optionally filter to only include txouts paid to specified addresses.\n"
            "\nArguments:\n"
            "1. minconf          (numeric, optional, default=1) The minimum confirmations to filter\n"
            "2. maxconf          (numeric, optional, default=9999999) The maximum confirmations to filter\n"
            "3. \"addresses\"      (string) A json array of paicoin addresses to filter\n"
            "    [\n"
            "      \"address\"     (string) paicoin address\n"
            "      ,...\n"
            "    ]\n"
            "4. include_unsafe (bool, optional, default=true) Include outputs that are not safe to spend\n"
            "                  See description of \"safe\" attribute below.\n"
            "5. query_options    (json, optional) JSON with query options\n"
            "    {\n"
            "      \"minimumAmount\"    (numeric or string, default=0) Minimum value of each UTXO in " + CURRENCY_UNIT + "\n"
            "      \"maximumAmount\"    (numeric or string, default=unlimited) Maximum value of each UTXO in " + CURRENCY_UNIT + "\n"
            "      \"maximumCount\"     (numeric or string, default=unlimited) Maximum number of UTXOs\n"
            "      \"minimumSumAmount\" (numeric or string, default=unlimited) Minimum sum value of all UTXOs in " + CURRENCY_UNIT + "\n"
            "    }\n"
            "\nResult\n"
            "[                   (array of json object)\n"
            "  {\n"
            "    \"txid\" : \"txid\",          (string) the transaction id \n"
            "    \"vout\" : n,               (numeric) the vout value\n"
            "    \"address\" : \"address\",    (string) the paicoin address\n"
            "    \"account\" : \"account\",    (string) DEPRECATED. The associated account, or \"\" for the default account\n"
            "    \"scriptPubKey\" : \"key\",   (string) the script key\n"
            "    \"amount\" : x.xxx,         (numeric) the transaction output amount in " + CURRENCY_UNIT + "\n"
            "    \"confirmations\" : n,      (numeric) The number of confirmations\n"
            "    \"redeemScript\" : n        (string) The redeemScript if scriptPubKey is P2SH\n"
            "    \"spendable\" : xxx,        (bool) Whether we have the private keys to spend this output\n"
            "    \"solvable\" : xxx,         (bool) Whether we know how to spend this output, ignoring the lack of keys\n"
            "    \"safe\" : xxx              (bool) Whether this output is considered safe to spend. Unconfirmed transactions\n"
            "                              from outside keys and unconfirmed replacement transactions are considered unsafe\n"
            "                              and are not eligible for spending by fundrawtransaction and sendtoaddress.\n"
            "  }\n"
            "  ,...\n"
            "]\n"

            "\nExamples\n"
            + HelpExampleCli("listunspent", "")
            + HelpExampleCli("listunspent", "6 9999999 \"[\\\"1PGFqEzfmQch1gKD3ra4k18PNj3tTUUSqg\\\",\\\"1LtvqCaApEdUGFkpKMM4MstjcaL4dKg8SP\\\"]\"")
            + HelpExampleRpc("listunspent", "6, 9999999 \"[\\\"1PGFqEzfmQch1gKD3ra4k18PNj3tTUUSqg\\\",\\\"1LtvqCaApEdUGFkpKMM4MstjcaL4dKg8SP\\\"]\"")
            + HelpExampleCli("listunspent", "6 9999999 '[]' true '{ \"minimumAmount\": 0.005 }'")
            + HelpExampleRpc("listunspent", "6, 9999999, [] , true, { \"minimumAmount\": 0.005 } ")
        };

    ObserveSafeMode();

    int nMinDepth{1};
    if (!request.params[0].isNull()) {
        RPCTypeCheckArgument(request.params[0], UniValue::VNUM);
        nMinDepth = request.params[0].get_int();
    }

    int nMaxDepth{9999999};
    if (!request.params[1].isNull()) {
        RPCTypeCheckArgument(request.params[1], UniValue::VNUM);
        nMaxDepth = request.params[1].get_int();
    }

    std::set<CTxDestination> destinations;
    if (!request.params[2].isNull()) {
        RPCTypeCheckArgument(request.params[2], UniValue::VARR);
        const auto& inputs = request.params[2].get_array();
        for (std::size_t idx{0}; idx < inputs.size(); ++idx) {
            const auto& input = inputs[idx];
            const auto dest = DecodeDestination(input.get_str());
            if (!IsValidDestination(dest)) {
                throw JSONRPCError(RPCErrorCode::INVALID_ADDRESS_OR_KEY, std::string("Invalid PAIcoin address: ") + input.get_str());
            }
            if (!destinations.insert(dest).second) {
                throw JSONRPCError(RPCErrorCode::INVALID_PARAMETER, std::string("Invalid parameter, duplicated address: ") + input.get_str());
            }
        }
    }

    auto include_unsafe = true;
    if (!request.params[3].isNull()) {
        RPCTypeCheckArgument(request.params[3], UniValue::VBOOL);
        include_unsafe = request.params[3].get_bool();
    }

    CAmount nMinimumAmount{0};
    CAmount nMaximumAmount{MAX_MONEY};
    CAmount nMinimumSumAmount{MAX_MONEY};
    uint64_t nMaximumCount{0};

    if (!request.params[4].isNull()) {
        const auto& options = request.params[4].get_obj();

        if (options.exists("minimumAmount"))
            nMinimumAmount = AmountFromValue(options["minimumAmount"]);

        if (options.exists("maximumAmount"))
            nMaximumAmount = AmountFromValue(options["maximumAmount"]);

        if (options.exists("minimumSumAmount"))
            nMinimumSumAmount = AmountFromValue(options["minimumSumAmount"]);

        if (options.exists("maximumCount"))
            nMaximumCount = options["maximumCount"].get_int64();
    }

    UniValue results{UniValue::VARR};
    std::vector<COutput> vecOutputs;
    assert(pwallet != nullptr);
    LOCK2(cs_main, pwallet->cs_wallet);

    pwallet->AvailableCoins(vecOutputs, !include_unsafe, nullptr, nMinimumAmount, nMaximumAmount, nMinimumSumAmount, nMaximumCount, nMinDepth, nMaxDepth);
    for (const auto& out : vecOutputs) {
        CTxDestination address;
        const auto& scriptPubKey = out.tx->tx->vout[out.i].scriptPubKey;
        const auto fValidAddress = ExtractDestination(scriptPubKey, address);

        if (destinations.size() && (!fValidAddress || !destinations.count(address)))
            continue;

        UniValue entry{UniValue::VOBJ};
        entry.push_back(Pair("txid", out.tx->GetHash().GetHex()));
        entry.push_back(Pair("vout", out.i));

        if (fValidAddress) {
            entry.push_back(Pair("address", EncodeDestination(address)));

            if (pwallet->mapAddressBook.count(address)) {
                entry.push_back(Pair("account", pwallet->mapAddressBook[address].name));
            }

            if (scriptPubKey.IsPayToScriptHash()) {
                const auto& hash = boost::get<CScriptID>(address);
                CScript redeemScript;
                if (pwallet->GetCScript(hash, redeemScript)) {
                    entry.push_back(Pair("redeemScript", HexStr(redeemScript.begin(), redeemScript.end())));
                }
            }
        }

        entry.push_back(Pair("scriptPubKey", HexStr(scriptPubKey.begin(), scriptPubKey.end())));
        entry.push_back(Pair("amount", ValueFromAmount(out.tx->tx->vout[out.i].nValue)));
        entry.push_back(Pair("confirmations", out.nDepth));
        entry.push_back(Pair("spendable", out.fSpendable));
        entry.push_back(Pair("solvable", out.fSolvable));
        entry.push_back(Pair("safe", out.fSafe));
        results.push_back(entry);
    }

    return results;
}

UniValue purchaseticket(const JSONRPCRequest& request)
{
    const auto pwallet = GetWalletForJSONRPCRequest(request);
    if (!EnsureWalletIsAvailable(pwallet, request.fHelp)) {
        return NullUniValue;
    }

    if (request.fHelp || request.params.size() < 2 || request.params.size() > 10)
        throw std::runtime_error{
            "purchaseticket \"fromaccount\" spendlimit (minconf=1 \"ticketaddress\" numtickets \"pooladdress\" poolfees expiry \"comment\" ticketfee)\n"
            "\nPurchase ticket using available funds.\n"
            + HelpRequiringPassphrase(pwallet) +
            "\nArguments:\n"
            "1.  \"fromaccount\"     (string, required)             The account to use for purchase (default=\"default\")\n"
            "2.  spendlimit         (numeric, required)            Limit on the amount to spend on ticket\n"
            "3.  minconf            (numeric, optional, default=1) Minimum number of block confirmations required\n"
            "4.  \"ticketaddress\"   (string, optional)             Override the ticket address to which voting rights are given\n"
            "5.  numtickets         (numeric, optional)            The number of tickets to purchase\n"
            "6.  \"pooladdress\"     (string, optional)             The address to pay stake pool fees to\n"
            "7.  poolfees           (numeric, optional)            The amount of fees to pay to the stake pool\n"
            "8.  expiry             (numeric, optional)            Height at which the purchase tickets expire\n"
            "9.  \"comment\"         (string, optional)             Unused\n"
            "10. ticketfee          (numeric, optional)            The transaction fee rate (PAI/kB) to use (overrides fees set by the wallet config or settxfee RPC)\n"

            "\nResult:\n"
            "\"value\"              (string) Hashes of resulting ticket transactions\n"

            "\nExamples:\n"
            "\nUse PAI from your default account to purchase a ticket if the current ticket price was a max of 50 PAI\n"
            + HelpExampleCli("purchaseticket", "\"default\" 50")
            + HelpExampleRpc("purchaseticket", "\"default\" 50") +
            "\nPurchase 5 tickets, as the 5th argument (numtickets) is set to 5\n"
            + HelpExampleCli("purchaseticket", "\"default\" 50 1 \"\" 5")
            + HelpExampleRpc("purchaseticket", "\"default\" 50 1 \"\" 5") +
            "\nPurchase 5 tickets that would expire from the mempool if not mined by block 100,000, as the 8th argument (expiry) is set to 100000\n"
            + HelpExampleCli("purchaseticket", "\"default\" 50 1 \"\" 5 \"\" 0 100000")
            + HelpExampleRpc("purchaseticket", "\"default\" 50 1 \"\" 5 \"\" 0 100000")
        };

    ObserveSafeMode();

    // Account
    const auto strAccount = AccountFromValue(request.params[0]);

    // Spend limit
    const auto nSpendLimit = AmountFromValue(request.params[1]);

    // Minimum confirmations
    int nMinDepth{1};
    if (!request.params[2].isNull())
        nMinDepth = request.params[2].get_int();

    // Ticket address
    std::string ticketAddr;
    if (!request.params[3].isNull())
        ticketAddr = request.params[3].get_str();
    CTxDestination ticketAddress{CNoDestination()};
    if (!ticketAddr.empty()) {
        ticketAddress = DecodeDestination(ticketAddr);
        if (!IsValidDestination(ticketAddress))
            throw JSONRPCError(RPCErrorCode::INVALID_PARAMETER, "Invalid ticket address.");
    }

    // Number of tickets
    int numTickets{1};
    if (!request.params[4].isNull())
        numTickets = request.params[4].get_int();
    if (numTickets < 0)
        throw JSONRPCError(RPCErrorCode::INVALID_PARAMETER, "Invalid number of tickets.");

    // Pool address
    std::string poolAddr;
    if (!request.params[5].isNull())
        poolAddr = request.params[5].get_str();
    CTxDestination poolAddress{CNoDestination()};
    if (!poolAddr.empty()) {
        poolAddress = DecodeDestination(poolAddr);
        if (!IsValidDestination(poolAddress))
            throw JSONRPCError(RPCErrorCode::INVALID_PARAMETER, "Invalid pool address.");
    }

    double dfPoolFee{0.0};
    if (!request.params[6].isNull())
        dfPoolFee = request.params[6].get_real();

    // Expiry
    int nExpiry{0};
    if (!request.params[7].isNull())
        nExpiry = request.params[7].get_int();

    // Ticket Fee
    CAmount ticketFeeIncrement{0};
    if (!request.params[9].isNull())
        ticketFeeIncrement = AmountFromValue(request.params[9]);

    const auto&& r = pwallet->PurchaseTicket(strAccount, nSpendLimit, nMinDepth, ticketAddress, static_cast<unsigned int>(numTickets), poolAddress, dfPoolFee, nExpiry, ticketFeeIncrement);

    UniValue results{UniValue::VARR};
    for (auto&& txid: r.first)
        results.push_back(txid);

    if (r.second.code != CWalletError::SUCCESSFUL) {
        UniValue error = JSONRPCErrorFromWalletError(r.second);
        if (r.first.size() > 0)
            error.push_back(Pair("txids", results));
        throw error;
    }

    return results;
}

UniValue startticketbuyer(const JSONRPCRequest& request)
{
    const auto pwallet = GetWalletForJSONRPCRequest(request);
    if (!EnsureWalletIsAvailable(pwallet, request.fHelp)) {
        return NullUniValue;
    }

    if (request.fHelp || request.params.size() < 2 || request.params.size() > 8)
        throw std::runtime_error{
            "startticketbuyer \"fromaccount\" maintain (\"passphrase\" \"votingaccount\" \"votingaddress\" \"poolfeeaddress\" poolfees limit)\n"
            "\nStart the automatic ticket buyer with the specified settings.\n"
            "\nArguments:\n"
            "1.  \"fromaccount\"      (string, required)   The account to use for purchase (default=\"default\")\n"
            "2.  maintain             (numeric, required)  Minimum amount to maintain in purchasing account\n"
            "3.  \"passphrase\"       (string, optional)   The passphrase to use for unlocking the wallet\n"
            "4.  \"votingaccount\"    (string, optional)   Account to derive voting addresses from; overridden by votingaddress\n"
            "5.  \"votingaddress\"    (string, optional)   Address to assign voting rights; overrides votingaccount\n"
            "6.  \"poolfeeaddress\"   (string, optional)   The address to pay stake pool fees to\n"
            "7.  poolfees             (numeric, optional)  The amount of fees to pay to the stake pool\n"
            "8.  limit                (numeric, optional)  Limit maximum number of purchased tickets per block\n"
            "\nExamples:\n"
            "\nStart the ticket buyer from your default account to purchase tickets and leaving at least 50 PAI\n"
            + HelpExampleCli("startticketbuyer", "\"default\" 50")
            + HelpExampleRpc("startticketbuyer", "\"default\" 50") +
            "\nStart the ticket buyer from your default account to purchase at most 5 tickets in a block\n"
            + HelpExampleCli("startticketbuyer", "\"default\" 50 \"\" \"\" \"\" \"\" 0 5")
            + HelpExampleRpc("startticketbuyer", "\"default\" 50 \"\" \"\" \"\" \"\" 0 5") +
            "\nStart the ticket buyer from your default account to purchase tickets for a specified voting address\n"
            + HelpExampleCli("startticketbuyer", "\"default\" 50 \"\" \"\" \"my_voting_address\" \"\" 0 5")
            + HelpExampleRpc("startticketbuyer", "\"default\" 50 \"\" \"\" \"my_voting_address\" \"\" 0 5")
        };

    ObserveSafeMode();
    LOCK2(cs_main, pwallet->cs_wallet);

    // From account
    const auto&& account = AccountFromValue(request.params[0]);

    // Maintain
    const auto&& maintain = AmountFromValue(request.params[1]);

    // Passphrase
    SecureString passphrase = ValidatedPasswordFromOptionalValue(pwallet, request.params[2]);

    // Voting account
    std::string votingAccount;
    if (!request.params[3].isNull())
        votingAccount = AccountFromValue(request.params[3]);

    // Voting address
    std::string votingAddr;
    if (!request.params[4].isNull())
        votingAddr = request.params[4].get_str();
    CTxDestination votingAddress{CNoDestination()};
    if (!votingAddr.empty()) {
        votingAddress = DecodeDestination(votingAddr);
        if (!IsValidDestination(votingAddress))
            throw JSONRPCError(RPCErrorCode::INVALID_PARAMETER, "Invalid voting address.");
    }

    // Pool fee address
    std::string poolFeeAddr;
    if (!request.params[5].isNull())
        poolFeeAddr = request.params[5].get_str();
    CTxDestination poolFeeAddress{CNoDestination()};
    if (!poolFeeAddr.empty()) {
        poolFeeAddress = DecodeDestination(poolFeeAddr);
        if (!IsValidDestination(poolFeeAddress))
            throw JSONRPCError(RPCErrorCode::INVALID_PARAMETER, "Invalid pool fee address.");
    }

    // Pool fees
    double poolFees{0.0};
    if (!request.params[6].isNull()) {
        if (!request.params[6].isNum())
            throw JSONRPCError(RPCErrorCode::INVALID_PARAMETER, "Invalid pool fee.");

        poolFees = request.params[6].get_real();
        if (poolFees < 0.0)
            throw JSONRPCError(RPCErrorCode::INVALID_PARAMETER, "The pool fee cannot be negative.");
    }

    // Limit
    int limit{1};
    if (!request.params[7].isNull()) {
        if (!request.params[7].isNum())
            throw JSONRPCError(RPCErrorCode::INVALID_PARAMETER, "Invalid limit.");

        limit = request.params[7].get_int();
        if (limit < 1)
            throw JSONRPCError(RPCErrorCode::INVALID_PARAMETER, "The number of tickets must be at least 1.");
    }

    CTicketBuyer *tb = pwallet->GetTicketBuyer();
    if (tb == nullptr)
        throw JSONRPCError(RPCErrorCode::INTERNAL_ERROR, "Ticket buyer not found.");

    CTicketBuyerConfig& cfg = tb->GetConfig();
    cfg.account = account;
    cfg.maintain = maintain;
    cfg.passphrase = passphrase;
    cfg.votingAccount = votingAccount;
    cfg.votingAddress = votingAddress;
    cfg.poolFeeAddress = poolFeeAddress;
    cfg.poolFees = poolFees;
    cfg.limit = limit;

    tb->start();

    return NullUniValue;
}

UniValue stopticketbuyer(const JSONRPCRequest& request)
{
    const auto pwallet = GetWalletForJSONRPCRequest(request);
    if (!EnsureWalletIsAvailable(pwallet, request.fHelp)) {
        return NullUniValue;
    }

    if (request.fHelp || request.params.size() > 0)
        throw std::runtime_error{
            "stopticketbuyer\n"
            "\nStop the automatic ticket buyer. Applies after current purchase iteration.\n"
            "\nExample:\n"
            + HelpExampleCli("stopticketbuyer", "")
            + HelpExampleRpc("stopticketbuyer", "")
        };

    ObserveSafeMode();
    LOCK2(cs_main, pwallet->cs_wallet);

    CTicketBuyer *tb = pwallet->GetTicketBuyer();
    if (tb == nullptr)
        throw JSONRPCError(RPCErrorCode::INTERNAL_ERROR, "Ticket buyer not found.");

    tb->stop();

    return NullUniValue;
}

UniValue ticketbuyerconfig(const JSONRPCRequest& request)
{
    const auto pwallet = GetWalletForJSONRPCRequest(request);
    if (!EnsureWalletIsAvailable(pwallet, request.fHelp)) {
        return NullUniValue;
    }

    if (request.fHelp || request.params.size() > 0)
        throw std::runtime_error{
            "ticketbuyerconfig\n"
            "\nReturns the automatic ticket buyer settings.\n"
            "\nResult\n"
            "{\n"
            "  \"buytickets\" : true|false,              (boolean) true if the ticket buyer is running \n"
            "  \"fromaccount\" : \"fromaccount\",        (string)  the account to use for purchase (default=\"default\")\n"
            "  \"maintain\" : n,                         (numeric) minimum amount to maintain in purchasing account\n"
            "  \"votingaccount\" : \"votingaccount\",    (string)  account to derive voting addresses from; overridden by votingaddress\n"
            "  \"votingaddress\" : \"votingaddress\",    (string)  address to assign voting rights; overrides votingaccount\n"
            "  \"poolfeeaddress\" : \"poolfeeaddress\",  (string)  address to pay stake pool fees to\n"
            "  \"poolfees\" : x.xxx,                     (numeric) amount of fees to pay to the stake pool\n"
            "  \"limit\" : n,                            (numeric) maximum number of purchased tickets per block\n"
            "  \"minConf\" : n,                          (numeric) minimum number of block confirmations required\n"
            "  }\n"
            "\nExample:\n"
            + HelpExampleCli("ticketbuyerconfig", "")
            + HelpExampleRpc("ticketbuyerconfig", "")
        };

    ObserveSafeMode();
    LOCK2(cs_main, pwallet->cs_wallet);

    CTicketBuyer *tb = pwallet->GetTicketBuyer();
    if (tb == nullptr)
        throw JSONRPCError(RPCErrorCode::INTERNAL_ERROR, "Ticket buyer not found.");

    CTicketBuyerConfig& cfg = tb->GetConfig();

    UniValue result{UniValue::VOBJ};
    result.push_back(Pair("buytickets", cfg.buyTickets));
    result.push_back(Pair("account", cfg.account));
    result.push_back(Pair("maintain", cfg.maintain));
    result.push_back(Pair("votingAccount", cfg.votingAccount));
    result.push_back(Pair("votingAddress", EncodeDestination(cfg.votingAddress)));
    result.push_back(Pair("poolFeeAddress", EncodeDestination(cfg.poolFeeAddress)));
    result.push_back(Pair("poolFees", cfg.poolFees));
    result.push_back(Pair("limit", cfg.limit));
    result.push_back(Pair("minConf", cfg.minConf));

    return result;
}

UniValue setticketbuyeraccount(const JSONRPCRequest& request)
{
    const auto pwallet = GetWalletForJSONRPCRequest(request);
    if (!EnsureWalletIsAvailable(pwallet, request.fHelp)) {
        return NullUniValue;
    }

    if (request.fHelp || request.params.size() != 1)
        throw std::runtime_error{
            "setticketbuyeraccount \"fromaccount\"\n"
            "\nConfigure the account to use for automatically purchasing tickets.\n"
            "\nArguments:\n"
            "1.  \"fromaccount\"  (string, required)  The account to use for purchase (default=\"default\")\n"
            "\nExample:\n"
            + HelpExampleCli("setticketbuyeraccount", "\"default\"")
            + HelpExampleRpc("setticketbuyeraccount", "\"default\"")
        };

    ObserveSafeMode();
    LOCK2(cs_main, pwallet->cs_wallet);

    CTicketBuyer *tb = pwallet->GetTicketBuyer();
    if (tb == nullptr)
        throw JSONRPCError(RPCErrorCode::INTERNAL_ERROR, "Ticket buyer not found.");

    CTicketBuyerConfig& cfg = tb->GetConfig();

    cfg.account = AccountFromValue(request.params[0]);

    return NullUniValue;
}

UniValue setticketbuyerbalancetomaintain(const JSONRPCRequest& request)
{
    const auto pwallet = GetWalletForJSONRPCRequest(request);
    if (!EnsureWalletIsAvailable(pwallet, request.fHelp)) {
        return NullUniValue;
    }

    if (request.fHelp || request.params.size() != 1)
        throw std::runtime_error{
            "setticketbuyerbalancetomaintain maintain\n"
            "\nConfigure the minimum amount to maintain in purchasing account when automatically purchasing tickets.\n"
            "\nArguments:\n"
            "1.  maintain  (numeric, required)  The minimum amount to maintain in purchasing account\n"
            "\nExample:\n"
            + HelpExampleCli("setticketbuyerbalancetomaintain", "50")
            + HelpExampleRpc("setticketbuyerbalancetomaintain", "50")
        };

    ObserveSafeMode();
    LOCK2(cs_main, pwallet->cs_wallet);

    CTicketBuyer *tb = pwallet->GetTicketBuyer();
    if (tb == nullptr)
        throw JSONRPCError(RPCErrorCode::INTERNAL_ERROR, "Ticket buyer not found.");

    CTicketBuyerConfig& cfg = tb->GetConfig();

    cfg.maintain = AmountFromValue(request.params[0]);

    return NullUniValue;
}

UniValue setticketbuyervotingaddress(const JSONRPCRequest& request)
{
    const auto pwallet = GetWalletForJSONRPCRequest(request);
    if (!EnsureWalletIsAvailable(pwallet, request.fHelp)) {
        return NullUniValue;
    }

    if (request.fHelp || request.params.size() != 1)
        throw std::runtime_error{
            "setticketbuyervotingaddress \"votingaddress\"\n"
            "\nConfigure the address to assign voting rights when automatically purchasing tickets; overrides votingaccount.\n"
            "\nArguments:\n"
            "1.  \"votingaddress\"  (string, required)  The address to assign voting rights\n"
            "\nExample:\n"
            + HelpExampleCli("setticketbuyervotingaddress", "your_address")
            + HelpExampleRpc("setticketbuyervotingaddress", "your_address")
        };

    ObserveSafeMode();
    LOCK2(cs_main, pwallet->cs_wallet);

    if (!request.params[0].isStr())
        throw JSONRPCError(RPCErrorCode::INVALID_PARAMETER, "Invalid voting address.");

    std::string votingAddr = request.params[0].get_str();

    CTxDestination votingAddress{CNoDestination()};
    if (!votingAddr.empty())
        votingAddress = DecodeDestination(votingAddr);
    if (!IsValidDestination(votingAddress))
        throw JSONRPCError(RPCErrorCode::INVALID_PARAMETER, "Invalid voting address.");

    CTicketBuyer *tb = pwallet->GetTicketBuyer();
    if (tb == nullptr)
        throw JSONRPCError(RPCErrorCode::INTERNAL_ERROR, "Ticket buyer not found.");

    CTicketBuyerConfig& cfg = tb->GetConfig();

    cfg.votingAddress = votingAddress;

    return NullUniValue;
}

UniValue setticketbuyerpooladdress(const JSONRPCRequest& request)
{
    const auto pwallet = GetWalletForJSONRPCRequest(request);
    if (!EnsureWalletIsAvailable(pwallet, request.fHelp)) {
        return NullUniValue;
    }

    if (request.fHelp || request.params.size() != 1)
        throw std::runtime_error{
            "setticketbuyerpooladdress \"pooladdress\"\n"
            "\nConfigure the address to pay stake pool fees to when automatically purchasing tickets.\n"
            "\nArguments:\n"
            "1.  \"pooladdress\"  (string, required)  The address to pay stake pool fees to\n"
            "\nExample:\n"
            + HelpExampleCli("setticketbuyerpooladdress", "address_of_the_pool")
            + HelpExampleRpc("setticketbuyerpooladdress", "address_of_the_pool")
        };

    ObserveSafeMode();
    LOCK2(cs_main, pwallet->cs_wallet);

    if (!request.params[0].isStr())
        throw JSONRPCError(RPCErrorCode::INVALID_PARAMETER, "Invalid pool address.");

    std::string poolAddr = request.params[0].get_str();

    CTxDestination poolAddress{CNoDestination()};
    if (!poolAddr.empty())
        poolAddress = DecodeDestination(poolAddr);
    if (!IsValidDestination(poolAddress))
        throw JSONRPCError(RPCErrorCode::INVALID_PARAMETER, "Invalid pool address.");

    CTicketBuyer *tb = pwallet->GetTicketBuyer();
    if (tb == nullptr)
        throw JSONRPCError(RPCErrorCode::INTERNAL_ERROR, "Ticket buyer not found.");

    CTicketBuyerConfig& cfg = tb->GetConfig();

    cfg.poolFeeAddress = poolAddress;

    return NullUniValue;
}

UniValue setticketbuyerpoolfees(const JSONRPCRequest& request)
{
    const auto pwallet = GetWalletForJSONRPCRequest(request);
    if (!EnsureWalletIsAvailable(pwallet, request.fHelp)) {
        return NullUniValue;
    }

    if (request.fHelp || request.params.size() != 1)
        throw std::runtime_error{
            "setticketbuyerpoolfees poolfees\n"
            "\nConfigure the amount of fees to pay to the stake pool when automatically purchasing tickets.\n"
            "\nArguments:\n"
            "1.  poolfees  (numeric, required)  The amount of fees to pay to the stake pool\n"
            "\nExample:\n"
            + HelpExampleCli("setticketbuyerpoolfees", "1.23")
            + HelpExampleRpc("setticketbuyerpoolfees", "1.23")
        };

    ObserveSafeMode();
    LOCK2(cs_main, pwallet->cs_wallet);

    double value = request.params[0].get_real();
    if (value < 0.0)
        throw JSONRPCError(RPCErrorCode::INVALID_PARAMETER, "The pool fee cannot be negative.");

    CTicketBuyer *tb = pwallet->GetTicketBuyer();
    if (tb == nullptr)
        throw JSONRPCError(RPCErrorCode::INTERNAL_ERROR, "Ticket buyer not found.");

    CTicketBuyerConfig& cfg = tb->GetConfig();

    cfg.poolFees = value;

    return NullUniValue;
}

UniValue setticketbuyermaxperblock(const JSONRPCRequest& request)
{
    const auto pwallet = GetWalletForJSONRPCRequest(request);
    if (!EnsureWalletIsAvailable(pwallet, request.fHelp)) {
        return NullUniValue;
    }

    if (request.fHelp || request.params.size() != 1)
        throw std::runtime_error{
            "setticketbuyermaxperblock limit\n"
            "\nConfigure the maximum number of purchased tickets per block when automatically purchasing tickets.\n"
            "\nArguments:\n"
            "1.  limit  (numeric, required)  The maximum number of purchased tickets per block\n"
            "\nExample:\n"
            + HelpExampleCli("setticketbuyermaxperblock", "1")
            + HelpExampleRpc("setticketbuyermaxperblock", "1")
        };

    ObserveSafeMode();
    LOCK2(cs_main, pwallet->cs_wallet);

    int value = request.params[0].get_int();
    if (value < 1)
        throw JSONRPCError(RPCErrorCode::INVALID_PARAMETER, "The maximum number of purchased tickets per block cannot be zero or negative.");

    CTicketBuyer *tb = pwallet->GetTicketBuyer();
    if (tb == nullptr)
        throw JSONRPCError(RPCErrorCode::INTERNAL_ERROR, "Ticket buyer not found.");

    CTicketBuyerConfig& cfg = tb->GetConfig();

    cfg.limit = value;

    return NullUniValue;
}

UniValue generatevote(const JSONRPCRequest& request)
{
    const auto pwallet = GetWalletForJSONRPCRequest(request);
    if (!EnsureWalletIsAvailable(pwallet, request.fHelp)) {
        return NullUniValue;
    }

    if (request.fHelp || request.params.size() < 4)
        throw std::runtime_error{
            "generatevote \"blockhash\" height \"tickethash\" votebits \"votebitsext\"\n"
            "\nReturns the hash of the vote transaction\n"
            + HelpRequiringPassphrase(pwallet) +
            "\nArguments:\n"
            "1.  blockhash    (string, required)  Hash of the block containing the corresponding ticket\n"
            "2.  height       (numeric, required) Height of the block containing the corresponding ticket\n"
            "3.  tickethash   (string, required)  Hash of the corresponding ticket\n"
            "4.  votebits     (numeric, required) Decimal representation of the 16 bits with the vote intention\n"
            "5.  votebitsext  (string, optional)  The extended vote options in hexadecimal representation. If not specified, the default value will be used (0x00).\n"
            
            "\nResult:\n"
            "{\n"
            " \"hex\": \"value\", (string) Hash of resulting vote transaction\n"
            "}\n"

            "\nExamples:\n"
            + HelpExampleCli("generatevote", "\"blockhash\" 50 \"tickethash\" 1 \"ext\"")
            + HelpExampleRpc("generatevote", "\"blockhash\" 50 \"tickethash\" 1 \"ext\"")
        };

    ObserveSafeMode();
    LOCK2(cs_main, pwallet->cs_wallet);

    // block hash
    if (!request.params[0].isStr())
        throw JSONRPCError(RPCErrorCode::INVALID_PARAMETER, "Invalid block hash.");

    uint256 blockHash = uint256S(request.params[0].get_str());

    // block height
    if (!request.params[1].isNum())
        throw JSONRPCError(RPCErrorCode::INVALID_PARAMETER, "Invalid block height.");

    int blockHeight = request.params[1].get_int();

    // ticket hash
    if (!request.params[2].isStr())
        throw JSONRPCError(RPCErrorCode::INVALID_PARAMETER, "Invalid ticket hash.");

    uint256 ticketHash = uint256S(request.params[2].get_str());

    // vote bits
    if (!request.params[3].isNum())
        throw JSONRPCError(RPCErrorCode::INVALID_PARAMETER, "Invalid vote bits.");

    int bits = request.params[3].get_int();
    if (bits < 0 || bits > std::numeric_limits<uint16_t>().max())
        throw JSONRPCError(RPCErrorCode::INVALID_PARAMETER, "Invalid vote bits.");

    VoteBits voteBits(static_cast<uint16_t>(bits));

    // extended vote bits
    ExtendedVoteBits extendedVoteBits;

    if (!request.params[4].isNull() && request.params[4].isStr()) {
        std::string voteBitsStr = request.params[4].get_str();
        if (voteBitsStr.length() > 0) {
            if (!ExtendedVoteBits::containsValidExtendedVoteBits(voteBitsStr))
                throw JSONRPCError(RPCErrorCode::INVALID_PARAMETER, "Invalid extended vote bits.");

            extendedVoteBits = ExtendedVoteBits(voteBitsStr);
        }
    }

    const auto&& r = pwallet->Vote(ticketHash, blockHash, blockHeight, voteBits, extendedVoteBits);
    if (r.first.size() == 0 || r.second.code != CWalletError::SUCCESSFUL)
        throw JSONRPCErrorFromWalletError(r.second);
    
    UniValue result{UniValue::VOBJ};
    result.push_back(Pair("hex", r.first));

    return result;
}

UniValue startautovoter(const JSONRPCRequest& request)
{
    const auto pwallet = GetWalletForJSONRPCRequest(request);
    if (!EnsureWalletIsAvailable(pwallet, request.fHelp)) {
        return NullUniValue;
    }

    if (request.fHelp || request.params.size() < 1 || request.params.size() > 3)
        throw std::runtime_error{
            "startautovoter votebits (votebitsext \"passphrase\")\n"
            "\nStart the automatic voter with the specified settings.\n"
            "\nArguments:\n"
            "1.  votebits         (numeric, required)  Decimal representation of the 16 bits with the vote intention\n"
            "2.  votebitsext      (string, optional)   Extra bits with vote options. If not specified, the default value will be used (0x00).\n"
            "3.  \"passphrase\"   (string, optional)   Passphrase to use for unlocking the wallet\n"
            "\nExamples:\n"
            "\nStart the automatic voter with the intention to accept the previous block's regular transaction tree\n"
            + HelpExampleCli("startautovoter", "1")
            + HelpExampleRpc("startautovoter", "1") +
            "\nStart the automatic voter with the intention to reject the previous block's regular transaction tree\n"
            + HelpExampleCli("startautovoter", "0")
            + HelpExampleRpc("startautovoter", "0") +
            "\nStart the automatic voter on an encrypted wallet with the intention to accept the previous block's regular transaction tree, no extended vote options\n"
            + HelpExampleCli("startautovoter", "1 \"\" \"some-password\"")
            + HelpExampleRpc("startautovoter", "1 \"\" \"some-password\"")
        };

    ObserveSafeMode();
    LOCK2(cs_main, pwallet->cs_wallet);

    // Vote bits
    if (!request.params[0].isNum())
        throw JSONRPCError(RPCErrorCode::INVALID_PARAMETER, "Invalid vote bits.");

    int bits = request.params[0].get_int();
    if (bits < 0 || bits > std::numeric_limits<uint16_t>().max())
        throw JSONRPCError(RPCErrorCode::INVALID_PARAMETER, "Invalid vote bits.");

    VoteBits voteBits(static_cast<uint16_t>(bits));

    // Extended vote bits
    ExtendedVoteBits extendedVoteBits;

    if (!request.params[1].isNull() && request.params[1].isStr()) {
        std::string voteBitsStr = request.params[1].get_str();
        if (voteBitsStr.length() > 0) {
            if (!ExtendedVoteBits::containsValidExtendedVoteBits(voteBitsStr))
                throw JSONRPCError(RPCErrorCode::INVALID_PARAMETER, "Invalid extended vote bits.");

            extendedVoteBits = ExtendedVoteBits(voteBitsStr);
        }
    }

    // Passphrase
    SecureString passphrase = ValidatedPasswordFromOptionalValue(pwallet, request.params[2]);

    CAutoVoter *av = pwallet->GetAutoVoter();
    if (av == nullptr)
        throw JSONRPCError(RPCErrorCode::INTERNAL_ERROR, "Automatic voter not found.");

    CAutoVoterConfig& cfg = av->GetConfig();
    cfg.voteBits = voteBits;
    cfg.extendedVoteBits = extendedVoteBits;
    cfg.passphrase = passphrase;

    av->start();

    return NullUniValue;
}

UniValue stopautovoter(const JSONRPCRequest& request)
{
    const auto pwallet = GetWalletForJSONRPCRequest(request);
    if (!EnsureWalletIsAvailable(pwallet, request.fHelp)) {
        return NullUniValue;
    }

    if (request.fHelp || request.params.size() > 0)
        throw std::runtime_error{
            "stopautovoter\n"
            "\nStop the automatic voter. Applies after current vote iteration.\n"
            "\nExample:\n"
            + HelpExampleCli("stopautovoter", "")
            + HelpExampleRpc("stopautovoter", "")
        };

    ObserveSafeMode();
    LOCK2(cs_main, pwallet->cs_wallet);

    CAutoVoter *av = pwallet->GetAutoVoter();
    if (av == nullptr)
        throw JSONRPCError(RPCErrorCode::INTERNAL_ERROR, "Automatic voter not found.");

    av->stop();

    return NullUniValue;
}

UniValue autovoterconfig(const JSONRPCRequest& request)
{
    const auto pwallet = GetWalletForJSONRPCRequest(request);
    if (!EnsureWalletIsAvailable(pwallet, request.fHelp)) {
        return NullUniValue;
    }

    if (request.fHelp || request.params.size() > 0)
        throw std::runtime_error{
            "autovoterconfig\n"
            "\nReturns the automatic voter settings.\n"
            "\nResult\n"
            "{\n"
            "  \"autovote\" : true|false,           (boolean)  true if the automatic voter is running\n"
            "  \"votebits\" : n,                    (numeric)  16 bits integer with the vote intention\n"
            "  \"votebitsext\" : \"votebitsext\",   (string)   Extra bits with vote options\n"
            "  }\n"
            "\nExample:\n"
            + HelpExampleCli("autovoterconfig", "")
            + HelpExampleRpc("autovoterconfig", "")
        };

    ObserveSafeMode();
    LOCK2(cs_main, pwallet->cs_wallet);

    CAutoVoter *av = pwallet->GetAutoVoter();
    if (av == nullptr)
        throw JSONRPCError(RPCErrorCode::INTERNAL_ERROR, "Automatic voter not found.");

    CAutoVoterConfig& cfg = av->GetConfig();

    UniValue result{UniValue::VOBJ};
    result.push_back(Pair("autovote", cfg.autoVote));
    result.push_back(Pair("votebits", cfg.voteBits.getBits()));
    result.push_back(Pair("votebitsext", cfg.extendedVoteBits.getHex()));

    return result;
}

UniValue setautovotervotebits(const JSONRPCRequest& request)
{
    const auto pwallet = GetWalletForJSONRPCRequest(request);
    if (!EnsureWalletIsAvailable(pwallet, request.fHelp)) {
        return NullUniValue;
    }

    if (request.fHelp || request.params.size() != 1)
        throw std::runtime_error{
            "setautovotervotebits votebits\n"
            "\nConfigure the vote bits to use for automatic voting.\n"
            "\nArguments:\n"
            "1.  votebits           (numeric, required)  Decimal representation of the 16 bits with the vote intention\n"
            "\nExample:\n"
            + HelpExampleCli("setautovotervotebits", "1")
            + HelpExampleRpc("setautovotervotebits", "1")
        };

    ObserveSafeMode();
    LOCK2(cs_main, pwallet->cs_wallet);

    if (!request.params[0].isNum())
        throw JSONRPCError(RPCErrorCode::INVALID_PARAMETER, "Invalid vote bits.");

    int bits = request.params[0].get_int();
    if (bits < 0 || bits > std::numeric_limits<uint16_t>().max())
        throw JSONRPCError(RPCErrorCode::INVALID_PARAMETER, "Invalid vote bits.");

    VoteBits voteBits(static_cast<uint16_t>(bits));

    CAutoVoter *av = pwallet->GetAutoVoter();
    if (av == nullptr)
        throw JSONRPCError(RPCErrorCode::INTERNAL_ERROR, "Automatic voter not found.");

    CAutoVoterConfig& cfg = av->GetConfig();

    cfg.voteBits = voteBits;

    return NullUniValue;
}

UniValue setautovotervotebitsext(const JSONRPCRequest& request)
{
    const auto pwallet = GetWalletForJSONRPCRequest(request);
    if (!EnsureWalletIsAvailable(pwallet, request.fHelp)) {
        return NullUniValue;
    }

    if (request.fHelp || request.params.size() != 1)
        throw std::runtime_error{
            "setautovotervotebitsext votebitsext\n"
            "\nConfigure the extended vote bits to use for automatic voting.\n"
            "\nArguments:\n"
            "1.  votebitsext           (numeric, required)  Extra bits with vote options\n"
            "\nExample:\n"
            + HelpExampleCli("setautovotervotebitsext", "\"extra vote bits\"")
            + HelpExampleRpc("setautovotervotebitsext", "\"extra vote bits\"")
        };

    ObserveSafeMode();
    LOCK2(cs_main, pwallet->cs_wallet);

    if (!request.params[0].isStr())
        throw JSONRPCError(RPCErrorCode::INVALID_PARAMETER, "Invalid extended vote bits.");

    std::string voteBitsStr = request.params[0].get_str();

    if (!ExtendedVoteBits::containsValidExtendedVoteBits(voteBitsStr))
        throw JSONRPCError(RPCErrorCode::INVALID_PARAMETER, "Invalid extended vote bits.");

    ExtendedVoteBits extendedVoteBits(voteBitsStr);

    CAutoVoter *av = pwallet->GetAutoVoter();
    if (av == nullptr)
        throw JSONRPCError(RPCErrorCode::INTERNAL_ERROR, "Automatic voter not found.");

    CAutoVoterConfig& cfg = av->GetConfig();

    cfg.extendedVoteBits = extendedVoteBits;

    return NullUniValue;
}

UniValue revoketicket(const JSONRPCRequest& request)
{
    const auto pwallet = GetWalletForJSONRPCRequest(request);
    if (!EnsureWalletIsAvailable(pwallet, request.fHelp)) {
        return NullUniValue;
    }

    if (request.fHelp || request.params.size() != 1)
        throw std::runtime_error{
            "revoketicket \"tickethash\"\n"
            "\nCreates and published a revocation transaction and returns its hash.\n"
            + HelpRequiringPassphrase(pwallet) +
            "\nArguments:\n"
            "1.  tickethash   (string, required)  Hash of the corresponding ticket\n"

            "\nResult:\n"
            "{\n"
            " \"hex\": \"value\", (string) Hash of resulting revocation transaction\n"
            "}\n"

            "\nExamples:\n"
            + HelpExampleCli("revoketicket", "\"tickethash\"")
            + HelpExampleRpc("revoketicket", "\"tickethash\"")
        };

    ObserveSafeMode();
    LOCK2(cs_main, pwallet->cs_wallet);

    // ticket hash
    if (!request.params[0].isStr())
        throw JSONRPCError(RPCErrorCode::INVALID_PARAMETER, "Invalid ticket hash.");

    uint256 ticketHash = uint256S(request.params[0].get_str());

    const auto&& r = pwallet->Revoke(ticketHash);
    if (r.first.size() == 0 || r.second.code != CWalletError::SUCCESSFUL)
        throw JSONRPCErrorFromWalletError(r.second);

    UniValue result{UniValue::VOBJ};
    result.push_back(Pair("hex", r.first));

    return result;
}

UniValue revoketickets(const JSONRPCRequest& request)
{
    const auto pwallet = GetWalletForJSONRPCRequest(request);
    if (!EnsureWalletIsAvailable(pwallet, request.fHelp)) {
        return NullUniValue;
    }

    if (request.fHelp || request.params.size() != 0)
        throw std::runtime_error{
            "revoketickets\n"
            "\nCreates and publishes revocation transactions for all the wallet's missed tickets and returns their hashes.\n"
            + HelpRequiringPassphrase(pwallet) +
            "\nArguments:\n"
            "None\n"
            "\nResult:\n"
            "\"value\"              (string) Hashes of resulting ticket transactions\n"
            + HelpExampleCli("revoketickets", "")
            + HelpExampleRpc("revoketickets", "")
    };

    ObserveSafeMode();
    LOCK2(cs_main, pwallet->cs_wallet);

    const auto&& r = pwallet->RevokeAll();

    UniValue results{UniValue::VARR};
    for (auto&& txid: r.first)
        results.push_back(txid);

    if (r.second.code != CWalletError::SUCCESSFUL) {
        UniValue error = JSONRPCErrorFromWalletError(r.second);
        if (r.first.size() > 0)
            error.push_back(Pair("txids", results));
        throw error;
    }

    return results;
}

UniValue startautorevoker(const JSONRPCRequest& request)
{
    const auto pwallet = GetWalletForJSONRPCRequest(request);
    if (!EnsureWalletIsAvailable(pwallet, request.fHelp)) {
        return NullUniValue;
    }

    if (request.fHelp || request.params.size() > 1)
        throw std::runtime_error{
            "startautorevoker (\"passphrase\")\n"
            "\nStart the automatic revoker.\n"
            "\nArguments:\n"
            "1.  \"passphrase\"   (string, optional)   Passphrase to use for unlocking the wallet\n"
            "\nExamples:\n"
            "\nStart the automatic revoker on a non-encrypted wallet\n"
            + HelpExampleCli("startautorevoker", "")
            + HelpExampleRpc("startautorevoker", "") +
            "\nStart the automatic revoker on an encrypted wallet\n"
            + HelpExampleCli("startautorevoker", "\"some-password\"")
            + HelpExampleRpc("startautorevoker", "\"some-password\"")
        };

    ObserveSafeMode();
    LOCK2(cs_main, pwallet->cs_wallet);

    // Passphrase
    SecureString passphrase = ValidatedPasswordFromOptionalValue(pwallet, request.params[0]);

    CAutoRevoker *ar = pwallet->GetAutoRevoker();
    if (ar == nullptr)
        throw JSONRPCError(RPCErrorCode::INTERNAL_ERROR, "Automatic revoker not found.");

    CAutoRevokerConfig& cfg = ar->GetConfig();
    cfg.passphrase = passphrase;

    ar->start();

    return NullUniValue;
}

UniValue stopautorevoker(const JSONRPCRequest& request)
{
    const auto pwallet = GetWalletForJSONRPCRequest(request);
    if (!EnsureWalletIsAvailable(pwallet, request.fHelp)) {
        return NullUniValue;
    }

    if (request.fHelp || request.params.size() > 0)
        throw std::runtime_error{
            "stopautorevoker\n"
            "\nStop the automatic revoker. Applies after current revoke iteration.\n"
            "\nExample:\n"
            + HelpExampleCli("stopautorevoker", "")
            + HelpExampleRpc("stopautorevoker", "")
        };

    ObserveSafeMode();
    LOCK2(cs_main, pwallet->cs_wallet);

    CAutoRevoker *ar = pwallet->GetAutoRevoker();
    if (ar == nullptr)
        throw JSONRPCError(RPCErrorCode::INTERNAL_ERROR, "Automatic revoker not found.");

    ar->stop();

    return NullUniValue;
}

UniValue autorevokerconfig(const JSONRPCRequest& request)
{
    const auto pwallet = GetWalletForJSONRPCRequest(request);
    if (!EnsureWalletIsAvailable(pwallet, request.fHelp)) {
        return NullUniValue;
    }

    if (request.fHelp || request.params.size() > 0)
        throw std::runtime_error{
            "autorevokerconfig\n"
            "\nReturns the automatic revoker settings.\n"
            "\nResult\n"
            "{\n"
            "  \"autorevoke\" : true|false,         (boolean)  true if the automatic revoker is running\n"
            "  }\n"
            "\nExample:\n"
            + HelpExampleCli("autorevokerconfig", "")
            + HelpExampleRpc("autorevokerconfig", "")
        };

    ObserveSafeMode();
    LOCK2(cs_main, pwallet->cs_wallet);

    CAutoRevoker *ar = pwallet->GetAutoRevoker();
    if (ar == nullptr)
        throw JSONRPCError(RPCErrorCode::INTERNAL_ERROR, "Automatic revoker not found.");

    CAutoRevokerConfig& cfg = ar->GetConfig();

    UniValue result{UniValue::VOBJ};
    result.push_back(Pair("autorevoke", cfg.autoRevoke));

    return result;
}

UniValue fundrawtransaction(const JSONRPCRequest& request)
{
    const auto pwallet = GetWalletForJSONRPCRequest(request);
    if (!EnsureWalletIsAvailable(pwallet, request.fHelp)) {
        return NullUniValue;
    }

    if (request.fHelp || request.params.size() < 1 || request.params.size() > 2)
        throw std::runtime_error{
                            "fundrawtransaction \"hexstring\" ( options )\n"
                            "\nAdd inputs to a transaction until it has enough in value to meet its out value.\n"
                            "This will not modify existing inputs, and will add at most one change output to the outputs.\n"
                            "No existing outputs will be modified unless \"subtractFeeFromOutputs\" is specified.\n"
                            "Note that inputs which were signed may need to be resigned after completion since in/outputs have been added.\n"
                            "The inputs added will not be signed, use signrawtransaction for that.\n"
                            "Note that all existing inputs must have their previous output transaction be in the wallet.\n"
                            "Note that all inputs selected must be of standard form and P2SH scripts must be\n"
                            "in the wallet using importaddress or addmultisigaddress (to calculate fees).\n"
                            "You can see whether this is the case by checking the \"solvable\" field in the listunspent output.\n"
                            "Only pay-to-pubkey, multisig, and P2SH versions thereof are currently supported for watch-only\n"
                            "\nArguments:\n"
                            "1. \"hexstring\"           (string, required) The hex string of the raw transaction\n"
                            "2. options                 (object, optional)\n"
                            "   {\n"
                            "     \"changeAddress\"          (string, optional, default pool address) The paicoin address to receive the change\n"
                            "     \"changePosition\"         (numeric, optional, default random) The index of the change output\n"
                            "     \"includeWatching\"        (boolean, optional, default false) Also select inputs which are watch only\n"
                            "     \"lockUnspents\"           (boolean, optional, default false) Lock selected unspent outputs\n"
                            "     \"feeRate\"                (numeric, optional, default not set: makes wallet determine the fee) Set a specific fee rate in " + CURRENCY_UNIT + "/kB\n"
                            "     \"subtractFeeFromOutputs\" (array, optional) A json array of integers.\n"
                            "                              The fee will be equally deducted from the amount of each specified output.\n"
                            "                              The outputs are specified by their zero-based index, before any change output is added.\n"
                            "                              Those recipients will receive less paicoins than you enter in their corresponding amount field.\n"
                            "                              If no outputs are specified here, the sender pays the fee.\n"
                            "                                  [vout_index,...]\n"
                            "     \"replaceable\"            (boolean, optional) Marks this transaction as BIP125 replaceable.\n"
                            "                              Allows this transaction to be replaced by a transaction with higher fees\n"
                            "     \"conf_target\"            (numeric, optional) Confirmation target (in blocks)\n"
                            "     \"estimate_mode\"          (string, optional, default=UNSET) The fee estimate mode, must be one of:\n"
                            "         \"UNSET\"\n"
                            "         \"ECONOMICAL\"\n"
                            "         \"CONSERVATIVE\"\n"
                            "   }\n"
                            "                         for backward compatibility: passing in a true instead of an object will result in {\"includeWatching\":true}\n"
                            "\nResult:\n"
                            "{\n"
                            "  \"hex\":       \"value\", (string)  The resulting raw transaction (hex-encoded string)\n"
                            "  \"fee\":       n,         (numeric) Fee in " + CURRENCY_UNIT + " the resulting transaction pays\n"
                            "  \"changepos\": n          (numeric) The position of the added change output, or -1\n"
                            "}\n"
                            "\nExamples:\n"
                            "\nCreate a transaction with no inputs\n"
                            + HelpExampleCli("createrawtransaction", "\"[]\" \"{\\\"myaddress\\\":0.01}\"") +
                            "\nAdd sufficient unsigned inputs to meet the output value\n"
                            + HelpExampleCli("fundrawtransaction", "\"rawtransactionhex\"") +
                            "\nSign the transaction\n"
                            + HelpExampleCli("signrawtransaction", "\"fundedtransactionhex\"") +
                            "\nSend the transaction\n"
                            + HelpExampleCli("sendrawtransaction", "\"signedtransactionhex\"")
        };

    ObserveSafeMode();
    RPCTypeCheck(request.params, {UniValue::VSTR});

    CCoinControl coinControl;
    int changePosition{-1};
    auto lockUnspents = false;
    UniValue subtractFeeFromOutputs;
    std::set<int> setSubtractFeeFromOutputs;

    if (!request.params[1].isNull()) {
      if (request.params[1].type() == UniValue::VBOOL) {
        // backward compatibility bool only fallback
        coinControl.fAllowWatchOnly = request.params[1].get_bool();
      }
      else {
        RPCTypeCheck(request.params, {UniValue::VSTR, UniValue::VOBJ});

        const auto& options = request.params[1];

        RPCTypeCheckObj(options,
            {
                {"changeAddress", UniValueType(UniValue::VSTR)},
                {"changePosition", UniValueType(UniValue::VNUM)},
                {"includeWatching", UniValueType(UniValue::VBOOL)},
                {"lockUnspents", UniValueType(UniValue::VBOOL)},
                {"reserveChangeKey", UniValueType(UniValue::VBOOL)}, // DEPRECATED (and ignored), should be removed in 0.16 or so.
                {"feeRate", UniValueType()}, // will be checked below
                {"subtractFeeFromOutputs", UniValueType(UniValue::VARR)},
                {"replaceable", UniValueType(UniValue::VBOOL)},
                {"conf_target", UniValueType(UniValue::VNUM)},
                {"estimate_mode", UniValueType(UniValue::VSTR)},
            },
            true, true);

        if (options.exists("changeAddress")) {
            const auto dest = DecodeDestination(options["changeAddress"].get_str());

            if (!IsValidDestination(dest)) {
                throw JSONRPCError(RPCErrorCode::INVALID_ADDRESS_OR_KEY, "changeAddress must be a valid paicoin address");
            }

            coinControl.destChange = dest;
        }

        if (options.exists("changePosition"))
            changePosition = options["changePosition"].get_int();

        if (options.exists("includeWatching"))
            coinControl.fAllowWatchOnly = options["includeWatching"].get_bool();

        if (options.exists("lockUnspents"))
            lockUnspents = options["lockUnspents"].get_bool();

        if (options.exists("feeRate"))
        {
            coinControl.m_feerate = CFeeRate(AmountFromValue(options["feeRate"]));
            coinControl.fOverrideFeeRate = true;
        }

        if (options.exists("subtractFeeFromOutputs"))
            subtractFeeFromOutputs = options["subtractFeeFromOutputs"].get_array();

        if (options.exists("replaceable")) {
            coinControl.signalRbf = options["replaceable"].get_bool();
        }
        if (options.exists("conf_target")) {
            if (options.exists("feeRate")) {
                throw JSONRPCError(RPCErrorCode::INVALID_PARAMETER, "Cannot specify both conf_target and feeRate");
            }
            coinControl.m_confirm_target = ParseConfirmTarget(options["conf_target"]);
        }
        if (options.exists("estimate_mode")) {
            if (options.exists("feeRate")) {
                throw JSONRPCError(RPCErrorCode::INVALID_PARAMETER, "Cannot specify both estimate_mode and feeRate");
            }
            if (!FeeModeFromString(options["estimate_mode"].get_str(), coinControl.m_fee_mode)) {
                throw JSONRPCError(RPCErrorCode::INVALID_PARAMETER, "Invalid estimate_mode parameter");
            }
        }
      }
    }

    // parse hex string from parameter
    CMutableTransaction tx;
    if (!DecodeHexTx(tx, request.params[0].get_str(), true))
        throw JSONRPCError(RPCErrorCode::DESERIALIZATION_ERROR, "TX decode failed");

    if (tx.vout.size() == 0)
        throw JSONRPCError(RPCErrorCode::INVALID_PARAMETER, "TX must have at least one output");

    if (changePosition != -1 && (changePosition < 0 || static_cast<unsigned int>(changePosition) > tx.vout.size()))
        throw JSONRPCError(RPCErrorCode::INVALID_PARAMETER, "changePosition out of bounds");

    for (size_t idx{0}; idx < subtractFeeFromOutputs.size(); ++idx) {
        const int pos{subtractFeeFromOutputs[idx].get_int()};
        if (setSubtractFeeFromOutputs.count(pos))
            throw JSONRPCError(RPCErrorCode::INVALID_PARAMETER, strprintf("Invalid parameter, duplicated position: %d", pos));
        if (pos < 0)
            throw JSONRPCError(RPCErrorCode::INVALID_PARAMETER, strprintf("Invalid parameter, negative position: %d", pos));
        if (pos >= int(tx.vout.size()))
            throw JSONRPCError(RPCErrorCode::INVALID_PARAMETER, strprintf("Invalid parameter, position too large: %d", pos));
        setSubtractFeeFromOutputs.insert(pos);
    }

    CAmount nFeeOut;
    std::string strFailReason;

    if (!pwallet->FundTransaction(tx, nFeeOut, changePosition, strFailReason, lockUnspents, setSubtractFeeFromOutputs, coinControl)) {
        throw JSONRPCError(RPCErrorCode::WALLET_ERROR, strFailReason);
    }

    UniValue result{UniValue::VOBJ};
    result.push_back(Pair("hex", EncodeHexTx(tx)));
    result.push_back(Pair("changepos", changePosition));
    result.push_back(Pair("fee", ValueFromAmount(nFeeOut)));

    return result;
}

UniValue bumpfee(const JSONRPCRequest& request)
{
    const auto pwallet = GetWalletForJSONRPCRequest(request);

    if (!EnsureWalletIsAvailable(pwallet, request.fHelp))
        return NullUniValue;

    if (request.fHelp || request.params.size() < 1 || request.params.size() > 2) {
        throw std::runtime_error{
            "bumpfee \"txid\" ( options ) \n"
            "\nBumps the fee of an opt-in-RBF transaction T, replacing it with a new transaction B.\n"
            "An opt-in RBF transaction with the given txid must be in the wallet.\n"
            "The command will pay the additional fee by decreasing (or perhaps removing) its change output.\n"
            "If the change output is not big enough to cover the increased fee, the command will currently fail\n"
            "instead of adding new inputs to compensate. (A future implementation could improve this.)\n"
            "The command will fail if the wallet or mempool contains a transaction that spends one of T's outputs.\n"
            "By default, the new fee will be calculated automatically using estimatefee.\n"
            "The user can specify a confirmation target for estimatefee.\n"
            "Alternatively, the user can specify totalFee, or use RPC settxfee to set a higher fee rate.\n"
            "At a minimum, the new fee rate must be high enough to pay an additional new relay fee (incrementalfee\n"
            "returned by getnetworkinfo) to enter the node's mempool.\n"
            "\nArguments:\n"
            "1. txid                  (string, required) The txid to be bumped\n"
            "2. options               (object, optional)\n"
            "   {\n"
            "     \"confTarget\"        (numeric, optional) Confirmation target (in blocks)\n"
            "     \"totalFee\"          (numeric, optional) Total fee (NOT feerate) to pay, in satoshis.\n"
            "                         In rare cases, the actual fee paid might be slightly higher than the specified\n"
            "                         totalFee if the tx change output has to be removed because it is too close to\n"
            "                         the dust threshold.\n"
            "     \"replaceable\"       (boolean, optional, default true) Whether the new transaction should still be\n"
            "                         marked bip-125 replaceable. If true, the sequence numbers in the transaction will\n"
            "                         be left unchanged from the original. If false, any input sequence numbers in the\n"
            "                         original transaction that were less than 0xfffffffe will be increased to 0xfffffffe\n"
            "                         so the new transaction will not be explicitly bip-125 replaceable (though it may\n"
            "                         still be replaceable in practice, for example if it has unconfirmed ancestors which\n"
            "                         are replaceable).\n"
            "     \"estimate_mode\"     (string, optional, default=UNSET) The fee estimate mode, must be one of:\n"
            "         \"UNSET\"\n"
            "         \"ECONOMICAL\"\n"
            "         \"CONSERVATIVE\"\n"
            "   }\n"
            "\nResult:\n"
            "{\n"
            "  \"txid\":    \"value\",   (string)  The id of the new transaction\n"
            "  \"origfee\":  n,         (numeric) Fee of the replaced transaction\n"
            "  \"fee\":      n,         (numeric) Fee of the new transaction\n"
            "  \"errors\":  [ str... ] (json array of strings) Errors encountered during processing (may be empty)\n"
            "}\n"
            "\nExamples:\n"
            "\nBump the fee, get the new transaction\'s txid\n" +
            HelpExampleCli("bumpfee", "<txid>")
        };
    }

    RPCTypeCheck(request.params, {UniValue::VSTR, UniValue::VOBJ});
    uint256 hash;
    hash.SetHex(request.params[0].get_str());

    // optional parameters
    CAmount totalFee{0};
    CCoinControl coin_control;
    coin_control.signalRbf = true;
    if (!request.params[1].isNull()) {
        const auto& options = request.params[1];
        RPCTypeCheckObj(options,
            {
                {"confTarget", UniValueType{UniValue::VNUM}},
                {"totalFee", UniValueType{UniValue::VNUM}},
                {"replaceable", UniValueType{UniValue::VBOOL}},
                {"estimate_mode", UniValueType{UniValue::VSTR}},
            },
            true, true);

        if (options.exists("confTarget") && options.exists("totalFee")) {
            throw JSONRPCError(RPCErrorCode::INVALID_PARAMETER, "confTarget and totalFee options should not both be set. Please provide either a confirmation target for fee estimation or an explicit total fee for the transaction.");
        } else if (options.exists("confTarget")) { // TODO: alias this to conf_target
            coin_control.m_confirm_target = ParseConfirmTarget(options["confTarget"]);
        } else if (options.exists("totalFee")) {
            totalFee = options["totalFee"].get_int64();
            if (totalFee <= 0) {
                throw JSONRPCError(RPCErrorCode::INVALID_PARAMETER, strprintf("Invalid totalFee %s (must be greater than 0)", FormatMoney(totalFee)));
            }
        }

        if (options.exists("replaceable")) {
            coin_control.signalRbf = options["replaceable"].get_bool();
        }
        if (options.exists("estimate_mode")) {
            if (!FeeModeFromString(options["estimate_mode"].get_str(), coin_control.m_fee_mode)) {
                throw JSONRPCError(RPCErrorCode::INVALID_PARAMETER, "Invalid estimate_mode parameter");
            }
        }
    }

    LOCK2(cs_main, pwallet->cs_wallet);
    EnsureWalletIsUnlocked(pwallet);

    CFeeBumper feeBump{pwallet, hash, coin_control, totalFee};
    const auto res = feeBump.getResult();
    if (res != BumpFeeResult::OK)
    {
        switch(res) {
            case BumpFeeResult::INVALID_ADDRESS_OR_KEY:
                throw JSONRPCError(RPCErrorCode::INVALID_ADDRESS_OR_KEY, feeBump.getErrors()[0]);
                break;
            case BumpFeeResult::INVALID_REQUEST:
                throw JSONRPCError(RPCErrorCode::INVALID_REQUEST, feeBump.getErrors()[0]);
                break;
            case BumpFeeResult::INVALID_PARAMETER:
                throw JSONRPCError(RPCErrorCode::INVALID_PARAMETER, feeBump.getErrors()[0]);
                break;
            case BumpFeeResult::WALLET_ERROR:
                throw JSONRPCError(RPCErrorCode::WALLET_ERROR, feeBump.getErrors()[0]);
                break;
            default:
                throw JSONRPCError(RPCErrorCode::MISC_ERROR, feeBump.getErrors()[0]);
                break;
        }
    }

    // sign bumped transaction
    if (!feeBump.signTransaction(pwallet)) {
        throw JSONRPCError(RPCErrorCode::WALLET_ERROR, "Can't sign transaction.");
    }
    // commit the bumped transaction
    if(!feeBump.commit(pwallet)) {
        throw JSONRPCError(RPCErrorCode::WALLET_ERROR, feeBump.getErrors()[0]);
    }
    UniValue result{UniValue::VOBJ};
    result.push_back(Pair("txid", feeBump.getBumpedTxId().GetHex()));
    result.push_back(Pair("origfee", ValueFromAmount(feeBump.getOldFee())));
    result.push_back(Pair("fee", ValueFromAmount(feeBump.getNewFee())));
    UniValue errors{UniValue::VARR};
    for (const auto& err : feeBump.getErrors())
        errors.push_back(err);
    result.push_back(Pair("errors", errors));

    return result;
}

UniValue generate(const JSONRPCRequest& request)
{
    const auto pwallet = GetWalletForJSONRPCRequest(request);

    if (!EnsureWalletIsAvailable(pwallet, request.fHelp)) {
        return NullUniValue;
    }

    if (request.fHelp || request.params.size() < 1 || request.params.size() > 2) {
        throw std::runtime_error{
            "generate nblocks ( maxtries )\n"
            "\nMine up to nblocks blocks immediately (before the RPC call returns) to an address in the wallet.\n"
            "\nArguments:\n"
            "1. nblocks      (numeric, required) How many blocks are generated immediately.\n"
            "2. maxtries     (numeric, optional) How many iterations to try (default = 1000000).\n"
            "\nResult:\n"
            "[ blockhashes ]     (array) hashes of blocks generated\n"
            "\nExamples:\n"
            "\nGenerate 11 blocks\n"
            + HelpExampleCli("generate", "11")
        };
    }

    const auto num_generate = request.params[0].get_int();
    uint64_t max_tries{1000000};
    if (!request.params[1].isNull()) {
        max_tries = request.params[1].get_int();
    }

    std::shared_ptr<CReserveScript> coinbase_script;
    pwallet->GetScriptForMining(coinbase_script);

    // If the keypool is exhausted, no script is returned at all.  Catch this.
    if (!coinbase_script) {
        throw JSONRPCError(RPCErrorCode::WALLET_KEYPOOL_RAN_OUT, "Error: Keypool ran out, please call keypoolrefill first");
    }

    //throw an error if no script was provided
    if (coinbase_script->reserveScript.empty()) {
        throw JSONRPCError(RPCErrorCode::INTERNAL_ERROR, "No coinbase script available");
    }

    return generateBlocks(coinbase_script, num_generate, max_tries, true);
}

UniValue rescanblockchain(const JSONRPCRequest& request)
{
    CWallet * const pwallet = GetWalletForJSONRPCRequest(request);
    if (!EnsureWalletIsAvailable(pwallet, request.fHelp)) {
        return NullUniValue;
    }

    if (request.fHelp || request.params.size() > 2) {
        throw std::runtime_error(
            "rescanblockchain (\"start_height\") (\"stop_height\")\n"
            "\nRescan the local blockchain for wallet related transactions.\n"
            "\nArguments:\n"
            "1. \"start_height\"    (numeric, optional) block height where the rescan should start\n"
            "2. \"stop_height\"     (numeric, optional) the last block height that should be scanned\n"
            "\nResult:\n"
            "{\n"
            "  \"start_height\"     (numeric) The block height where the rescan has started. If omitted, rescan started from the genesis block.\n"
            "  \"stop_height\"      (numeric) The height of the last rescanned block. If omitted, rescan stopped at the chain tip.\n"
            "}\n"
            "\nExamples:\n"
            + HelpExampleCli("rescanblockchain", "100000 120000")
            + HelpExampleRpc("rescanblockchain", "100000 120000")
            );
    }

    LOCK2(cs_main, pwallet->cs_wallet);

    CBlockIndex *pindexStart = chainActive.Genesis();
    CBlockIndex *pindexStop = nullptr;
    if (!request.params[0].isNull()) {
        pindexStart = chainActive[request.params[0].get_int()];
        if (!pindexStart) {
            throw JSONRPCError(RPCErrorCode::INVALID_PARAMETER, "Invalid start_height");
        }
    }

    if (!request.params[1].isNull()) {
        pindexStop = chainActive[request.params[1].get_int()];
        if (!pindexStop) {
            throw JSONRPCError(RPCErrorCode::INVALID_PARAMETER, "Invalid stop_height");
        }
        else if (pindexStop->nHeight < pindexStart->nHeight) {
            throw JSONRPCError(RPCErrorCode::INVALID_PARAMETER, "stop_height must be greater then start_height");
        }
    }

    // We can't rescan beyond non-pruned blocks, stop and throw an error
    if (fPruneMode) {
        CBlockIndex *block = pindexStop ? pindexStop : chainActive.Tip();
        while (block && block->nHeight >= pindexStart->nHeight) {
            if (!(block->nStatus & BLOCK_HAVE_DATA)) {
                throw JSONRPCError(RPCErrorCode::MISC_ERROR, "Can't rescan beyond pruned data. Use RPC call getblockchaininfo to determine your pruned height.");
            }
            block = block->pprev;
        }
    }

    CBlockIndex *stopBlock = pwallet->ScanForWalletTransactions(pindexStart, pindexStop, true);
    if (!stopBlock) {
        if (pwallet->IsAbortingRescan()) {
            throw JSONRPCError(RPCErrorCode::MISC_ERROR, "Rescan aborted.");
        }
        // if we got a nullptr returned, ScanForWalletTransactions did rescan up to the requested stopindex
        stopBlock = pindexStop ? pindexStop : chainActive.Tip();
    }
    else {
        throw JSONRPCError(RPCErrorCode::MISC_ERROR, "Rescan failed. Potentially corrupted data files.");
    }

    UniValue response(UniValue::VOBJ);
    response.pushKV("start_height", pindexStart->nHeight);
    response.pushKV("stop_height", stopBlock->nHeight);
    return response;
}

UniValue getmultisigoutinfo(const JSONRPCRequest& request)
{
    const auto pwallet = GetWalletForJSONRPCRequest(request);
    if (!EnsureWalletIsAvailable(pwallet, request.fHelp)) {
        return NullUniValue;
    }

    if (request.fHelp || request.params.size() !=2)
    {
        throw std::runtime_error{
            "getmultisigoutinfo \"hash\" index\n"
            "\nReturns information about a multisignature output.\n"
            "\nArguments:\n"
            "1. hash             (string, required)  Input hash to check.\n"
            "2. index            (numeric, required) Index of input.\n"
            "\nResult:\n"
            "{\n"
            "\"address\": \"value\",       (string)          Script address.\n"
            "\"redeemscript\": \"value\",  (string)          Hex of the redeeming script.\n"
            "\"m\": n,                   (numeric)         m (in m-of-n)\n"
            "\"n\": n,                   (numeric)         n (in m-of-n)\n"
            "\"pubkeys\": [\"value\",...], (array of string) Associated pubkeys.\n"
            "\"txhash\": \"value\",        (string)          txhash\n"
            "\"blockheight\": n,         (numeric)         Height of the containing block.\n"
            "\"blockhash\": \"value\",     (string)          Hash of the containing block.\n"
            "\"spent\": true|false,      (boolean)         If it has been spent.\n"
            "\"spentby\": \"value\",       (string)          Hash of spending tx.\n"
            "\"spentbyindex\": n,        (numeric)         Index of spending tx.\n"
            "\"amount\": n.nnn,          (numeric)         Amount of coins contained.\n"
            "}\n"
            "\nExamples:\n"
            //TODO update examples
            + HelpExampleCli("getmultisigoutinfo", "\"hash\" 2")
            + HelpExampleRpc("getmultisigoutinfo", "\"hash\" 2")
        };
    }

    ObserveSafeMode();
    LOCK2(cs_main, pwallet->cs_wallet);

    uint256 hash;
    hash.SetHex(request.params[0].get_str());

    const auto& nIndex = request.params[1].get_int();

    auto it = pwallet->mapWallet.find(hash);
    if (it == pwallet->mapWallet.end()) {
        throw JSONRPCError(RPCErrorCode::INVALID_ADDRESS_OR_KEY, "Invalid or non-wallet transaction id");
    }

    const auto& wtx = it->second;
    const auto& txOut = wtx.tx->vout[nIndex];

    const auto& scriptPubKey = txOut.scriptPubKey;

    auto result = UniValue{UniValue::VOBJ};

    CTxDestination address;
    const auto fValidAddress = ExtractDestination(scriptPubKey, address);

    if (fValidAddress) {
        result.push_back(Pair("address", EncodeDestination(address)));

        if (txOut.scriptPubKey.IsPayToScriptHash()){
            const auto& hash = boost::get<CScriptID>(address);
            CScript redeemScript;
            if (pwallet->GetCScript(hash, redeemScript)) {
                result.push_back(Pair("redeemScript", HexStr(redeemScript.begin(), redeemScript.end())));

                txnouttype type;
                std::vector<CTxDestination> addresses;
                int nRequired;
                if (ExtractDestinations(redeemScript, type, addresses, nRequired)) {
                    result.push_back(Pair("m", nRequired));
                    result.push_back(Pair("n", static_cast<uint64_t>(addresses.size())));
                    auto pubkeys = UniValue{UniValue::VARR};
                    for (const auto& addr: addresses){
                        CPubKey pubkey;
                        if (pwallet->GetPubKey(boost::get<CKeyID>(addr),pubkey))
                            pubkeys.push_back(HexStr(pubkey));
                    }
                    result.push_back(Pair("pubkeys",pubkeys));
                }
            }

            result.push_back(Pair("txhash",wtx.GetHash().GetHex()));
            result.push_back(Pair("blockheight", mapBlockIndex[wtx.hashBlock]->nHeight));
            result.push_back(Pair("blockhash",wtx.hashBlock.GetHex()));

            auto spendingWtx = CWalletTx{};
            if (pwallet->IsSpent(wtx.GetHash(), nIndex, &spendingWtx)) {
                result.push_back(Pair("spent",true));
                result.push_back(Pair("spentby", spendingWtx.GetHash().GetHex()));

                // find the index in vin of spending transaction that comes from our hash
                size_t idx = 0;
                while (idx < spendingWtx.tx->vin.size() && spendingWtx.tx->vin[idx].prevout.hash != wtx.GetHash()) ++idx;
                assert( idx < spendingWtx.tx->vin.size());

                result.push_back(Pair("spentbyindex", static_cast<uint64_t>(idx)));
            } else {
                result.push_back(Pair("spent",false));
            }

        }
    }

    result.push_back(Pair("amount", ValueFromAmount(txOut.nValue)));

    return result;
}

// Defined in rpc/rawtransaction.cpp
extern void TxInErrorToJSON(const CTxIn& txin, UniValue& vErrorsRet, const std::string& strMessage);

static void RedeemMultisigOut(CWallet *const pwallet, const uint256& hash, int index, const CTxDestination& dest, UniValue& result)
{

    auto it = pwallet->mapWallet.find(hash);
    if (it == pwallet->mapWallet.end()) {
        throw JSONRPCError(RPCErrorCode::INVALID_ADDRESS_OR_KEY, "Invalid or non-wallet transaction id");
    }

    const auto& wtx = it->second;
    const auto& txOut = wtx.tx->vout[index];

    const auto& rawtxIn = CTxIn{COutPoint(hash, index),CScript()};
    const auto& rawtxOut= CTxOut(txOut.nValue,GetScriptForDestination(dest));

    CMutableTransaction mtx;
    mtx.vin.push_back(rawtxIn);
    mtx.vout.push_back(rawtxOut);

    // Fetch previous transactions (inputs):
    CCoinsView viewDummy;
    CCoinsViewCache view(&viewDummy);
    {
        LOCK(mempool.cs);
        CCoinsViewCache &viewChain = *pcoinsTip;
        CCoinsViewMemPool viewMempool(&viewChain, mempool);
        view.SetBackend(viewMempool); // temporarily switch cache backend to db+mempool view

        for (const CTxIn& txin : mtx.vin) {
            view.AccessCoin(txin.prevout); // Load entries from viewChain into view; can fail.
        }

        view.SetBackend(viewDummy); // switch back to avoid locking mempool for too long
    }

    // Script verification errors
    UniValue vErrors(UniValue::VARR);

    CTxIn& txin = mtx.vin[0];
    // deduct the fee
    if (!pwallet->DummySignTx(mtx, std::set<CInputCoin>{CInputCoin(&wtx, txin.prevout.n)})) {
        TxInErrorToJSON(txin, vErrors, "Failed to dummy sign the transction!");
    }

    const auto& nBytes = GetVirtualTransactionSize(mtx);
    const auto& nFeeNeeded = GetRequiredFee(nBytes);
    auto& currentValue = mtx.vout[0].nValue;
    if (currentValue < nFeeNeeded) {
        TxInErrorToJSON(txin, vErrors, "The transaction amount is too small to pay the fee");
    }
    currentValue -= nFeeNeeded;

    const Coin& coin = view.AccessCoin(txin.prevout);
    if (coin.IsSpent()) {
        TxInErrorToJSON(txin, vErrors, "Input not found or already spent");
    }
    const CScript& prevPubKey = coin.out.scriptPubKey;
    const CAmount& amount = coin.out.nValue;

    SignatureData sigdata;
    const CTransaction txConst(mtx);
    const CKeyStore& keystore = *pwallet;
    ProduceSignature(MutableTransactionSignatureCreator(&keystore, &mtx, 0, amount, SIGHASH_ALL), prevPubKey, sigdata);
    sigdata = CombineSignatures(prevPubKey, TransactionSignatureChecker(&txConst, 0, amount), sigdata, DataFromTransaction(mtx, 0));

    UpdateTransaction(mtx, 0, sigdata);

    ScriptError serror = SCRIPT_ERR_OK;
    if (!VerifyScript(txin.scriptSig, prevPubKey, &txin.scriptWitness, STANDARD_SCRIPT_VERIFY_FLAGS, TransactionSignatureChecker(&txConst, 0, amount), &serror)) {
        TxInErrorToJSON(txin, vErrors, ScriptErrorString(serror));
    }

    bool fComplete = vErrors.empty();

    result.push_back(Pair("hex", EncodeHexTx(mtx)));
    result.push_back(Pair("complete", fComplete));
    if (!vErrors.empty()) {
        result.push_back(Pair("errors", vErrors));
    }
}

CTxDestination GetOrGenerateAddress(const JSONRPCRequest& request, int paramIndex, CWallet *const pwallet)
{
    CTxDestination dest;
    if (!request.params[paramIndex].isNull()) {
        dest = DecodeDestination(request.params[paramIndex].get_str());
        if (!IsValidDestination(dest)) {
            throw JSONRPCError(RPCErrorCode::INVALID_ADDRESS_OR_KEY, "Invalid PAIcoin address");
        }
    }
    else{
        // Generate a new key that is added to wallet
        CPubKey newKey;
        if (!pwallet->GetKeyFromPool(newKey)) {
            throw JSONRPCError(RPCErrorCode::WALLET_KEYPOOL_RAN_OUT, "Error: Keypool ran out, please call keypoolrefill first");
        }
        dest = newKey.GetID();
    }
    return dest;
}

UniValue redeemmultisigout(const JSONRPCRequest& request)
{
    const auto pwallet = GetWalletForJSONRPCRequest(request);
    if (!EnsureWalletIsAvailable(pwallet, request.fHelp)) {
        return NullUniValue;
    }

    if (request.fHelp || request.params.size() < 3 || request.params.size() > 4)
    {
        throw std::runtime_error{
            "redeemmultisigout \"hash\" index tree (\"address\")\n"
            "\nTakes the input and constructs a P2PKH paying to the specified address.\n"
            "\nArguments:\n"
            "1. hash    (string, required)  Hash of the input transaction\n"
            "2. index   (numeric, required) Idx of the input transaction\n"
            "3. tree    (numeric, required) Tree the transaction is on.\n"
            "4. address (string, optional)  Address to pay to.\n"
            "\nResult:\n"
            "{\n"
            " \"hex\": \"value\",         (string)          Resulting hash.\n"
            " \"complete\": true|false, (boolean)         Shows if opperation was completed.\n"
            " \"errors\": [{            (array of object) Any errors generated.\n"
            "  \"txid\": \"value\",       (string)          The transaction hash of the referenced previous output\n"
            "  \"vout\": n,             (numeric)         The output index of the referenced previous output\n"
            "  \"scriptSig\": \"value\",  (string)          The hex-encoded signature script\n"
            "  \"sequence\": n,         (numeric)         Script sequence number\n"
            "  \"error\": \"value\",      (string)          Verification or signing error related to the input\n"
            " },...],\n"
            "}\n"
            "\nExamples:\n"
            //TODO update examples
            + HelpExampleCli("redeemmultisigout", "\"hash\" 2 220")
            + HelpExampleRpc("redeemmultisigout", "\"hash\" 2 220")
        };
    }

    ObserveSafeMode();
    LOCK2(cs_main, pwallet->cs_wallet);

    uint256 hash;
    hash.SetHex(request.params[0].get_str());

    const auto& nIndex = request.params[1].get_int();
    const auto& nTree = request.params[2].get_int();

    EnsureWalletIsUnlocked(pwallet);
    const auto& dest = GetOrGenerateAddress(request,3,pwallet);

    UniValue result(UniValue::VOBJ);
    RedeemMultisigOut(pwallet, hash, nIndex, dest, result);

    return result;
}

UniValue redeemmultisigouts(const JSONRPCRequest& request)
{
    const auto pwallet = GetWalletForJSONRPCRequest(request);
    if (!EnsureWalletIsAvailable(pwallet, request.fHelp)) {
        return NullUniValue;
    }

    if (request.fHelp || request.params.size() < 1 || request.params.size() > 3)
    {
        throw std::runtime_error{
            "redeemmultisigouts \"fromscraddress\" (\"toaddress\" number)\n"
            "\nTakes a hash, looks up all unspent outpoints and generates list of signed transactions spending to either an address specified or internal addresses\n"
            "\nArguments:\n"
            "1. fromscraddress (string, required)  Input script hash address.\n"
            "2. toaddress      (string, optional)  Address to look for (if not internal addresses).\n"
            "3. number         (numeric, optional) Number of outpoints found.\n"
            "\nResult:\n"
            "{\n"
            " \"hex\": \"value\",         (string)          Resulting hash.\n"
            " \"complete\": true|false, (boolean)         Shows if opperation was completed.\n"
            " \"errors\": [{            (array of object) Any errors generated.\n"
            "  \"txid\": \"value\",       (string)          The transaction hash of the referenced previous output\n"
            "  \"vout\": n,             (numeric)         The output index of the referenced previous output\n"
            "  \"scriptSig\": \"value\",  (string)          The hex-encoded signature script\n"
            "  \"sequence\": n,         (numeric)         Script sequence number\n"
            "  \"error\": \"value\",      (string)          Verification or signing error related to the input\n"
            " },...],\n"
            "}\n"
            "\nExamples:\n"
            //TODO update examples
            + HelpExampleCli("redeemmultisigouts", "\"fromaddress\"")
            + HelpExampleRpc("redeemmultisigouts", "\"fromaddress\"")
        };
    }

    ObserveSafeMode();

    const auto& scrAddress = DecodeDestination(request.params[0].get_str());
    if (scrAddress.which() != 2/*CScriptID template pos*/) {
        throw JSONRPCError(RPCErrorCode::INVALID_PARAMETER, "fromscraddress must be a script hash address");
    }

    auto nMaxOutputs = std::numeric_limits<int>::max();
    if (!request.params[2].isNull())
        nMaxOutputs = request.params[2].get_int();

    EnsureWalletIsUnlocked(pwallet);

    const auto& sToAddress = GetOrGenerateAddress(request,1,pwallet);

    UniValue results{UniValue::VARR};

    auto nCount = 1;
    std::vector<COutput> vecOutputs;
    pwallet->AvailableCoins(vecOutputs);
    for (const auto& out : vecOutputs) {
        const auto& scriptPubKey = out.tx->tx->vout[out.i].scriptPubKey;
        if (scriptPubKey.IsPayToScriptHash()) {
            CTxDestination address;
            const auto fValidAddress = ExtractDestination(scriptPubKey, address);

            if (!fValidAddress || address != scrAddress) {
                continue;
            }

            if (nCount > nMaxOutputs) {
                break;
            }

            UniValue entry{UniValue::VOBJ};
            RedeemMultisigOut(pwallet, out.tx->GetHash(), out.i, sToAddress, entry);
            results.push_back(entry);
            ++nCount;
        }
    }

    return results;
}

UniValue sendtomultisig(const JSONRPCRequest& request)
{
    const auto pwallet = GetWalletForJSONRPCRequest(request);
    if (!EnsureWalletIsAvailable(pwallet, request.fHelp)) {
        return NullUniValue;
    }

    if (request.fHelp || request.params.size() < 3 || request.params.size() > 6)
    {
        throw std::runtime_error{
            "sendtomultisig \"fromaccount\" amount [\"pubkey\",...] (nrequired=1 minconf=1 \"comment\")\n"
            "\nAuthors, signs, and sends a transaction that outputs some amount to a multisig address.\n"
            "Unlike sendfrom, outputs are always chosen from the default account.\n"
            "A change output is automatically included to send extra output value back to the original account.\n"
            "\nArguments:\n"
            "1. fromaccount (string, required)             Unused\n"
            "2. amount      (numeric, required)            Amount to send to the payment address valued in PAI coin\n"
            "3. pubkeys     (array of string, required)    Pubkey to send to.\n"
            "4. nrequired   (numeric, optional, default=1) The number of signatures required to redeem outputs paid to this address\n"
            "5. minconf     (numeric, optional, default=1) Minimum number of block confirmations required\n"
            "6. comment     (string, optional)             Unused\n"
            "\nResult:\n"
            "\"value\"    (string)      The transaction hash of the sent transaction\n"
            "\nExamples:\n"
            //TODO update examples
            + HelpExampleCli("sendtomultisig", "\"fromaccount\" 2 \"[\\\"16sSauSf5pF2UkUwvKGq4qjNRzBZYqgEL5\\\",\\\"171sgjn4YtPu27adkKGrdDwzRTxnRkBfKV\\\"]\"")
            + HelpExampleRpc("sendtomultisig", "\"fromaccount\" 2 \"[\\\"16sSauSf5pF2UkUwvKGq4qjNRzBZYqgEL5\\\",\\\"171sgjn4YtPu27adkKGrdDwzRTxnRkBfKV\\\"]\"")
        };
    }

    ObserveSafeMode();
    LOCK2(cs_main, pwallet->cs_wallet);

    const auto& sFromAccount = request.params[0].get_str();
    // Amount
    const auto nAmount = AmountFromValue(request.params[1]);
    if (nAmount <= 0)
        throw JSONRPCError(RPCErrorCode::TYPE_ERROR, "Invalid amount for send");

    auto nRequired = 1;
    if (!request.params[3].isNull())
        nRequired = request.params[3].get_int();
    if (nRequired < 1)
        throw std::runtime_error("a multisignature address must require at least one key to redeem");

    RPCTypeCheckArgument(request.params[2], UniValue::VARR);
    const auto& keys = request.params[2].get_array();
    if (static_cast<int>(keys.size()) < nRequired)
        throw std::runtime_error(
            strprintf("not enough keys supplied "
                      "(got %u keys, but need at least %d to redeem)", keys.size(), nRequired));
    if (keys.size() > 16)
        throw std::runtime_error("Number of addresses involved in the multisignature address creation > 16\nReduce the number");
    std::vector<CPubKey> pubkeys;
    pubkeys.resize(keys.size());
    for (size_t i{0}; i < keys.size(); ++i)
    {
        const auto& ks = keys[i].get_str();
        if (IsHex(ks))
        {
            CPubKey vchPubKey{ParseHex(ks)};
            if (!vchPubKey.IsFullyValid())
                throw std::runtime_error(" Invalid public key: "+ks);
            pubkeys[i] = vchPubKey;
        }
        else
        {
            throw std::runtime_error(" Invalid public key: "+ks);
        }
    }

    auto nMinConf = 1;
    if (!request.params[4].isNull())
        nMinConf = request.params[4].get_int();

    auto sComment = std::string{};
    if (!request.params[5].isNull())
        sComment = request.params[5].get_str();

    const auto inner = GetScriptForMultisig(nRequired, pubkeys);
    if (inner.size() > MAX_SCRIPT_ELEMENT_SIZE)
        throw std::runtime_error(
                strprintf("redeemScript exceeds size limit: %d > %d", inner.size(), MAX_SCRIPT_ELEMENT_SIZE));
    CScriptID innerID{inner};

    EnsureWalletIsUnlocked(pwallet);
    pwallet->AddCScript(inner);

    const auto& dest = CTxDestination{innerID}; 

    // Wallet comments
    CWalletTx wtx;
    SendMoney(pwallet, dest, nAmount, false /*fSubtractFeeFromAmount*/, wtx, CCoinControl{});
    return wtx.GetHash().GetHex();
}

UniValue getmasterpubkey(const JSONRPCRequest& request)
{
    const auto pwallet = GetWalletForJSONRPCRequest(request);
    if (!EnsureWalletIsAvailable(pwallet, request.fHelp)) {
        return NullUniValue;
    }

    if (request.fHelp || request.params.size() > 1)
    {
        throw std::runtime_error{
            "getmasterpubkey (\"account\")\n"
            "\nRequests the master pubkey from the wallet.\n"
            "\nArguments:\n"
            "1. account (string, optional) The account to get the master pubkey for\n"
            "\nResult:\n"
            "\"value\" (string) The master pubkey for the wallet\n"
            "\nExamples:\n"
            //TODO update examples
            + HelpExampleCli("getmasterpubkey", "\"account\"")
            + HelpExampleRpc("getmasterpubkey", "")
        };
    }

    auto sAccount = std::string{};
    if (!request.params[0].isNull())
        sAccount = request.params[0].get_str();

    CPubKey pubkey;
    if (!pwallet->GetAccountPubkey(pubkey, sAccount)) {
        throw JSONRPCError(RPCErrorCode::WALLET_KEYPOOL_RAN_OUT, "Error: Keypool ran out, please call keypoolrefill first");
    }

    return HexStr(pubkey);
}

UniValue listscripts(const JSONRPCRequest& request)
{
    const auto pwallet = GetWalletForJSONRPCRequest(request);
    if (!EnsureWalletIsAvailable(pwallet, request.fHelp)) {
        return NullUniValue;
    }

    if (request.fHelp || !request.params.empty())
    {
        throw std::runtime_error{
            "listscripts\n"
            "\nList all scripts that have been added to wallet.\n"
            "\nResult:\n"
            "\"scripts\"            (array) A list of the imported scripts\n"
            "[\n"
            "  {\n"
            "    \"hash160\"        (string) The script hash\n"
            "    \"address\"        (string) The script address\n"
            "    \"redeemscript\"   (string) The redeem script\n"
            "  },\n"
            "  ...\n"
            "]\n"
            "\nExamples:\n"
            + HelpExampleCli("listscripts", "")
            + HelpExampleRpc("listscripts", "")
        };
    }

    std::vector<std::pair<CScriptID, CScript>> allScripts;
    {
        // Lock for the least amount of time
        LOCK(pwallet->cs_wallet);
        allScripts = pwallet->GetAllCScripts();
    }
    if (allScripts.empty()) {
        return NullUniValue;
    }

    UniValue result{UniValue::VARR};
    for (auto const& scriptPair : allScripts) {
        auto const& scriptID = scriptPair.first;
        auto const& script = scriptPair.second;

        UniValue uniScript{UniValue::VOBJ};
        uniScript.push_back(std::make_pair("hash160", HexStr(scriptID)));
        uniScript.push_back(std::make_pair("address", EncodeDestination(scriptID)));
        uniScript.push_back(std::make_pair("redeemscript", HexStr(script)));

        result.push_back(uniScript);
    }

    return result;
}

extern UniValue abortrescan(const JSONRPCRequest& request); // in rpcdump.cpp
extern UniValue dumpprivkey(const JSONRPCRequest& request); // in rpcdump.cpp
extern UniValue importprivkey(const JSONRPCRequest& request);
extern UniValue importaddress(const JSONRPCRequest& request);
extern UniValue importpubkey(const JSONRPCRequest& request);
extern UniValue dumpwallet(const JSONRPCRequest& request);
extern UniValue importwallet(const JSONRPCRequest& request);
extern UniValue importprunedfunds(const JSONRPCRequest& request);
extern UniValue removeprunedfunds(const JSONRPCRequest& request);
extern UniValue importmulti(const JSONRPCRequest& request);
extern UniValue importscript(const JSONRPCRequest& request);
extern UniValue rescanblockchain(const JSONRPCRequest& request);

static const CRPCCommand commands[] =
{ //  category              name                        actor (function)           argNames
    //  --------------------- ------------------------    -----------------------  ----------
    { "rawtransactions",    "fundrawtransaction",               &fundrawtransaction,                {"hexstring","options"} },
    { "hidden",             "resendwallettransactions",         &resendwallettransactions,          {} },
    { "wallet",             "abandontransaction",               &abandontransaction,                {"txid"} },
    { "wallet",             "abortrescan",                      &abortrescan,                       {} },
    { "wallet",             "addmultisigaddress",               &addmultisigaddress,                {"nrequired","keys","account"} },
    { "wallet",             "addwitnessaddress",                &addwitnessaddress,                 {"address"} },
    { "wallet",             "backupwallet",                     &backupwallet,                      {"destination"} },
    { "wallet",             "bumpfee",                          &bumpfee,                           {"txid", "options"} },
    { "wallet",             "dumpprivkey",                      &dumpprivkey,                       {"address"}  },
    { "wallet",             "dumpwallet",                       &dumpwallet,                        {"filename"} },
    { "wallet",             "encryptwallet",                    &encryptwallet,                     {"passphrase"} },
    { "wallet",             "getaccountaddress",                &getaccountaddress,                 {"account"} },
    { "wallet",             "getaccount",                       &getaccount,                        {"address"} },
    { "wallet",             "getaddressesbyaccount",            &getaddressesbyaccount,             {"account"} },
    { "wallet",             "getbalance",                       &getbalance,                        {"account","minconf","include_watchonly"} },
    { "wallet",             "getnewaddress",                    &getnewaddress,                     {"account"} },
    { "wallet",             "createnewaccount",                 &createnewaccount,                  {"account"} },
    { "wallet",             "renameaccount",                    &renameaccount,                     {"oldAccount", "newAccount"} },
    { "wallet",             "getrawchangeaddress",              &getrawchangeaddress,               {} },
    { "wallet",             "getreceivedbyaccount",             &getreceivedbyaccount,              {"account","minconf"} },
    { "wallet",             "getreceivedbyaddress",             &getreceivedbyaddress,              {"address","minconf"} },
    { "wallet",             "getticketfee",                     &getticketfee,                      {} },
    { "wallet",             "gettickets",                       &gettickets,                        {"includeimmature"} },
    { "wallet",             "setticketfee",                     &setticketfee,                      {"fee"} },
    { "wallet",             "listtickets",                      &listtickets,                       {} },
    { "wallet",             "gettransaction",                   &gettransaction,                    {"txid","include_watchonly"} },
    { "wallet",             "getunconfirmedbalance",            &getunconfirmedbalance,             {} },
    { "wallet",             "getwalletinfo",                    &getwalletinfo,                     {} },
    { "wallet",             "getstakeinfo",                     &getstakeinfo,                      {} },
    { "wallet",             "stakepooluserinfo",                &stakepooluserinfo,                 {"user"} },
    { "wallet",             "importmulti",                      &importmulti,                       {"requests","options"} },
    { "wallet",             "importprivkey",                    &importprivkey,                     {"privkey","label","rescan"} },
    { "wallet",             "importwallet",                     &importwallet,                      {"filename"} },
    { "wallet",             "importaddress",                    &importaddress,                     {"address","label","rescan","p2sh"} },
    { "wallet",             "importscript",                     &importscript,                      {"script","rescan","scanfrom"} },
    { "wallet",             "importprunedfunds",                &importprunedfunds,                 {"rawtransaction","txoutproof"} },
    { "wallet",             "importpubkey",                     &importpubkey,                      {"pubkey","label","rescan"} },
    { "wallet",             "keypoolrefill",                    &keypoolrefill,                     {"newsize"} },
    { "wallet",             "listaccounts",                     &listaccounts,                      {"minconf","include_watchonly"} },
    { "wallet",             "listaddressgroupings",             &listaddressgroupings,              {} },
    { "wallet",             "listlockunspent",                  &listlockunspent,                   {} },
    { "wallet",             "listreceivedbyaccount",            &listreceivedbyaccount,             {"minconf","include_empty","include_watchonly"} },
    { "wallet",             "listreceivedbyaddress",            &listreceivedbyaddress,             {"minconf","include_empty","include_watchonly"} },
    { "wallet",             "listsinceblock",                   &listsinceblock,                    {"blockhash","target_confirmations","include_watchonly","include_removed"} },
    { "wallet",             "listtransactions",                 &listtransactions,                  {"account","count","skip","include_watchonly"} },
    { "wallet",             "listunspent",                      &listunspent,                       {"minconf","maxconf","addresses","include_unsafe","query_options"} },
    { "wallet",             "purchaseticket",                   &purchaseticket,                    {"fromaccount","spendlimit","minconf","ticketaddress","numtickets","pooladdress","poolfees","expiry","comment","ticketfee"} },
    { "wallet",             "startticketbuyer",                 &startticketbuyer,                  {"fromaccount","maintain","passphrase","votingaccount","votingaddress","poolfeeaddress","poolfees","limit"} },
    { "wallet",             "stopticketbuyer",                  &stopticketbuyer,                   {} },
    { "wallet",             "ticketbuyerconfig",                &ticketbuyerconfig,                 {} },
    { "wallet",             "setticketbuyeraccount",            &setticketbuyeraccount,             {"fromaccount"} },
    { "wallet",             "setticketbuyerbalancetomaintain",  &setticketbuyerbalancetomaintain,   {"maintain"} },
    { "wallet",             "setticketbuyervotingaddress",      &setticketbuyervotingaddress,       {"votingaddress"} },
    { "wallet",             "setticketbuyerpooladdress",        &setticketbuyerpooladdress,         {"pooladdress"} },
    { "wallet",             "setticketbuyerpoolfees",           &setticketbuyerpoolfees,            {"poolfees"} },
    { "wallet",             "setticketbuyermaxperblock",        &setticketbuyermaxperblock,         {"limit"} },
    { "wallet",             "generatevote",                     &generatevote,                      {"blockhash","height","tickethash","votebits","votebitsext"} },
    { "wallet",             "startautovoter",                   &startautovoter,                    {"votebits","votebitsext","passphrase"} },
    { "wallet",             "stopautovoter",                    &stopautovoter,                     {} },
    { "wallet",             "autovoterconfig",                  &autovoterconfig,                   {} },
    { "wallet",             "setautovotervotebits",             &setautovotervotebits,              {"votebits"} },
    { "wallet",             "setautovotervotebitsext",          &setautovotervotebitsext,           {"votebitsext"} },
    { "wallet",             "revoketicket",                     &revoketicket,                      {"tickethash"} },
    { "wallet",             "revoketickets",                    &revoketickets,                     {} },
    { "wallet",             "startautorevoker",                 &startautorevoker,                  {"passphrase"} },
    { "wallet",             "stopautorevoker",                  &stopautorevoker,                   {} },
    { "wallet",             "autorevokerconfig",                &autorevokerconfig,                 {} },
    { "wallet",             "listwallets",                      &listwallets,                       {} },
    { "wallet",             "listscripts",                      &listscripts,                       {} },
    { "wallet",             "lockunspent",                      &lockunspent,                       {"unlock","transactions"} },
    { "wallet",             "move",                             &movecmd,                           {"fromaccount","toaccount","amount","minconf","comment"} },
    { "wallet",             "sendfrom",                         &sendfrom,                          {"fromaccount","toaddress","amount","minconf","comment","comment_to"} },
    { "wallet",             "sendmany",                         &sendmany,                          {"fromaccount","amounts","minconf","comment","subtractfeefrom","replaceable","conf_target","estimate_mode"} },
    { "wallet",             "sendtoaddress",                    &sendtoaddress,                     {"address","amount","comment","comment_to","subtractfeefromamount","replaceable","conf_target","estimate_mode"} },
    { "wallet",             "setaccount",                       &setaccount,                        {"address","account"} },
    { "wallet",             "settxfee",                         &settxfee,                          {"amount"} },
    { "wallet",             "signmessage",                      &signmessage,                       {"address","message"} },
    { "wallet",             "walletlock",                       &walletlock,                        {} },
    { "wallet",             "walletpassphrasechange",           &walletpassphrasechange,            {"oldpassphrase","newpassphrase"} },
    { "wallet",             "walletpassphrase",                 &walletpassphrase,                  {"passphrase","timeout"} },
    { "wallet",             "removeprunedfunds",                &removeprunedfunds,                 {"txid"} },
    { "wallet",             "rescanblockchain",                 &rescanblockchain,                  {"start_height", "stop_height"} },
    { "wallet",             "getmultisigoutinfo",               &getmultisigoutinfo,                {"hash", "index"} },
    { "wallet",             "redeemmultisigout",                &redeemmultisigout,                 {"hash", "index", "tree", "address"} },
    { "wallet",             "redeemmultisigouts",               &redeemmultisigouts,                {"fromscraddress", "toaddress", "number"} },
    { "wallet",             "sendtomultisig",                   &sendtomultisig,                    {"fromaccount", "amount", "pubkeys", "nrequired", "minconf", "comment"} },
    { "wallet",             "getmasterpubkey",                  &getmasterpubkey,                   {"account"} },

    { "generating",         "generate",                 &generate,                 {"nblocks","maxtries"} },
};

void RegisterWalletRPCCommands(CRPCTable &t)
{
    for (unsigned int vcidx = 0; vcidx < ARRAYLEN(commands); vcidx++)
        t.appendCommand(commands[vcidx].name, &commands[vcidx]);
}<|MERGE_RESOLUTION|>--- conflicted
+++ resolved
@@ -2843,11 +2843,7 @@
 }
 
 static bool ticketExpired(const Consensus::Params& params, int txHeight, int currentHeight) {
-<<<<<<< HEAD
-    return txHeight >= 0 && currentHeight-txHeight > params.nTicketMaturity + params.nTicketExpiry;
-=======
     return txHeight >= 0 && currentHeight-txHeight > static_cast<int>(params.nTicketMaturity + params.nTicketExpiry);
->>>>>>> 77702a1a
 }
 
 
@@ -2890,13 +2886,8 @@
     ObserveSafeMode();
     LOCK2(cs_main, pwallet->cs_wallet);
 
-<<<<<<< HEAD
-    auto allmempooltix = 0ul;
-    auto ownMempoolTix = 0ul;
-=======
     auto allmempooltix = uint64_t{0};
     auto ownMempoolTix = uint64_t{0};
->>>>>>> 77702a1a
     {
         LOCK(mempool.cs);
         auto unminedTicketCount = 0ul;
@@ -2911,19 +2902,11 @@
         allmempooltix = unminedTicketCount;
     }
 
-<<<<<<< HEAD
-    auto immature = 0ul;
-    auto unspent = 0ul;
-    auto unspentExpired = 0ul;
-    auto voted = 0ul;
-    auto revoked = 0ul;
-=======
     auto immature = uint64_t{0};
     auto unspent = uint64_t{0};
     auto unspentExpired = uint64_t{0};
     auto voted = uint64_t{0};
     auto revoked = uint64_t{0};
->>>>>>> 77702a1a
     auto totalSubsidy = CAmount{};
 
     std::vector<uint256> liveOrExpireOrMissed;
@@ -2999,15 +2982,9 @@
         }
     }
 
-<<<<<<< HEAD
-    auto live = 0ul;
-    auto expired = 0ul;
-    auto missed = 0ul;
-=======
     auto live = uint64_t{0};
     auto expired = uint64_t{0};
     auto missed = uint64_t{0};
->>>>>>> 77702a1a
 
     // As the wallet is unaware of when a ticket was selected or missed, this
     // info must be queried from the consensus server.  If the ticket is neither
