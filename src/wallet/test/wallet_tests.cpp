--- conflicted
+++ resolved
@@ -387,11 +387,7 @@
         CWallet wallet;
         AddKey(wallet, coinbaseKey);
         BOOST_CHECK_EQUAL(nullBlock, wallet.ScanForWalletTransactions(oldTip));
-<<<<<<< HEAD
-        // TODO PAICOIN If the initial block subsidy has been changed,
-=======
         // PAICOIN Note: If the initial block subsidy has been changed,
->>>>>>> 5c233cf4
         // update this sum with the correct value
         BOOST_CHECK_EQUAL(wallet.GetImmatureBalance(), 3000 * COIN);
     }
@@ -406,11 +402,7 @@
         CWallet wallet;
         AddKey(wallet, coinbaseKey);
         BOOST_CHECK_EQUAL(oldTip, wallet.ScanForWalletTransactions(oldTip));
-<<<<<<< HEAD
-        // TODO PAICOIN If the initial block subsidy has been changed,
-=======
         // PAICOIN Note: If the initial block subsidy has been changed,
->>>>>>> 5c233cf4
         // update the subsidy with the correct value
         BOOST_CHECK_EQUAL(wallet.GetImmatureBalance(), 1500 * COIN);
     }
@@ -536,11 +528,7 @@
     // credit amount is calculated.
     wtx.MarkDirty();
     wallet.AddKeyPubKey(coinbaseKey, coinbaseKey.GetPubKey());
-<<<<<<< HEAD
-    // TODO PAICOIN If the initial block subsidy has been changed,
-=======
     // PAICOIN Note: If the initial block subsidy has been changed,
->>>>>>> 5c233cf4
     // update the subsidy with the correct value
     BOOST_CHECK_EQUAL(wtx.GetImmatureCredit(), 1500 * COIN);
 }
@@ -666,11 +654,7 @@
     BOOST_CHECK_EQUAL(list.begin()->second.size(), 1);
 
     // Check initial balance from one mature coinbase transaction.
-<<<<<<< HEAD
-    // TODO PAICOIN If the initial block subsidy has been changed,
-=======
     // PAICOIN Note: If the initial block subsidy has been changed,
->>>>>>> 5c233cf4
     // update the subsidy with the correct value
     BOOST_CHECK_EQUAL(1500 * COIN, wallet->GetAvailableBalance());
 
