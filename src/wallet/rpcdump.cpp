--- conflicted
+++ resolved
@@ -118,18 +118,8 @@
     if (fRescan && fPruneMode)
         throw JSONRPCError(RPCErrorCode::WALLET_ERROR, "Rescan is disabled in pruned mode");
 
-<<<<<<< HEAD
-    CPAIcoinSecret vchSecret;
-    bool fGood = vchSecret.SetString(strSecret);
-
-    if (!fGood) throw JSONRPCError(RPCErrorCode::INVALID_ADDRESS_OR_KEY, "Invalid private key encoding");
-
-    const auto key = vchSecret.GetKey();
-    if (!key.IsValid()) throw JSONRPCError(RPCErrorCode::INVALID_ADDRESS_OR_KEY, "Private key outside allowed range");
-=======
     CKey key = DecodeSecret(strSecret);
-    if (!key.IsValid()) throw JSONRPCError(RPC_INVALID_ADDRESS_OR_KEY, "Invalid private key encoding");
->>>>>>> 69f9f69b
+    if (!key.IsValid()) throw JSONRPCError(RPCErrorCode::INVALID_ADDRESS_OR_KEY, "Invalid private key encoding");
 
     const auto pubkey = key.GetPubKey();
     assert(key.VerifyPubKey(pubkey));
@@ -815,24 +805,10 @@
                 for (size_t i{0}; i < keys.size(); ++i) {
                     const auto& privkey = keys[i].get_str();
 
-<<<<<<< HEAD
-                    CPAIcoinSecret vchSecret;
-                    const auto fGood = vchSecret.SetString(privkey);
-
-                    if (!fGood) {
+                    CKey key = DecodeSecret(privkey);
+
+                    if (!key.IsValid()) {
                         throw JSONRPCError(RPCErrorCode::INVALID_ADDRESS_OR_KEY, "Invalid private key encoding");
-                    }
-
-                    const auto key = vchSecret.GetKey();
-
-                    if (!key.IsValid()) {
-                        throw JSONRPCError(RPCErrorCode::INVALID_ADDRESS_OR_KEY, "Private key outside allowed range");
-=======
-                    CKey key = DecodeSecret(privkey);
-
-                    if (!key.IsValid()) {
-                        throw JSONRPCError(RPC_INVALID_ADDRESS_OR_KEY, "Invalid private key encoding");
->>>>>>> 69f9f69b
                     }
 
                     const auto pubkey = key.GetPubKey();
@@ -931,18 +907,8 @@
                 // Checks.
                 CKey key = DecodeSecret(strPrivkey);
 
-<<<<<<< HEAD
-                if (!fGood) {
+                if (!key.IsValid()) {
                     throw JSONRPCError(RPCErrorCode::INVALID_ADDRESS_OR_KEY, "Invalid private key encoding");
-                }
-
-                const auto key = vchSecret.GetKey();
-                if (!key.IsValid()) {
-                    throw JSONRPCError(RPCErrorCode::INVALID_ADDRESS_OR_KEY, "Private key outside allowed range");
-=======
-                if (!key.IsValid()) {
-                    throw JSONRPCError(RPC_INVALID_ADDRESS_OR_KEY, "Invalid private key encoding");
->>>>>>> 69f9f69b
                 }
 
                 const auto pubKey = key.GetPubKey();
