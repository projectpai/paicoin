--- conflicted
+++ resolved
@@ -263,7 +263,7 @@
     bool IsCoinBase() const { return tx->IsCoinBase(); }
 };
 
-/** 
+/**
  * A transaction with a bunch of additional info that only the owner cares about.
  * It includes any unrecorded transactions needed to link it back to the block chain.
  */
@@ -648,7 +648,7 @@
 };
 
 
-/** 
+/**
  * A CWallet is an extension of a keystore, which also maintains a set of transactions and balances,
  * and provides the ability to create new transactions.
  */
@@ -908,7 +908,7 @@
     void GetKeyBirthTimes(std::map<CTxDestination, int64_t> &mapKeyBirth) const;
     unsigned int ComputeTimeSmart(const CWalletTx& wtx) const;
 
-    /** 
+    /**
      * Increment the next transaction order id
      * @return next transaction order id
      */
@@ -1025,7 +1025,7 @@
     }
 
     void GetScriptForMining(std::shared_ptr<CReserveScript> &script);
-    
+
     unsigned int GetKeyPoolSize()
     {
         AssertLockHeld(cs_wallet); // set{Ex,In}ternalKeyPool
@@ -1050,7 +1050,7 @@
     //! Flush wallet (bitdb flush)
     void Flush(bool shutdown=false);
 
-    /** 
+    /**
      * Address book entry changed.
      * @note called with lock cs_wallet held.
      */
@@ -1059,7 +1059,7 @@
             const std::string &purpose,
             ChangeType status)> NotifyAddressBookChanged;
 
-    /** 
+    /**
      * Wallet transaction added, removed or updated.
      * @note called with lock cs_wallet held.
      */
@@ -1087,11 +1087,7 @@
     bool MarkReplaced(const uint256& originalHash, const uint256& newHash);
 
     /* Initializes the wallet, returns a new CWallet instance or a null pointer in case of an error */
-<<<<<<< HEAD
-    static CWallet* CreateWalletFromFile(const std::string walletFile, bool& fFirstRun);
-=======
-    static CWallet* CreateWalletFromFile(const std::string walletFile, const bool generateNewMasterKey = true);
->>>>>>> 1f1e1b98
+    static CWallet* CreateWalletFromFile(const std::string walletFile, bool& fFirstRun, const bool generateNewMasterKey = true);
 
     /**
      * Wallet post-init setup
@@ -1209,7 +1205,7 @@
 };
 
 
-/** 
+/**
  * Account information.
  * Stored in wallet with key "acc"+string account name.
  */
