--- conflicted
+++ resolved
@@ -2610,8 +2610,8 @@
     // CWalletTx objects, callers to this function really should acquire the
     // cs_wallet lock before calling it. However, the current caller doesn't
     // acquire this lock yet. There was an attempt to add the missing lock in
-    // https://github.com/paicoin/paicoin/pull/10340, but that change has been
-    // postponed until after https://github.com/paicoin/paicoin/pull/10244 to
+    // https://github.com/bitcoin/bitcoin/pull/10340, but that change has been
+    // postponed until after https://github.com/bitcoin/bitcoin/pull/10244 to
     // avoid adding some extra complexity to the Qt code.
 
     std::map<CTxDestination, std::vector<COutput>> result;
@@ -4070,11 +4070,7 @@
  *
  * For more information see CWalletTx::nTimeSmart,
  * https://paicointalk.org/?topic=54527, or
-<<<<<<< HEAD
- * https://github.com/paicoin/paicoin/pull/1393.
-=======
  * https://github.com/bitcoin/bitcoin/pull/1393.
->>>>>>> 5c233cf4
  */
 unsigned int CWallet::ComputeTimeSmart(const CWalletTx& wtx) const
 {
