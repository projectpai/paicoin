// Copyright (c) 2009-2010 Satoshi Nakamoto
// Copyright (c) 2009-2016 The Bitcoin Core developers
// Distributed under the MIT software license, see the accompanying
// file COPYING or http://www.opensource.org/licenses/mit-license.php.

#if defined(HAVE_CONFIG_H)
#include "config/paicoin-config.h"
#endif

#include "init.h"

#include "addrman.h"
#include "amount.h"
#include "chain.h"
#include "chainparams.h"
#include "checkpoints.h"
#include "compat/sanity.h"
#include "consensus/validation.h"
#include "fs.h"
#include "httpserver.h"
#include "httprpc.h"
#include "key.h"
#include "validation.h"
#include "miner.h"
#include "netbase.h"
#include "net.h"
#include "net_processing.h"
#include "policy/feerate.h"
#include "policy/fees.h"
#include "policy/policy.h"
#include "rpc/server.h"
#include "rpc/register.h"
#include "rpc/safemode.h"
#include "rpc/blockchain.h"
#include "script/standard.h"
#include "script/sigcache.h"
#include "scheduler.h"
#include "timedata.h"
#include "txdb.h"
#include "txmempool.h"
#include "torcontrol.h"
#include "ui_interface.h"
#include "util.h"
#include "utilmoneystr.h"
#include "validationinterface.h"
#ifdef ENABLE_WALLET
#include "wallet/init.h"
#include "wallet/wallet.h"
#endif
#include "warnings.h"
#include <stdint.h>
#include <stdio.h>
#include <memory>

#ifndef WIN32
#include <signal.h>
#endif

#include <boost/algorithm/string/classification.hpp>
#include <boost/algorithm/string/replace.hpp>
#include <boost/algorithm/string/split.hpp>
#include <boost/bind.hpp>
#include <boost/interprocess/sync/file_lock.hpp>
#include <boost/thread.hpp>
#include <openssl/crypto.h>

#if ENABLE_ZMQ
#include "zmq/zmqnotificationinterface.h"
#endif

bool fFeeEstimatesInitialized = false;
static const bool DEFAULT_PROXYRANDOMIZE = true;
static const bool DEFAULT_REST_ENABLE = false;
static const bool DEFAULT_STOPAFTERBLOCKIMPORT = false;

std::unique_ptr<CConnman> g_connman;
std::unique_ptr<PeerLogicValidation> peerLogic;

#if ENABLE_ZMQ
static CZMQNotificationInterface* pzmqNotificationInterface = nullptr;
#endif

#ifdef WIN32
// Win32 LevelDB doesn't use filedescriptors, and the ones used for
// accessing block files don't count towards the fd_set size limit
// anyway.
#define MIN_CORE_FILEDESCRIPTORS 0
#else
#define MIN_CORE_FILEDESCRIPTORS 150
#endif

static const char* FEE_ESTIMATES_FILENAME="fee_estimates.dat";

//////////////////////////////////////////////////////////////////////////////
//
// Shutdown
//

//
// Thread management and startup/shutdown:
//
// The network-processing threads are all part of a thread group
// created by AppInit() or the Qt main() function.
//
// A clean exit happens when StartShutdown() or the SIGTERM
// signal handler sets fRequestShutdown, which triggers
// the DetectShutdownThread(), which interrupts the main thread group.
// DetectShutdownThread() then exits, which causes AppInit() to
// continue (it .joins the shutdown thread).
// Shutdown() is then
// called to clean up database connections, and stop other
// threads that should only be stopped after the main network-processing
// threads have exited.
//
// Shutdown for Qt is very similar, only it uses a QTimer to detect
// fRequestShutdown getting set, and then does the normal Qt
// shutdown thing.
//

std::atomic<bool> fRequestShutdown(false);
std::atomic<bool> fDumpMempoolLater(false);

void StartShutdown()
{
    fRequestShutdown = true;
}
bool ShutdownRequested()
{
    return fRequestShutdown;
}

/**
 * This is a minimally invasive approach to shutdown on LevelDB read errors from the
 * chainstate, while keeping user interface out of the common library, which is shared
<<<<<<< HEAD
 * between paicoind, and paiup and non-server tools.
=======
 * between paicoind, and paicoin-qt and non-server tools.
>>>>>>> 5c233cf4
*/
class CCoinsViewErrorCatcher final : public CCoinsViewBacked
{
public:
    explicit CCoinsViewErrorCatcher(CCoinsView* view) : CCoinsViewBacked(view) {}
    bool GetCoin(const COutPoint &outpoint, Coin &coin) const override {
        try {
            return CCoinsViewBacked::GetCoin(outpoint, coin);
        } catch(const std::runtime_error& e) {
            uiInterface.ThreadSafeMessageBox(_("Error reading from database, shutting down."), "", CClientUIInterface::MSG_ERROR);
            LogPrintf("Error reading from database: %s\n", e.what());
            // Starting the shutdown sequence and returning false to the caller would be
            // interpreted as 'entry not found' (as opposed to unable to read data), and
            // could lead to invalid interpretation. Just exit immediately, as we can't
            // continue anyway, and all writes should be atomic.
            abort();
        }
    }
    // Writes do not need similar protection, as failure to write is handled by the caller.
};

static CCoinsViewErrorCatcher *pcoinscatcher = nullptr;
static std::unique_ptr<ECCVerifyHandle> globalVerifyHandle;

void Interrupt(boost::thread_group& threadGroup)
{
    InterruptHTTPServer();
    InterruptHTTPRPC();
    InterruptRPC();
    InterruptREST();
    InterruptTorControl();
    if (g_connman)
        g_connman->Interrupt();
    threadGroup.interrupt_all();
}

void Shutdown()
{
    LogPrintf("%s: In progress...\n", __func__);
    static CCriticalSection cs_Shutdown;
    TRY_LOCK(cs_Shutdown, lockShutdown);
    if (!lockShutdown)
        return;

    /// Note: Shutdown() must be able to handle cases in which initialization failed part of the way,
    /// for example if the data directory was found to be locked.
    /// Be sure that anything that writes files or flushes caches only does this if the respective
    /// module was initialized.
    RenameThread("paicoin-shutoff");
    mempool.AddTransactionsUpdated(1);

    StopHTTPRPC();
    StopREST();
    StopRPC();
    StopHTTPServer();
#ifdef ENABLE_WALLET
    for (CWalletRef pwallet : vpwallets) {
        pwallet->Flush(false);
    }
#endif
    MapPort(false);
    UnregisterValidationInterface(peerLogic.get());
    peerLogic.reset();
    g_connman.reset();

    StopTorControl();
    UnregisterNodeSignals(GetNodeSignals());
    if (fDumpMempoolLater && gArgs.GetArg("-persistmempool", DEFAULT_PERSIST_MEMPOOL)) {
        DumpMempool();
    }

    bool dataDirectoryExists = DataDirectoryExists();
    if (dataDirectoryExists)
    {
        if (fFeeEstimatesInitialized)
        {
            ::feeEstimator.FlushUnconfirmed(::mempool);
            fs::path est_path = GetDataDir() / FEE_ESTIMATES_FILENAME;
            CAutoFile est_fileout(fsbridge::fopen(est_path, "wb"), SER_DISK, CLIENT_VERSION);
            if (!est_fileout.IsNull())
                ::feeEstimator.Write(est_fileout);
            else
                LogPrintf("%s: Failed to write fee estimates to %s\n", __func__, est_path.string());
            fFeeEstimatesInitialized = false;
        }

        // FlushStateToDisk generates a SetBestChain callback, which we should avoid missing
        if (pcoinsTip != nullptr) {
            FlushStateToDisk();
        }
    }

    // After there are no more peers/RPC left to give us new data which may generate
    // CValidationInterface callbacks, flush them...
    GetMainSignals().FlushBackgroundCallbacks();

    // Any future callbacks will be dropped. This should absolutely be safe - if
    // missing a callback results in an unrecoverable situation, unclean shutdown
    // would too. The only reason to do the above flushes is to let the wallet catch
    // up with our current chain to avoid any strange pruning edge cases and make
    // next startup faster by avoiding rescan.

    {
        LOCK(cs_main);
        if (dataDirectoryExists && pcoinsTip != nullptr) {
            FlushStateToDisk();
        }
        delete pcoinsTip;
        pcoinsTip = nullptr;
        delete pcoinscatcher;
        pcoinscatcher = nullptr;
        delete pcoinsdbview;
        pcoinsdbview = nullptr;
        delete pblocktree;
        pblocktree = nullptr;
    }
#ifdef ENABLE_WALLET
    for (CWalletRef pwallet : vpwallets) {
        pwallet->Flush(true);
    }
#endif

#if ENABLE_ZMQ
    if (pzmqNotificationInterface) {
        UnregisterValidationInterface(pzmqNotificationInterface);
        delete pzmqNotificationInterface;
        pzmqNotificationInterface = nullptr;
    }
#endif

#ifndef WIN32
    try {
        fs::remove(GetPidFile());
    } catch (const fs::filesystem_error& e) {
        LogPrintf("%s: Unable to remove pidfile: %s\n", __func__, e.what());
    }
#endif
    UnregisterAllValidationInterfaces();
    GetMainSignals().UnregisterBackgroundSignalScheduler();
#ifdef ENABLE_WALLET
    for (CWalletRef pwallet : vpwallets) {
        delete pwallet;
    }
    vpwallets.clear();
#endif
    globalVerifyHandle.reset();
    ECC_Stop();
    LogPrintf("%s: done\n", __func__);
}

/**
 * Signal handlers are very limited in what they are allowed to do.
 * The execution context the handler is invoked in is not guaranteed,
 * so we restrict handler operations to just touching variables:
 */
static void HandleSIGTERM(int)
{
    fRequestShutdown = true;
}

static void HandleSIGHUP(int)
{
    fReopenDebugLog = true;
}

#ifndef WIN32
static void registerSignalHandler(int signal, void(*handler)(int))
{
    struct sigaction sa;
    sa.sa_handler = handler;
    sigemptyset(&sa.sa_mask);
    sa.sa_flags = 0;
    sigaction(signal, &sa, nullptr);
}
#endif

void OnRPCStarted()
{
    uiInterface.NotifyBlockTip.connect(&RPCNotifyBlockChange);
}

void OnRPCStopped()
{
    uiInterface.NotifyBlockTip.disconnect(&RPCNotifyBlockChange);
    RPCNotifyBlockChange(false, nullptr);
    cvBlockChange.notify_all();
    LogPrint(BCLog::RPC, "RPC stopped.\n");
}

std::string HelpMessage(HelpMessageMode mode)
{
    const auto defaultBaseParams = CreateBaseChainParams(CBaseChainParams::MAIN);
    const auto testnetBaseParams = CreateBaseChainParams(CBaseChainParams::TESTNET);
    const auto defaultChainParams = CreateChainParams(CBaseChainParams::MAIN);
    const auto testnetChainParams = CreateChainParams(CBaseChainParams::TESTNET);
    const bool showDebug = gArgs.GetBoolArg("-help-debug", false);

    // When adding new options to the categories, please keep and ensure alphabetical ordering.
    // Do not translate _(...) -help-debug options, Many technical terms, and only a very small audience, so is unnecessary stress to translators.
    std::string strUsage = HelpMessageGroup(_("Options:"));
    strUsage += HelpMessageOpt("-?", _("Print this help message and exit"));
    strUsage += HelpMessageOpt("-version", _("Print version and exit"));
    strUsage += HelpMessageOpt("-alertnotify=<cmd>", _("Execute command when a relevant alert is received or we see a really long fork (%s in cmd is replaced by message)"));
    strUsage += HelpMessageOpt("-blocknotify=<cmd>", _("Execute command when the best block changes (%s in cmd is replaced by block hash)"));
    if (showDebug)
        strUsage += HelpMessageOpt("-blocksonly", strprintf(_("Whether to operate in a blocks only mode (default: %u)"), DEFAULT_BLOCKSONLY));
    strUsage +=HelpMessageOpt("-assumevalid=<hex>", strprintf(_("If this block is in the chain assume that it and its ancestors are valid and potentially skip their script verification (0 to verify all, default: %s, testnet: %s)"), defaultChainParams->GetConsensus().defaultAssumeValid.GetHex(), testnetChainParams->GetConsensus().defaultAssumeValid.GetHex()));
    strUsage += HelpMessageOpt("-conf=<file>", strprintf(_("Specify configuration file (default: %s)"), PAICOIN_CONF_FILENAME));
    if (mode == HMM_PAICOIND)
    {
#if HAVE_DECL_DAEMON
        strUsage += HelpMessageOpt("-daemon", _("Run in the background as a daemon and accept commands"));
#endif
    }
    strUsage += HelpMessageOpt("-datadir=<dir>", _("Specify data directory"));
    if (showDebug) {
        strUsage += HelpMessageOpt("-dbbatchsize", strprintf("Maximum database write batch size in bytes (default: %u)", nDefaultDbBatchSize));
    }
    strUsage += HelpMessageOpt("-dbcache=<n>", strprintf(_("Set database cache size in megabytes (%d to %d, default: %d)"), nMinDbCache, nMaxDbCache, nDefaultDbCache));
    if (showDebug)
        strUsage += HelpMessageOpt("-feefilter", strprintf("Tell other nodes to filter invs to us by our mempool min fee (default: %u)", DEFAULT_FEEFILTER));
    strUsage += HelpMessageOpt("-loadblock=<file>", _("Imports blocks from external blk000??.dat file on startup"));
    strUsage += HelpMessageOpt("-maxorphantx=<n>", strprintf(_("Keep at most <n> unconnectable transactions in memory (default: %u)"), DEFAULT_MAX_ORPHAN_TRANSACTIONS));
    strUsage += HelpMessageOpt("-maxmempool=<n>", strprintf(_("Keep the transaction memory pool below <n> megabytes (default: %u)"), DEFAULT_MAX_MEMPOOL_SIZE));
    strUsage += HelpMessageOpt("-mempoolexpiry=<n>", strprintf(_("Do not keep transactions in the mempool longer than <n> hours (default: %u)"), DEFAULT_MEMPOOL_EXPIRY));
    if (showDebug) {
        strUsage += HelpMessageOpt("-minimumchainwork=<hex>", strprintf("Minimum work assumed to exist on a valid chain in hex (default: %s, testnet: %s)", defaultChainParams->GetConsensus().nMinimumChainWork.GetHex(), testnetChainParams->GetConsensus().nMinimumChainWork.GetHex()));
    }
    strUsage += HelpMessageOpt("-persistmempool", strprintf(_("Whether to save the mempool on shutdown and load on restart (default: %u)"), DEFAULT_PERSIST_MEMPOOL));
    strUsage += HelpMessageOpt("-blockreconstructionextratxn=<n>", strprintf(_("Extra transactions to keep in memory for compact block reconstructions (default: %u)"), DEFAULT_BLOCK_RECONSTRUCTION_EXTRA_TXN));
    strUsage += HelpMessageOpt("-par=<n>", strprintf(_("Set the number of script verification threads (%u to %d, 0 = auto, <0 = leave that many cores free, default: %d)"),
        -GetNumCores(), MAX_SCRIPTCHECK_THREADS, DEFAULT_SCRIPTCHECK_THREADS));
#ifndef WIN32
    strUsage += HelpMessageOpt("-pid=<file>", strprintf(_("Specify pid file (default: %s)"), PAICOIN_PID_FILENAME));
#endif
    strUsage += HelpMessageOpt("-prune=<n>", strprintf(_("Reduce storage requirements by enabling pruning (deleting) of old blocks. This allows the pruneblockchain RPC to be called to delete specific blocks, and enables automatic pruning of old blocks if a target size in MiB is provided. This mode is incompatible with -txindex and -rescan. "
            "Warning: Reverting this setting requires re-downloading the entire blockchain. "
            "(default: 0 = disable pruning blocks, 1 = allow manual pruning via RPC, >%u = automatically prune block files to stay under the specified target size in MiB)"), MIN_DISK_SPACE_FOR_BLOCK_FILES / 1024 / 1024));
    strUsage += HelpMessageOpt("-reindex-chainstate", _("Rebuild chain state from the currently indexed blocks"));
    strUsage += HelpMessageOpt("-reindex", _("Rebuild chain state and block index from the blk*.dat files on disk"));
#ifndef WIN32
    strUsage += HelpMessageOpt("-sysperms", _("Create new files with system default permissions, instead of umask 077 (only effective with disabled wallet functionality)"));
#endif
    strUsage += HelpMessageOpt("-txindex", strprintf(_("Maintain a full transaction index, used by the getrawtransaction rpc call (default: %u)"), DEFAULT_TXINDEX));

    strUsage += HelpMessageGroup(_("Connection options:"));
    strUsage += HelpMessageOpt("-addnode=<ip>", _("Add a node to connect to and attempt to keep the connection open"));
    strUsage += HelpMessageOpt("-banscore=<n>", strprintf(_("Threshold for disconnecting misbehaving peers (default: %u)"), DEFAULT_BANSCORE_THRESHOLD));
    strUsage += HelpMessageOpt("-bantime=<n>", strprintf(_("Number of seconds to keep misbehaving peers from reconnecting (default: %u)"), DEFAULT_MISBEHAVING_BANTIME));
    strUsage += HelpMessageOpt("-bind=<addr>", _("Bind to given address and always listen on it. Use [host]:port notation for IPv6"));
    strUsage += HelpMessageOpt("-connect=<ip>", _("Connect only to the specified node(s); -connect=0 disables automatic connections"));
    strUsage += HelpMessageOpt("-discover", _("Discover own IP addresses (default: 1 when listening and no -externalip or -proxy)"));
    strUsage += HelpMessageOpt("-dns", _("Allow DNS lookups for -addnode, -seednode and -connect") + " " + strprintf(_("(default: %u)"), DEFAULT_NAME_LOOKUP));
    strUsage += HelpMessageOpt("-dnsseed", _("Query for peer addresses via DNS lookup, if low on addresses (default: 1 unless -connect used)"));
    strUsage += HelpMessageOpt("-externalip=<ip>", _("Specify your own public address"));
    strUsage += HelpMessageOpt("-forcednsseed", strprintf(_("Always query for peer addresses via DNS lookup (default: %u)"), DEFAULT_FORCEDNSSEED));
    strUsage += HelpMessageOpt("-listen", _("Accept connections from outside (default: 1 if no -proxy or -connect)"));
    strUsage += HelpMessageOpt("-listenonion", strprintf(_("Automatically create Tor hidden service (default: %d)"), DEFAULT_LISTEN_ONION));
    strUsage += HelpMessageOpt("-maxconnections=<n>", strprintf(_("Maintain at most <n> connections to peers (default: %u)"), DEFAULT_MAX_PEER_CONNECTIONS));
    strUsage += HelpMessageOpt("-maxreceivebuffer=<n>", strprintf(_("Maximum per-connection receive buffer, <n>*1000 bytes (default: %u)"), DEFAULT_MAXRECEIVEBUFFER));
    strUsage += HelpMessageOpt("-maxsendbuffer=<n>", strprintf(_("Maximum per-connection send buffer, <n>*1000 bytes (default: %u)"), DEFAULT_MAXSENDBUFFER));
    strUsage += HelpMessageOpt("-maxtimeadjustment", strprintf(_("Maximum allowed median peer time offset adjustment. Local perspective of time may be influenced by peers forward or backward by this amount. (default: %u seconds)"), DEFAULT_MAX_TIME_ADJUSTMENT));
    strUsage += HelpMessageOpt("-onion=<ip:port>", strprintf(_("Use separate SOCKS5 proxy to reach peers via Tor hidden services (default: %s)"), "-proxy"));
    strUsage += HelpMessageOpt("-onlynet=<net>", _("Only connect to nodes in network <net> (ipv4, ipv6 or onion)"));
    strUsage += HelpMessageOpt("-permitbaremultisig", strprintf(_("Relay non-P2SH multisig (default: %u)"), DEFAULT_PERMIT_BAREMULTISIG));
    strUsage += HelpMessageOpt("-peerbloomfilters", strprintf(_("Support filtering of blocks and transaction with bloom filters (default: %u)"), DEFAULT_PEERBLOOMFILTERS));
    strUsage += HelpMessageOpt("-port=<port>", strprintf(_("Listen for connections on <port> (default: %u or testnet: %u)"), defaultChainParams->GetDefaultPort(), testnetChainParams->GetDefaultPort()));
    strUsage += HelpMessageOpt("-proxy=<ip:port>", _("Connect through SOCKS5 proxy"));
    strUsage += HelpMessageOpt("-proxyrandomize", strprintf(_("Randomize credentials for every proxy connection. This enables Tor stream isolation (default: %u)"), DEFAULT_PROXYRANDOMIZE));
    strUsage += HelpMessageOpt("-seednode=<ip>", _("Connect to a node to retrieve peer addresses, and disconnect"));
    strUsage += HelpMessageOpt("-timeout=<n>", strprintf(_("Specify connection timeout in milliseconds (minimum: 1, default: %d)"), DEFAULT_CONNECT_TIMEOUT));
    strUsage += HelpMessageOpt("-torcontrol=<ip>:<port>", strprintf(_("Tor control port to use if onion listening enabled (default: %s)"), DEFAULT_TOR_CONTROL));
    strUsage += HelpMessageOpt("-torpassword=<pass>", _("Tor control port password (default: empty)"));
#ifdef USE_UPNP
#if USE_UPNP
    strUsage += HelpMessageOpt("-upnp", _("Use UPnP to map the listening port (default: 1 when listening and no -proxy)"));
#else
    strUsage += HelpMessageOpt("-upnp", strprintf(_("Use UPnP to map the listening port (default: %u)"), 0));
#endif
#endif
    strUsage += HelpMessageOpt("-whitebind=<addr>", _("Bind to given address and whitelist peers connecting to it. Use [host]:port notation for IPv6"));
    strUsage += HelpMessageOpt("-whitelist=<IP address or network>", _("Whitelist peers connecting from the given IP address (e.g. 1.2.3.4) or CIDR notated network (e.g. 1.2.3.0/24). Can be specified multiple times.") +
        " " + _("Whitelisted peers cannot be DoS banned and their transactions are always relayed, even if they are already in the mempool, useful e.g. for a gateway"));
    strUsage += HelpMessageOpt("-maxuploadtarget=<n>", strprintf(_("Tries to keep outbound traffic under the given target (in MiB per 24h), 0 = no limit (default: %d)"), DEFAULT_MAX_UPLOAD_TARGET));

#ifdef ENABLE_WALLET
    strUsage += GetWalletHelpString(showDebug);
#endif

#if ENABLE_ZMQ
    strUsage += HelpMessageGroup(_("ZeroMQ notification options:"));
    strUsage += HelpMessageOpt("-zmqpubhashblock=<address>", _("Enable publish hash block in <address>"));
    strUsage += HelpMessageOpt("-zmqpubhashtx=<address>", _("Enable publish hash transaction in <address>"));
    strUsage += HelpMessageOpt("-zmqpubrawblock=<address>", _("Enable publish raw block in <address>"));
    strUsage += HelpMessageOpt("-zmqpubrawtx=<address>", _("Enable publish raw transaction in <address>"));
#endif

    strUsage += HelpMessageGroup(_("Debugging/Testing options:"));
    strUsage += HelpMessageOpt("-uacomment=<cmt>", _("Append comment to the user agent string"));
    if (showDebug)
    {
        strUsage += HelpMessageOpt("-checkblocks=<n>", strprintf(_("How many blocks to check at startup (default: %u, 0 = all)"), DEFAULT_CHECKBLOCKS));
        strUsage += HelpMessageOpt("-checklevel=<n>", strprintf(_("How thorough the block verification of -checkblocks is (0-4, default: %u)"), DEFAULT_CHECKLEVEL));
        strUsage += HelpMessageOpt("-checkblockindex", strprintf("Do a full consistency check for mapBlockIndex, setBlockIndexCandidates, chainActive and mapBlocksUnlinked occasionally. Also sets -checkmempool (default: %u)", defaultChainParams->DefaultConsistencyChecks()));
        strUsage += HelpMessageOpt("-checkmempool=<n>", strprintf("Run checks every <n> transactions (default: %u)", defaultChainParams->DefaultConsistencyChecks()));
        strUsage += HelpMessageOpt("-checkpoints", strprintf("Disable expensive verification for known chain history (default: %u)", DEFAULT_CHECKPOINTS_ENABLED));
        strUsage += HelpMessageOpt("-disablesafemode", strprintf("Disable safemode, override a real safe mode event (default: %u)", DEFAULT_DISABLE_SAFEMODE));
        strUsage += HelpMessageOpt("-testsafemode", strprintf("Force safe mode (default: %u)", DEFAULT_TESTSAFEMODE));
        strUsage += HelpMessageOpt("-dropmessagestest=<n>", "Randomly drop 1 of every <n> network messages");
        strUsage += HelpMessageOpt("-fuzzmessagestest=<n>", "Randomly fuzz 1 of every <n> network messages");
        strUsage += HelpMessageOpt("-stopafterblockimport", strprintf("Stop running after importing blocks from disk (default: %u)", DEFAULT_STOPAFTERBLOCKIMPORT));
        strUsage += HelpMessageOpt("-stopatheight", strprintf("Stop running after reaching the given height in the main chain (default: %u)", DEFAULT_STOPATHEIGHT));

        strUsage += HelpMessageOpt("-limitancestorcount=<n>", strprintf("Do not accept transactions if number of in-mempool ancestors is <n> or more (default: %u)", DEFAULT_ANCESTOR_LIMIT));
        strUsage += HelpMessageOpt("-limitancestorsize=<n>", strprintf("Do not accept transactions whose size with all in-mempool ancestors exceeds <n> kilobytes (default: %u)", DEFAULT_ANCESTOR_SIZE_LIMIT));
        strUsage += HelpMessageOpt("-limitdescendantcount=<n>", strprintf("Do not accept transactions if any ancestor would have <n> or more in-mempool descendants (default: %u)", DEFAULT_DESCENDANT_LIMIT));
        strUsage += HelpMessageOpt("-limitdescendantsize=<n>", strprintf("Do not accept transactions if any ancestor would have more than <n> kilobytes of in-mempool descendants (default: %u).", DEFAULT_DESCENDANT_SIZE_LIMIT));
        strUsage += HelpMessageOpt("-vbparams=deployment:start:end", "Use given start/end times for specified version bits deployment (regtest-only)");
    }
    strUsage += HelpMessageOpt("-debug=<category>", strprintf(_("Output debugging information (default: %u, supplying <category> is optional)"), 0) + ". " +
        _("If <category> is not supplied or if <category> = 1, output all debugging information.") + " " + _("<category> can be:") + " " + ListLogCategories() + ".");
    strUsage += HelpMessageOpt("-debugexclude=<category>", strprintf(_("Exclude debugging information for a category. Can be used in conjunction with -debug=1 to output debug logs for all categories except one or more specified categories.")));
    strUsage += HelpMessageOpt("-help-debug", _("Show all debugging options (usage: --help -help-debug)"));
    strUsage += HelpMessageOpt("-logips", strprintf(_("Include IP addresses in debug output (default: %u)"), DEFAULT_LOGIPS));
    strUsage += HelpMessageOpt("-logtimestamps", strprintf(_("Prepend debug output with timestamp (default: %u)"), DEFAULT_LOGTIMESTAMPS));
    if (showDebug)
    {
        strUsage += HelpMessageOpt("-logtimemicros", strprintf("Add microsecond precision to debug timestamps (default: %u)", DEFAULT_LOGTIMEMICROS));
        strUsage += HelpMessageOpt("-mocktime=<n>", "Replace actual time with <n> seconds since epoch (default: 0)");
        strUsage += HelpMessageOpt("-maxsigcachesize=<n>", strprintf("Limit sum of signature cache and script execution cache sizes to <n> MiB (default: %u)", DEFAULT_MAX_SIG_CACHE_SIZE));
        strUsage += HelpMessageOpt("-maxtipage=<n>", strprintf("Maximum tip age in seconds to consider node in initial block download (default: %u)", DEFAULT_MAX_TIP_AGE));
    }
    strUsage += HelpMessageOpt("-maxtxfee=<amt>", strprintf(_("Maximum total fees (in %s) to use in a single wallet transaction or raw transaction; setting this too low may abort large transactions (default: %s)"),
        CURRENCY_UNIT, FormatMoney(DEFAULT_TRANSACTION_MAXFEE)));
    strUsage += HelpMessageOpt("-printtoconsole", _("Send trace/debug info to console instead of debug.log file"));
    if (showDebug)
    {
        strUsage += HelpMessageOpt("-printpriority", strprintf("Log transaction fee per kB when mining blocks (default: %u)", DEFAULT_PRINTPRIORITY));
    }
    strUsage += HelpMessageOpt("-shrinkdebugfile", _("Shrink debug.log file on client startup (default: 1 when no -debug)"));

    AppendParamsHelpMessages(strUsage, showDebug);

    strUsage += HelpMessageGroup(_("Node relay options:"));
    if (showDebug) {
        strUsage += HelpMessageOpt("-acceptnonstdtxn", strprintf("Relay and mine \"non-standard\" transactions (%sdefault: %u)", "testnet/regtest only; ", !testnetChainParams->RequireStandard()));
        strUsage += HelpMessageOpt("-incrementalrelayfee=<amt>", strprintf("Fee rate (in %s/kB) used to define cost of relay, used for mempool limiting and BIP 125 replacement. (default: %s)", CURRENCY_UNIT, FormatMoney(DEFAULT_INCREMENTAL_RELAY_FEE)));
        strUsage += HelpMessageOpt("-dustrelayfee=<amt>", strprintf("Fee rate (in %s/kB) used to defined dust, the value of an output such that it will cost more than its value in fees at this fee rate to spend it. (default: %s)", CURRENCY_UNIT, FormatMoney(DUST_RELAY_TX_FEE)));
    }
    strUsage += HelpMessageOpt("-bytespersigop", strprintf(_("Equivalent bytes per sigop in transactions for relay and mining (default: %u)"), DEFAULT_BYTES_PER_SIGOP));
    strUsage += HelpMessageOpt("-datacarrier", strprintf(_("Relay and mine data carrier transactions (default: %u)"), DEFAULT_ACCEPT_DATACARRIER));
    strUsage += HelpMessageOpt("-datacarriersize", strprintf(_("Maximum size of data in data carrier transactions we relay and mine (default: %u)"), MAX_OP_RETURN_RELAY));
    strUsage += HelpMessageOpt("-mempoolreplacement", strprintf(_("Enable transaction replacement in the memory pool (default: %u)"), DEFAULT_ENABLE_REPLACEMENT));
    strUsage += HelpMessageOpt("-minrelaytxfee=<amt>", strprintf(_("Fees (in %s/kB) smaller than this are considered zero fee for relaying, mining and transaction creation (default: %s)"),
        CURRENCY_UNIT, FormatMoney(DEFAULT_MIN_RELAY_TX_FEE)));
    strUsage += HelpMessageOpt("-whitelistrelay", strprintf(_("Accept relayed transactions received from whitelisted peers even when not relaying transactions (default: %d)"), DEFAULT_WHITELISTRELAY));
    strUsage += HelpMessageOpt("-whitelistforcerelay", strprintf(_("Force relay of transactions from whitelisted peers even if they violate local relay policy (default: %d)"), DEFAULT_WHITELISTFORCERELAY));

    strUsage += HelpMessageGroup(_("Block creation options:"));
    strUsage += HelpMessageOpt("-blockmaxweight=<n>", strprintf(_("Set maximum BIP141 block weight (default: %d)"), DEFAULT_BLOCK_MAX_WEIGHT));
    strUsage += HelpMessageOpt("-blockmaxsize=<n>", strprintf(_("Set maximum block size in bytes (default: %d)"), DEFAULT_BLOCK_MAX_SIZE));
    strUsage += HelpMessageOpt("-blockmintxfee=<amt>", strprintf(_("Set lowest fee rate (in %s/kB) for transactions to be included in block creation. (default: %s)"), CURRENCY_UNIT, FormatMoney(DEFAULT_BLOCK_MIN_TX_FEE)));
    if (showDebug)
        strUsage += HelpMessageOpt("-blockversion=<n>", "Override block version to test forking scenarios");

    strUsage += HelpMessageGroup(_("RPC server options:"));
    strUsage += HelpMessageOpt("-server", _("Accept command line and JSON-RPC commands"));
    strUsage += HelpMessageOpt("-rest", strprintf(_("Accept public REST requests (default: %u)"), DEFAULT_REST_ENABLE));
    strUsage += HelpMessageOpt("-rpcbind=<addr>[:port]", _("Bind to given address to listen for JSON-RPC connections. This option is ignored unless -rpcallowip is also passed. Port is optional and overrides -rpcport. Use [host]:port notation for IPv6. This option can be specified multiple times (default: 127.0.0.1 and ::1 i.e., localhost, or if -rpcallowip has been specified, 0.0.0.0 and :: i.e., all addresses)"));
    strUsage += HelpMessageOpt("-rpccookiefile=<loc>", _("Location of the auth cookie (default: data dir)"));
    strUsage += HelpMessageOpt("-rpcuser=<user>", _("Username for JSON-RPC connections"));
    strUsage += HelpMessageOpt("-rpcpassword=<pw>", _("Password for JSON-RPC connections"));
    strUsage += HelpMessageOpt("-rpcauth=<userpw>", _("Username and hashed password for JSON-RPC connections. The field <userpw> comes in the format: <USERNAME>:<SALT>$<HASH>. A canonical python script is included in share/rpcuser. The client then connects normally using the rpcuser=<USERNAME>/rpcpassword=<PASSWORD> pair of arguments. This option can be specified multiple times"));
    strUsage += HelpMessageOpt("-rpcport=<port>", strprintf(_("Listen for JSON-RPC connections on <port> (default: %u or testnet: %u)"), defaultBaseParams->RPCPort(), testnetBaseParams->RPCPort()));
    strUsage += HelpMessageOpt("-rpcallowip=<ip>", _("Allow JSON-RPC connections from specified source. Valid for <ip> are a single IP (e.g. 1.2.3.4), a network/netmask (e.g. 1.2.3.4/255.255.255.0) or a network/CIDR (e.g. 1.2.3.4/24). This option can be specified multiple times"));
    strUsage += HelpMessageOpt("-rpcserialversion", strprintf(_("Sets the serialization of raw transaction or block hex returned in non-verbose mode, non-segwit(0) or segwit(1) (default: %d)"), DEFAULT_RPC_SERIALIZE_VERSION));
    strUsage += HelpMessageOpt("-rpcthreads=<n>", strprintf(_("Set the number of threads to service RPC calls (default: %d)"), DEFAULT_HTTP_THREADS));
    if (showDebug) {
        strUsage += HelpMessageOpt("-rpcworkqueue=<n>", strprintf("Set the depth of the work queue to service RPC calls (default: %d)", DEFAULT_HTTP_WORKQUEUE));
        strUsage += HelpMessageOpt("-rpcservertimeout=<n>", strprintf("Timeout during HTTP requests (default: %d)", DEFAULT_HTTP_SERVER_TIMEOUT));
    }

    return strUsage;
}

std::string LicenseInfo()
{
<<<<<<< HEAD
    const std::string URL_SOURCE_CODE = "<https://github.com/projectpai>";
    const std::string URL_WEBSITE = "<https://projectpai.com/>";

    std::stringstream stringStreamLicenseInfo;

    stringStreamLicenseInfo << CopyrightHolders(2009, COPYRIGHT_YEAR)
                            << std::endl << std::endl
                            << strprintf(_("Please contribute if you find %s useful. Visit %s for further information about the software."), PACKAGE_NAME, URL_WEBSITE)
                            << std::endl
                            << strprintf(_("The source code is available from %s."), URL_SOURCE_CODE)
                            << std::endl << std::endl
                            << _("This is experimental software.")
                            << std::endl
                            << strprintf(_("Distributed under the MIT software license, see the accompanying file %s or %s"), "COPYING", "<https://opensource.org/licenses/MIT>")
                            << std::endl << std::endl
                            << strprintf(_("This product includes software developed by the OpenSSL Project for use in the OpenSSL Toolkit %s and cryptographic software written by Eric Young and UPnP software written by Thomas Bernard."), "<https://www.openssl.org>")
                            << std::endl;

    return stringStreamLicenseInfo.str();
=======
    const std::string URL_SOURCE_CODE = "<https://github.com/projectpai/paicoin>";
    const std::string URL_WEBSITE = "<https://www.projectpai.com>";

    return CopyrightHolders(strprintf(_("Copyright (C) %i-%i"), 2009, COPYRIGHT_YEAR) + " ") + "\n" +
           "\n" +
           strprintf(_("Please contribute if you find %s useful. "
                       "Visit %s for further information about the software."),
               PACKAGE_NAME, URL_WEBSITE) +
           "\n" +
           strprintf(_("The source code is available from %s."),
               URL_SOURCE_CODE) +
           "\n" +
           "\n" +
           _("This is experimental software.") + "\n" +
           strprintf(_("Distributed under the MIT software license, see the accompanying file %s or %s"), "COPYING", "<https://opensource.org/licenses/MIT>") + "\n" +
           "\n" +
           strprintf(_("This product includes software developed by the OpenSSL Project for use in the OpenSSL Toolkit %s and cryptographic software written by Eric Young and UPnP software written by Thomas Bernard."), "<https://www.openssl.org>") +
           "\n";
>>>>>>> 5c233cf4
}

static void BlockNotifyCallback(bool initialSync, const CBlockIndex *pBlockIndex)
{
    if (initialSync || !pBlockIndex)
        return;

    std::string strCmd = gArgs.GetArg("-blocknotify", "");

    boost::replace_all(strCmd, "%s", pBlockIndex->GetBlockHash().GetHex());
    boost::thread t(runCommand, strCmd); // thread runs free
}

static bool fHaveGenesis = false;
static boost::mutex cs_GenesisWait;
static CConditionVariable condvar_GenesisWait;

static void BlockNotifyGenesisWait(bool, const CBlockIndex *pBlockIndex)
{
    if (pBlockIndex != nullptr) {
        {
            boost::unique_lock<boost::mutex> lock_GenesisWait(cs_GenesisWait);
            fHaveGenesis = true;
        }
        condvar_GenesisWait.notify_all();
    }
}

struct CImportingNow
{
    CImportingNow() {
        assert(fImporting == false);
        fImporting = true;
    }

    ~CImportingNow() {
        assert(fImporting == true);
        fImporting = false;
    }
};


// If we're using -prune with -reindex, then delete block files that will be ignored by the
// reindex.  Since reindexing works by starting at block file 0 and looping until a blockfile
// is missing, do the same here to delete any later block files after a gap.  Also delete all
// rev files since they'll be rewritten by the reindex anyway.  This ensures that vinfoBlockFile
// is in sync with what's actually on disk by the time we start downloading, so that pruning
// works correctly.
void CleanupBlockRevFiles()
{
    std::map<std::string, fs::path> mapBlockFiles;

    // Glob all blk?????.dat and rev?????.dat files from the blocks directory.
    // Remove the rev files immediately and insert the blk file paths into an
    // ordered map keyed by block file index.
    LogPrintf("Removing unusable blk?????.dat and rev?????.dat files for -reindex with -prune\n");
    fs::path blocksdir = GetDataDir() / "blocks";
    for (fs::directory_iterator it(blocksdir); it != fs::directory_iterator(); it++) {
        if (is_regular_file(*it) &&
            it->path().filename().string().length() == 12 &&
            it->path().filename().string().substr(8,4) == ".dat")
        {
            if (it->path().filename().string().substr(0,3) == "blk")
                mapBlockFiles[it->path().filename().string().substr(3,5)] = it->path();
            else if (it->path().filename().string().substr(0,3) == "rev")
                remove(it->path());
        }
    }

    // Remove all block files that aren't part of a contiguous set starting at
    // zero by walking the ordered map (keys are block file indices) by
    // keeping a separate counter.  Once we hit a gap (or if 0 doesn't exist)
    // start removing block files.
    int nContigCounter = 0;
    for (const std::pair<std::string, fs::path>& item : mapBlockFiles) {
        if (atoi(item.first) == nContigCounter) {
            nContigCounter++;
            continue;
        }
        remove(item.second);
    }
}

void ThreadImport(std::vector<fs::path> vImportFiles)
{
    const CChainParams& chainparams = Params();
    RenameThread("paicoin-loadblk");

    {
    CImportingNow imp;

    // -reindex
    if (fReindex) {
        int nFile = 0;
        while (true) {
            CDiskBlockPos pos(nFile, 0);
            if (!fs::exists(GetBlockPosFilename(pos, "blk")))
                break; // No block files left to reindex
            FILE *file = OpenBlockFile(pos, true);
            if (!file)
                break; // This error is logged in OpenBlockFile
            LogPrintf("Reindexing block file blk%05u.dat...\n", (unsigned int)nFile);
            LoadExternalBlockFile(chainparams, file, &pos);
            nFile++;
        }
        pblocktree->WriteReindexing(false);
        fReindex = false;
        LogPrintf("Reindexing finished\n");
        // To avoid ending up in a situation without genesis block, re-try initializing (no-op if reindexing worked):
        LoadGenesisBlock(chainparams);
    }

    // hardcoded $DATADIR/bootstrap.dat
    fs::path pathBootstrap = GetDataDir() / "bootstrap.dat";
    if (fs::exists(pathBootstrap)) {
        FILE *file = fsbridge::fopen(pathBootstrap, "rb");
        if (file) {
            fs::path pathBootstrapOld = GetDataDir() / "bootstrap.dat.old";
            LogPrintf("Importing bootstrap.dat...\n");
            LoadExternalBlockFile(chainparams, file);
            RenameOver(pathBootstrap, pathBootstrapOld);
        } else {
            LogPrintf("Warning: Could not open bootstrap file %s\n", pathBootstrap.string());
        }
    }

    // -loadblock=
    for (const fs::path& path : vImportFiles) {
        FILE *file = fsbridge::fopen(path, "rb");
        if (file) {
            LogPrintf("Importing blocks file %s...\n", path.string());
            LoadExternalBlockFile(chainparams, file);
        } else {
            LogPrintf("Warning: Could not open blocks file %s\n", path.string());
        }
    }

    // scan for better chains in the block chain database, that are not yet connected in the active best chain
    CValidationState state;
    if (!ActivateBestChain(state, chainparams)) {
        LogPrintf("Failed to connect best block");
        StartShutdown();
    }

    if (gArgs.GetBoolArg("-stopafterblockimport", DEFAULT_STOPAFTERBLOCKIMPORT)) {
        LogPrintf("Stopping after block import\n");
        StartShutdown();
    }
    } // End scope of CImportingNow
    if (gArgs.GetArg("-persistmempool", DEFAULT_PERSIST_MEMPOOL)) {
        LoadMempool();
        fDumpMempoolLater = !fRequestShutdown;
    }
}

/** Sanity checks
 *  Ensure that PAIcoin is running in a usable environment with all
 *  necessary library support.
 */
bool InitSanityCheck(void)
{
    if(!ECC_InitSanityCheck()) {
        InitError("Elliptic curve cryptography sanity check failure. Aborting.");
        return false;
    }

    if (!glibc_sanity_test() || !glibcxx_sanity_test())
        return false;

    if (!Random_SanityCheck()) {
        InitError("OS cryptographic RNG sanity check failure. Aborting.");
        return false;
    }

    return true;
}

bool AppInitServers(boost::thread_group& threadGroup)
{
    RPCServer::OnStarted(&OnRPCStarted);
    RPCServer::OnStopped(&OnRPCStopped);
    if (!InitHTTPServer())
        return false;
    if (!StartRPC())
        return false;
    if (!StartHTTPRPC())
        return false;
    if (gArgs.GetBoolArg("-rest", DEFAULT_REST_ENABLE) && !StartREST())
        return false;
    if (!StartHTTPServer())
        return false;
    return true;
}

// Parameter interaction based on rules
void InitParameterInteraction()
{
    // when specifying an explicit binding address, you want to listen on it
    // even when -connect or -proxy is specified
    if (gArgs.IsArgSet("-bind")) {
        if (gArgs.SoftSetBoolArg("-listen", true))
            LogPrintf("%s: parameter interaction: -bind set -> setting -listen=1\n", __func__);
    }
    if (gArgs.IsArgSet("-whitebind")) {
        if (gArgs.SoftSetBoolArg("-listen", true))
            LogPrintf("%s: parameter interaction: -whitebind set -> setting -listen=1\n", __func__);
    }

    if (gArgs.IsArgSet("-connect")) {
        // when only connecting to trusted nodes, do not seed via DNS, or listen by default
        if (gArgs.SoftSetBoolArg("-dnsseed", false))
            LogPrintf("%s: parameter interaction: -connect set -> setting -dnsseed=0\n", __func__);
        if (gArgs.SoftSetBoolArg("-listen", false))
            LogPrintf("%s: parameter interaction: -connect set -> setting -listen=0\n", __func__);
    }

    if (gArgs.IsArgSet("-proxy")) {
        // to protect privacy, do not listen by default if a default proxy server is specified
        if (gArgs.SoftSetBoolArg("-listen", false))
            LogPrintf("%s: parameter interaction: -proxy set -> setting -listen=0\n", __func__);
        // to protect privacy, do not use UPNP when a proxy is set. The user may still specify -listen=1
        // to listen locally, so don't rely on this happening through -listen below.
        if (gArgs.SoftSetBoolArg("-upnp", false))
            LogPrintf("%s: parameter interaction: -proxy set -> setting -upnp=0\n", __func__);
        // to protect privacy, do not discover addresses by default
        if (gArgs.SoftSetBoolArg("-discover", false))
            LogPrintf("%s: parameter interaction: -proxy set -> setting -discover=0\n", __func__);
    }

    if (!gArgs.GetBoolArg("-listen", DEFAULT_LISTEN)) {
        // do not map ports or try to retrieve public IP when not listening (pointless)
        if (gArgs.SoftSetBoolArg("-upnp", false))
            LogPrintf("%s: parameter interaction: -listen=0 -> setting -upnp=0\n", __func__);
        if (gArgs.SoftSetBoolArg("-discover", false))
            LogPrintf("%s: parameter interaction: -listen=0 -> setting -discover=0\n", __func__);
        if (gArgs.SoftSetBoolArg("-listenonion", false))
            LogPrintf("%s: parameter interaction: -listen=0 -> setting -listenonion=0\n", __func__);
    }

    if (gArgs.IsArgSet("-externalip")) {
        // if an explicit public IP is specified, do not try to find others
        if (gArgs.SoftSetBoolArg("-discover", false))
            LogPrintf("%s: parameter interaction: -externalip set -> setting -discover=0\n", __func__);
    }

    // disable whitelistrelay in blocksonly mode
    if (gArgs.GetBoolArg("-blocksonly", DEFAULT_BLOCKSONLY)) {
        if (gArgs.SoftSetBoolArg("-whitelistrelay", false))
            LogPrintf("%s: parameter interaction: -blocksonly=1 -> setting -whitelistrelay=0\n", __func__);
    }

    // Forcing relay from whitelisted hosts implies we will accept relays from them in the first place.
    if (gArgs.GetBoolArg("-whitelistforcerelay", DEFAULT_WHITELISTFORCERELAY)) {
        if (gArgs.SoftSetBoolArg("-whitelistrelay", true))
            LogPrintf("%s: parameter interaction: -whitelistforcerelay=1 -> setting -whitelistrelay=1\n", __func__);
    }
}

static std::string ResolveErrMsg(const char * const optname, const std::string& strBind)
{
    return strprintf(_("Cannot resolve -%s address: '%s'"), optname, strBind);
}

void InitLogging()
{
    fPrintToConsole = gArgs.GetBoolArg("-printtoconsole", false);
    fLogTimestamps = gArgs.GetBoolArg("-logtimestamps", DEFAULT_LOGTIMESTAMPS);
    fLogTimeMicros = gArgs.GetBoolArg("-logtimemicros", DEFAULT_LOGTIMEMICROS);
    fLogIPs = gArgs.GetBoolArg("-logips", DEFAULT_LOGIPS);

    LogPrintf("\n\n\n\n\n\n\n\n\n\n\n\n\n\n\n\n\n\n\n\n");
    LogPrintf("PAIcoin version %s\n", FormatFullVersion());
}

namespace { // Variables internal to initialization process only

ServiceFlags nRelevantServices = NODE_NETWORK;
int nMaxConnections;
int nUserMaxConnections;
int nFD;
ServiceFlags nLocalServices = NODE_NETWORK;

} // namespace

[[noreturn]] static void new_handler_terminate()
{
    // Rather than throwing std::bad-alloc if allocation fails, terminate
    // immediately to (try to) avoid chain corruption.
    // Since LogPrintf may itself allocate memory, set the handler directly
    // to terminate first.
    std::set_new_handler(std::terminate);
    LogPrintf("Error: Out of memory. Terminating.\n");

    // The log was successful, terminate now.
    std::terminate();
};

bool AppInitBasicSetup()
{
    // ********************************************************* Step 1: setup
#ifdef _MSC_VER
    // Turn off Microsoft heap dump noise
    _CrtSetReportMode(_CRT_WARN, _CRTDBG_MODE_FILE);
    _CrtSetReportFile(_CRT_WARN, CreateFileA("NUL", GENERIC_WRITE, 0, nullptr, OPEN_EXISTING, 0, 0));
    // Disable confusing "helpful" text message on abort, Ctrl-C
    _set_abort_behavior(0, _WRITE_ABORT_MSG | _CALL_REPORTFAULT);
#endif
#ifdef WIN32
    // Enable Data Execution Prevention (DEP)
    // Minimum supported OS versions: WinXP SP3, WinVista >= SP1, Win Server 2008
    // A failure is non-critical and needs no further attention!
#ifndef PROCESS_DEP_ENABLE
    // We define this here, because GCCs winbase.h limits this to _WIN32_WINNT >= 0x0601 (Windows 7),
    // which is not correct. Can be removed, when GCCs winbase.h is fixed!
#define PROCESS_DEP_ENABLE 0x00000001
#endif
    typedef BOOL (WINAPI *PSETPROCDEPPOL)(DWORD);
    PSETPROCDEPPOL setProcDEPPol = (PSETPROCDEPPOL)GetProcAddress(GetModuleHandleA("Kernel32.dll"), "SetProcessDEPPolicy");
    if (setProcDEPPol != nullptr) setProcDEPPol(PROCESS_DEP_ENABLE);
#endif

    if (!SetupNetworking())
        return InitError("Initializing networking failed");

#ifndef WIN32
    if (!gArgs.GetBoolArg("-sysperms", false)) {
        umask(077);
    }

    // Clean shutdown on SIGTERM
    registerSignalHandler(SIGTERM, HandleSIGTERM);
    registerSignalHandler(SIGINT, HandleSIGTERM);

    // Reopen debug.log on SIGHUP
    registerSignalHandler(SIGHUP, HandleSIGHUP);

    // Ignore SIGPIPE, otherwise it will bring the daemon down if the client closes unexpectedly
    signal(SIGPIPE, SIG_IGN);
#endif

    std::set_new_handler(new_handler_terminate);

    return true;
}

bool AppInitParameterInteraction()
{
    const CChainParams& chainparams = Params();
    // ********************************************************* Step 2: parameter interactions

    // also see: InitParameterInteraction()

    // if using block pruning, then disallow txindex
    if (gArgs.GetArg("-prune", 0)) {
        if (gArgs.GetBoolArg("-txindex", DEFAULT_TXINDEX))
            return InitError(_("Prune mode is incompatible with -txindex."));
    }

    // -bind and -whitebind can't be set when not listening
    size_t nUserBind = gArgs.GetArgs("-bind").size() + gArgs.GetArgs("-whitebind").size();
    if (nUserBind != 0 && !gArgs.GetBoolArg("-listen", DEFAULT_LISTEN)) {
        return InitError("Cannot set -bind or -whitebind together with -listen=0");
    }

    // Make sure enough file descriptors are available
    int nBind = std::max(nUserBind, size_t(1));
    nUserMaxConnections = gArgs.GetArg("-maxconnections", DEFAULT_MAX_PEER_CONNECTIONS);
    nMaxConnections = std::max(nUserMaxConnections, 0);

    // Trim requested connection counts, to fit into system limitations
    nMaxConnections = std::max(std::min(nMaxConnections, (int)(FD_SETSIZE - nBind - MIN_CORE_FILEDESCRIPTORS - MAX_ADDNODE_CONNECTIONS)), 0);
    nFD = RaiseFileDescriptorLimit(nMaxConnections + MIN_CORE_FILEDESCRIPTORS + MAX_ADDNODE_CONNECTIONS);
    if (nFD < MIN_CORE_FILEDESCRIPTORS)
        return InitError(_("Not enough file descriptors available."));
    nMaxConnections = std::min(nFD - MIN_CORE_FILEDESCRIPTORS - MAX_ADDNODE_CONNECTIONS, nMaxConnections);

    if (nMaxConnections < nUserMaxConnections)
        InitWarning(strprintf(_("Reducing -maxconnections from %d to %d, because of system limitations."), nUserMaxConnections, nMaxConnections));

    // ********************************************************* Step 3: parameter-to-internal-flags
    if (gArgs.IsArgSet("-debug")) {
        // Special-case: if -debug=0/-nodebug is set, turn off debugging messages
        const std::vector<std::string> categories = gArgs.GetArgs("-debug");

        if (find(categories.begin(), categories.end(), std::string("0")) == categories.end()) {
            for (const auto& cat : categories) {
                uint32_t flag = 0;
                if (!GetLogCategory(&flag, &cat)) {
                    InitWarning(strprintf(_("Unsupported logging category %s=%s."), "-debug", cat));
                    continue;
                }
                logCategories |= flag;
            }
        }
    }

    // Now remove the logging categories which were explicitly excluded
    for (const std::string& cat : gArgs.GetArgs("-debugexclude")) {
        uint32_t flag = 0;
        if (!GetLogCategory(&flag, &cat)) {
            InitWarning(strprintf(_("Unsupported logging category %s=%s."), "-debugexclude", cat));
            continue;
        }
        logCategories &= ~flag;
    }

    // Check for -debugnet
    if (gArgs.GetBoolArg("-debugnet", false))
        InitWarning(_("Unsupported argument -debugnet ignored, use -debug=net."));
    // Check for -socks - as this is a privacy risk to continue, exit here
    if (gArgs.IsArgSet("-socks"))
        return InitError(_("Unsupported argument -socks found. Setting SOCKS version isn't possible anymore, only SOCKS5 proxies are supported."));
    // Check for -tor - as this is a privacy risk to continue, exit here
    if (gArgs.GetBoolArg("-tor", false))
        return InitError(_("Unsupported argument -tor found, use -onion."));

    if (gArgs.GetBoolArg("-benchmark", false))
        InitWarning(_("Unsupported argument -benchmark ignored, use -debug=bench."));

    if (gArgs.GetBoolArg("-whitelistalwaysrelay", false))
        InitWarning(_("Unsupported argument -whitelistalwaysrelay ignored, use -whitelistrelay and/or -whitelistforcerelay."));

    if (gArgs.IsArgSet("-blockminsize"))
        InitWarning("Unsupported argument -blockminsize ignored.");

    // Checkmempool and checkblockindex default to true in regtest mode
    int ratio = std::min<int>(std::max<int>(gArgs.GetArg("-checkmempool", chainparams.DefaultConsistencyChecks() ? 1 : 0), 0), 1000000);
    if (ratio != 0) {
        mempool.setSanityCheck(1.0 / ratio);
    }
    fCheckBlockIndex = gArgs.GetBoolArg("-checkblockindex", chainparams.DefaultConsistencyChecks());
    fCheckpointsEnabled = gArgs.GetBoolArg("-checkpoints", DEFAULT_CHECKPOINTS_ENABLED);

    hashAssumeValid = uint256S(gArgs.GetArg("-assumevalid", chainparams.GetConsensus().defaultAssumeValid.GetHex()));
    if (!hashAssumeValid.IsNull())
        LogPrintf("Assuming ancestors of block %s have valid signatures.\n", hashAssumeValid.GetHex());
    else
        LogPrintf("Validating signatures for all blocks.\n");

    if (gArgs.IsArgSet("-minimumchainwork")) {
        const std::string minChainWorkStr = gArgs.GetArg("-minimumchainwork", "");
        if (!IsHexNumber(minChainWorkStr)) {
            return InitError(strprintf("Invalid non-hex (%s) minimum chain work value specified", minChainWorkStr));
        }
        nMinimumChainWork = UintToArith256(uint256S(minChainWorkStr));
    } else {
        nMinimumChainWork = UintToArith256(chainparams.GetConsensus().nMinimumChainWork);
    }
    LogPrintf("Setting nMinimumChainWork=%s\n", nMinimumChainWork.GetHex());
    if (nMinimumChainWork < UintToArith256(chainparams.GetConsensus().nMinimumChainWork)) {
        LogPrintf("Warning: nMinimumChainWork set below default value of %s\n", chainparams.GetConsensus().nMinimumChainWork.GetHex());
    }

    // mempool limits
    int64_t nMempoolSizeMax = gArgs.GetArg("-maxmempool", DEFAULT_MAX_MEMPOOL_SIZE) * 1000000;
    int64_t nMempoolSizeMin = gArgs.GetArg("-limitdescendantsize", DEFAULT_DESCENDANT_SIZE_LIMIT) * 1000 * 40;
    if (nMempoolSizeMax < 0 || nMempoolSizeMax < nMempoolSizeMin)
        return InitError(strprintf(_("-maxmempool must be at least %d MB"), std::ceil(nMempoolSizeMin / 1000000.0)));
    // incremental relay fee sets the minimum feerate increase necessary for BIP 125 replacement in the mempool
    // and the amount the mempool min fee increases above the feerate of txs evicted due to mempool limiting.
    if (gArgs.IsArgSet("-incrementalrelayfee"))
    {
        CAmount n = 0;
        if (!ParseMoney(gArgs.GetArg("-incrementalrelayfee", ""), n))
            return InitError(AmountErrMsg("incrementalrelayfee", gArgs.GetArg("-incrementalrelayfee", "")));
        incrementalRelayFee = CFeeRate(n);
    }

    // -par=0 means autodetect, but nScriptCheckThreads==0 means no concurrency
    nScriptCheckThreads = gArgs.GetArg("-par", DEFAULT_SCRIPTCHECK_THREADS);
    if (nScriptCheckThreads <= 0)
        nScriptCheckThreads += GetNumCores();
    if (nScriptCheckThreads <= 1)
        nScriptCheckThreads = 0;
    else if (nScriptCheckThreads > MAX_SCRIPTCHECK_THREADS)
        nScriptCheckThreads = MAX_SCRIPTCHECK_THREADS;

    // block pruning; get the amount of disk space (in MiB) to allot for block & undo files
    int64_t nPruneArg = gArgs.GetArg("-prune", 0);
    if (nPruneArg < 0) {
        return InitError(_("Prune cannot be configured with a negative value."));
    }
    nPruneTarget = (uint64_t) nPruneArg * 1024 * 1024;
    if (nPruneArg == 1) {  // manual pruning: -prune=1
        LogPrintf("Block pruning enabled.  Use RPC call pruneblockchain(height) to manually prune block and undo files.\n");
        nPruneTarget = std::numeric_limits<uint64_t>::max();
        fPruneMode = true;
    } else if (nPruneTarget) {
        if (nPruneTarget < MIN_DISK_SPACE_FOR_BLOCK_FILES) {
            return InitError(strprintf(_("Prune configured below the minimum of %d MiB.  Please use a higher number."), MIN_DISK_SPACE_FOR_BLOCK_FILES / 1024 / 1024));
        }
        LogPrintf("Prune configured to target %uMiB on disk for block and undo files.\n", nPruneTarget / 1024 / 1024);
        fPruneMode = true;
    }

    RegisterAllCoreRPCCommands(tableRPC);
#ifdef ENABLE_WALLET
    RegisterWalletRPCCommands(tableRPC);
#endif

    nConnectTimeout = gArgs.GetArg("-timeout", DEFAULT_CONNECT_TIMEOUT);
    if (nConnectTimeout <= 0)
        nConnectTimeout = DEFAULT_CONNECT_TIMEOUT;

    if (gArgs.IsArgSet("-minrelaytxfee")) {
        CAmount n = 0;
        if (!ParseMoney(gArgs.GetArg("-minrelaytxfee", ""), n)) {
            return InitError(AmountErrMsg("minrelaytxfee", gArgs.GetArg("-minrelaytxfee", "")));
        }
        // High fee check is done afterward in WalletParameterInteraction()
        ::minRelayTxFee = CFeeRate(n);
    } else if (incrementalRelayFee > ::minRelayTxFee) {
        // Allow only setting incrementalRelayFee to control both
        ::minRelayTxFee = incrementalRelayFee;
        LogPrintf("Increasing minrelaytxfee to %s to match incrementalrelayfee\n",::minRelayTxFee.ToString());
    }

    // Sanity check argument for min fee for including tx in block
    // TODO: Harmonize which arguments need sanity checking and where that happens
    if (gArgs.IsArgSet("-blockmintxfee"))
    {
        CAmount n = 0;
        if (!ParseMoney(gArgs.GetArg("-blockmintxfee", ""), n))
            return InitError(AmountErrMsg("blockmintxfee", gArgs.GetArg("-blockmintxfee", "")));
    }

    // Feerate used to define dust.  Shouldn't be changed lightly as old
    // implementations may inadvertently create non-standard transactions
    if (gArgs.IsArgSet("-dustrelayfee"))
    {
        CAmount n = 0;
        if (!ParseMoney(gArgs.GetArg("-dustrelayfee", ""), n) || 0 == n)
            return InitError(AmountErrMsg("dustrelayfee", gArgs.GetArg("-dustrelayfee", "")));
        dustRelayFee = CFeeRate(n);
    }

    fRequireStandard = !gArgs.GetBoolArg("-acceptnonstdtxn", !chainparams.RequireStandard());
    if (chainparams.RequireStandard() && !fRequireStandard)
        return InitError(strprintf("acceptnonstdtxn is not currently supported for %s chain", chainparams.NetworkIDString()));
    nBytesPerSigOp = gArgs.GetArg("-bytespersigop", nBytesPerSigOp);

#ifdef ENABLE_WALLET
    if (!WalletParameterInteraction())
        return false;
#endif

    fIsBareMultisigStd = gArgs.GetBoolArg("-permitbaremultisig", DEFAULT_PERMIT_BAREMULTISIG);
    fAcceptDatacarrier = gArgs.GetBoolArg("-datacarrier", DEFAULT_ACCEPT_DATACARRIER);
    nMaxDatacarrierBytes = gArgs.GetArg("-datacarriersize", nMaxDatacarrierBytes);

    // Option to startup with mocktime set (used for regression testing):
    SetMockTime(gArgs.GetArg("-mocktime", 0)); // SetMockTime(0) is a no-op

    if (gArgs.GetBoolArg("-peerbloomfilters", DEFAULT_PEERBLOOMFILTERS))
        nLocalServices = ServiceFlags(nLocalServices | NODE_BLOOM);

    if (gArgs.GetArg("-rpcserialversion", DEFAULT_RPC_SERIALIZE_VERSION) < 0)
        return InitError("rpcserialversion must be non-negative.");

    if (gArgs.GetArg("-rpcserialversion", DEFAULT_RPC_SERIALIZE_VERSION) > 1)
        return InitError("unknown rpcserialversion requested.");

    nMaxTipAge = gArgs.GetArg("-maxtipage", DEFAULT_MAX_TIP_AGE);

    fEnableReplacement = gArgs.GetBoolArg("-mempoolreplacement", DEFAULT_ENABLE_REPLACEMENT);
    if ((!fEnableReplacement) && gArgs.IsArgSet("-mempoolreplacement")) {
        // Minimal effort at forwards compatibility
        std::string strReplacementModeList = gArgs.GetArg("-mempoolreplacement", "");  // default is impossible
        std::vector<std::string> vstrReplacementModes;
        boost::split(vstrReplacementModes, strReplacementModeList, boost::is_any_of(","));
        fEnableReplacement = (std::find(vstrReplacementModes.begin(), vstrReplacementModes.end(), "fee") != vstrReplacementModes.end());
    }

    if (gArgs.IsArgSet("-vbparams")) {
        // Allow overriding version bits parameters for testing
        if (!chainparams.MineBlocksOnDemand()) {
            return InitError("Version bits parameters may only be overridden on regtest.");
        }
        for (const std::string& strDeployment : gArgs.GetArgs("-vbparams")) {
            std::vector<std::string> vDeploymentParams;
            boost::split(vDeploymentParams, strDeployment, boost::is_any_of(":"));
            if (vDeploymentParams.size() != 3) {
                return InitError("Version bits parameters malformed, expecting deployment:start:end");
            }
            int64_t nStartTime, nTimeout;
            if (!ParseInt64(vDeploymentParams[1], &nStartTime)) {
                return InitError(strprintf("Invalid nStartTime (%s)", vDeploymentParams[1]));
            }
            if (!ParseInt64(vDeploymentParams[2], &nTimeout)) {
                return InitError(strprintf("Invalid nTimeout (%s)", vDeploymentParams[2]));
            }
            bool found = false;
            for (int j=0; j<(int)Consensus::MAX_VERSION_BITS_DEPLOYMENTS; ++j)
            {
                if (vDeploymentParams[0].compare(VersionBitsDeploymentInfo[j].name) == 0) {
                    UpdateVersionBitsParameters(Consensus::DeploymentPos(j), nStartTime, nTimeout);
                    found = true;
                    LogPrintf("Setting version bits activation parameters for %s to start=%ld, timeout=%ld\n", vDeploymentParams[0], nStartTime, nTimeout);
                    break;
                }
            }
            if (!found) {
                return InitError(strprintf("Invalid deployment (%s)", vDeploymentParams[0]));
            }
        }
    }
    return true;
}

static bool LockDataDirectory(bool probeOnly)
{
    std::string strDataDir = GetDataDir().string();

    // Make sure only a single PAIcoin process is using the data directory.
    fs::path pathLockFile = GetDataDir() / ".lock";
    FILE* file = fsbridge::fopen(pathLockFile, "a"); // empty lock file; created if it doesn't exist.
    if (file) fclose(file);

    try {
        static boost::interprocess::file_lock lock(pathLockFile.string().c_str());
        if (!lock.try_lock()) {
            return InitError(strprintf(_("Cannot obtain a lock on data directory %s. %s is probably already running."), strDataDir, _(PACKAGE_NAME)));
        }
        if (probeOnly) {
            lock.unlock();
        }
    } catch(const boost::interprocess::interprocess_exception& e) {
        return InitError(strprintf(_("Cannot obtain a lock on data directory %s. %s is probably already running.") + " %s.", strDataDir, _(PACKAGE_NAME), e.what()));
    }
    return true;
}

bool AppInitSanityChecks()
{
    // ********************************************************* Step 4: sanity checks

    // Initialize elliptic curve code
    std::string sha256_algo = SHA256AutoDetect();
    LogPrintf("Using the '%s' SHA256 implementation\n", sha256_algo);
    RandomInit();
    ECC_Start();
    globalVerifyHandle.reset(new ECCVerifyHandle());

    // Sanity check
    if (!InitSanityCheck())
        return InitError(strprintf(_("Initialization sanity check failed. %s is shutting down."), _(PACKAGE_NAME)));

    // Probe the data directory lock to give an early error message, if possible
    // We cannot hold the data directory lock here, as the forking for daemon() hasn't yet happened,
    // and a fork will cause weird behavior to it.
    return LockDataDirectory(true);
}

bool AppInitLockDataDirectory()
{
    // After daemonization get the data directory lock again and hold on to it until exit
    // This creates a slight window for a race condition to happen, however this condition is harmless: it
    // will at most make us exit without printing a message to console.
    if (!LockDataDirectory(false)) {
        // Detailed error printed inside LockDataDirectory
        return false;
    }
    return true;
}

bool AppInitMain(boost::thread_group& threadGroup, CScheduler& scheduler, bool& firstRun)
{
    const CChainParams& chainparams = Params();
    // ********************************************************* Step 4a: application initialization
#ifndef WIN32
    CreatePidFile(GetPidFile(), getpid());
#endif
    if (gArgs.GetBoolArg("-shrinkdebugfile", logCategories == BCLog::NONE)) {
        // Do this first since it both loads a bunch of debug.log into memory,
        // and because this needs to happen before any other debug.log printing
        ShrinkDebugFile();
    }

    if (fPrintToDebugLog)
        OpenDebugLog();

    if (!fLogTimestamps)
        LogPrintf("Startup time: %s\n", DateTimeStrFormat("%Y-%m-%d %H:%M:%S", GetTime()));
    LogPrintf("Default data directory %s\n", GetDefaultDataDir().string());
    LogPrintf("Using data directory %s\n", GetDataDir().string());
    LogPrintf("Using config file %s\n", GetConfigFile(gArgs.GetArg("-conf", PAICOIN_CONF_FILENAME)).string());
    LogPrintf("Using at most %i automatic connections (%i file descriptors available)\n", nMaxConnections, nFD);

    InitSignatureCache();
    InitScriptExecutionCache();

    LogPrintf("Using %u threads for script verification\n", nScriptCheckThreads);
    if (nScriptCheckThreads) {
        for (int i=0; i<nScriptCheckThreads-1; i++)
            threadGroup.create_thread(&ThreadScriptCheck);
    }

    // Start the lightweight task scheduler thread
    CScheduler::Function serviceLoop = boost::bind(&CScheduler::serviceQueue, &scheduler);
    threadGroup.create_thread(boost::bind(&TraceThread<CScheduler::Function>, "scheduler", serviceLoop));

    GetMainSignals().RegisterBackgroundSignalScheduler(scheduler);

    /* Start the RPC server already.  It will be started in "warmup" mode
     * and not really process calls already (but it will signify connections
     * that the server is there and will be ready later).  Warmup mode will
     * be disabled when initialisation is finished.
     */
    if (gArgs.GetBoolArg("-server", false))
    {
        uiInterface.InitMessage.connect(SetRPCWarmupStatus);
        if (!AppInitServers(threadGroup))
            return InitError(_("Unable to start HTTP server. See debug log for details."));
    }

    int64_t nStart;

    // ********************************************************* Step 5: verify wallet database integrity
#ifdef ENABLE_WALLET
    if (!WalletVerify())
        return false;
#endif
    // ********************************************************* Step 6: network initialization
    // Note that we absolutely cannot open any actual connections
    // until the very end ("start node") as the UTXO/block state
    // is not yet setup and may end up being set up twice if we
    // need to reindex later.

    assert(!g_connman);
    g_connman = std::unique_ptr<CConnman>(new CConnman(GetRand(std::numeric_limits<uint64_t>::max()), GetRand(std::numeric_limits<uint64_t>::max())));
    CConnman& connman = *g_connman;

    peerLogic.reset(new PeerLogicValidation(&connman));
    RegisterValidationInterface(peerLogic.get());
    RegisterNodeSignals(GetNodeSignals());

    // sanitize comments per BIP-0014, format user agent and check total size
    std::vector<std::string> uacomments;
    for (const std::string& cmt : gArgs.GetArgs("-uacomment")) {
        if (cmt != SanitizeString(cmt, SAFE_CHARS_UA_COMMENT))
            return InitError(strprintf(_("User Agent comment (%s) contains unsafe characters."), cmt));
        uacomments.push_back(cmt);
    }
    strSubVersion = FormatSubVersion(CLIENT_NAME, CLIENT_VERSION, uacomments);
    if (strSubVersion.size() > MAX_SUBVERSION_LENGTH) {
        return InitError(strprintf(_("Total length of network version string (%i) exceeds maximum length (%i). Reduce the number or size of uacomments."),
            strSubVersion.size(), MAX_SUBVERSION_LENGTH));
    }

    if (gArgs.IsArgSet("-onlynet")) {
        std::set<enum Network> nets;
        for (const std::string& snet : gArgs.GetArgs("-onlynet")) {
            enum Network net = ParseNetwork(snet);
            if (net == NET_UNROUTABLE)
                return InitError(strprintf(_("Unknown network specified in -onlynet: '%s'"), snet));
            nets.insert(net);
        }
        for (int n = 0; n < NET_MAX; n++) {
            enum Network net = (enum Network)n;
            if (!nets.count(net))
                SetLimited(net);
        }
    }

    // Check for host lookup allowed before parsing any network related parameters
    fNameLookup = gArgs.GetBoolArg("-dns", DEFAULT_NAME_LOOKUP);

    bool proxyRandomize = gArgs.GetBoolArg("-proxyrandomize", DEFAULT_PROXYRANDOMIZE);
    // -proxy sets a proxy for all outgoing network traffic
    // -noproxy (or -proxy=0) as well as the empty string can be used to not set a proxy, this is the default
    std::string proxyArg = gArgs.GetArg("-proxy", "");
    SetLimited(NET_TOR);
    if (proxyArg != "" && proxyArg != "0") {
        CService proxyAddr;
        if (!Lookup(proxyArg.c_str(), proxyAddr, 9050, fNameLookup)) {
            return InitError(strprintf(_("Invalid -proxy address or hostname: '%s'"), proxyArg));
        }

        proxyType addrProxy = proxyType(proxyAddr, proxyRandomize);
        if (!addrProxy.IsValid())
            return InitError(strprintf(_("Invalid -proxy address or hostname: '%s'"), proxyArg));

        SetProxy(NET_IPV4, addrProxy);
        SetProxy(NET_IPV6, addrProxy);
        SetProxy(NET_TOR, addrProxy);
        SetNameProxy(addrProxy);
        SetLimited(NET_TOR, false); // by default, -proxy sets onion as reachable, unless -noonion later
    }

    // -onion can be used to set only a proxy for .onion, or override normal proxy for .onion addresses
    // -noonion (or -onion=0) disables connecting to .onion entirely
    // An empty string is used to not override the onion proxy (in which case it defaults to -proxy set above, or none)
    std::string onionArg = gArgs.GetArg("-onion", "");
    if (onionArg != "") {
        if (onionArg == "0") { // Handle -noonion/-onion=0
            SetLimited(NET_TOR); // set onions as unreachable
        } else {
            CService onionProxy;
            if (!Lookup(onionArg.c_str(), onionProxy, 9050, fNameLookup)) {
                return InitError(strprintf(_("Invalid -onion address or hostname: '%s'"), onionArg));
            }
            proxyType addrOnion = proxyType(onionProxy, proxyRandomize);
            if (!addrOnion.IsValid())
                return InitError(strprintf(_("Invalid -onion address or hostname: '%s'"), onionArg));
            SetProxy(NET_TOR, addrOnion);
            SetLimited(NET_TOR, false);
        }
    }

    // see Step 2: parameter interactions for more information about these
    fListen = gArgs.GetBoolArg("-listen", DEFAULT_LISTEN);
    fDiscover = gArgs.GetBoolArg("-discover", true);
    fRelayTxes = !gArgs.GetBoolArg("-blocksonly", DEFAULT_BLOCKSONLY);

    for (const std::string& strAddr : gArgs.GetArgs("-externalip")) {
        CService addrLocal;
        if (Lookup(strAddr.c_str(), addrLocal, GetListenPort(), fNameLookup) && addrLocal.IsValid())
            AddLocal(addrLocal, LOCAL_MANUAL);
        else
            return InitError(ResolveErrMsg("externalip", strAddr));
    }

#if ENABLE_ZMQ
    pzmqNotificationInterface = CZMQNotificationInterface::Create();

    if (pzmqNotificationInterface) {
        RegisterValidationInterface(pzmqNotificationInterface);
    }
#endif

    // ********************************************************* Step 7: load block chain

    fReindex = gArgs.GetBoolArg("-reindex", false);
    bool fReindexChainState = gArgs.GetBoolArg("-reindex-chainstate", false);

    // cache size calculations
    int64_t nTotalCache = (gArgs.GetArg("-dbcache", nDefaultDbCache) << 20);
    nTotalCache = std::max(nTotalCache, nMinDbCache << 20); // total cache cannot be less than nMinDbCache
    nTotalCache = std::min(nTotalCache, nMaxDbCache << 20); // total cache cannot be greater than nMaxDbcache
    int64_t nBlockTreeDBCache = nTotalCache / 8;
    nBlockTreeDBCache = std::min(nBlockTreeDBCache, (gArgs.GetBoolArg("-txindex", DEFAULT_TXINDEX) ? nMaxBlockDBAndTxIndexCache : nMaxBlockDBCache) << 20);
    nTotalCache -= nBlockTreeDBCache;
    int64_t nCoinDBCache = std::min(nTotalCache / 2, (nTotalCache / 4) + (1 << 23)); // use 25%-50% of the remainder for disk cache
    nCoinDBCache = std::min(nCoinDBCache, nMaxCoinsDBCache << 20); // cap total coins db cache
    nTotalCache -= nCoinDBCache;
    nCoinCacheUsage = nTotalCache; // the rest goes to in-memory cache
    int64_t nMempoolSizeMax = gArgs.GetArg("-maxmempool", DEFAULT_MAX_MEMPOOL_SIZE) * 1000000;
    LogPrintf("Cache configuration:\n");
    LogPrintf("* Using %.1fMiB for block index database\n", nBlockTreeDBCache * (1.0 / 1024 / 1024));
    LogPrintf("* Using %.1fMiB for chain state database\n", nCoinDBCache * (1.0 / 1024 / 1024));
    LogPrintf("* Using %.1fMiB for in-memory UTXO set (plus up to %.1fMiB of unused mempool space)\n", nCoinCacheUsage * (1.0 / 1024 / 1024), nMempoolSizeMax * (1.0 / 1024 / 1024));

    bool fLoaded = false;
    while (!fLoaded && !fRequestShutdown) {
        bool fReset = fReindex;
        std::string strLoadError;

        uiInterface.InitMessage(_("Loading block index..."));

        nStart = GetTimeMillis();
        do {
            try {
                UnloadBlockIndex();
                delete pcoinsTip;
                delete pcoinsdbview;
                delete pcoinscatcher;
                delete pblocktree;

                pblocktree = new CBlockTreeDB(nBlockTreeDBCache, false, fReset);

                if (fReset) {
                    pblocktree->WriteReindexing(true);
                    //If we're reindexing in prune mode, wipe away unusable block files and all undo data files
                    if (fPruneMode)
                        CleanupBlockRevFiles();
                }

                if (fRequestShutdown) break;

                // LoadBlockIndex will load fTxIndex from the db, or set it if
                // we're reindexing. It will also load fHavePruned if we've
                // ever removed a block file from disk.
                // Note that it also sets fReindex based on the disk flag!
                // From here on out fReindex and fReset mean something different!
                if (!LoadBlockIndex(chainparams)) {
                    strLoadError = _("Error loading block database");
                    break;
                }

                // If the loaded chain has a wrong genesis, bail out immediately
                // (we're likely using a testnet datadir, or the other way around).
                if (!mapBlockIndex.empty() && mapBlockIndex.count(chainparams.GetConsensus().hashGenesisBlock) == 0)
                    return InitError(_("Incorrect or no genesis block found. Wrong datadir for network?"));

                // Check for changed -txindex state
                if (fTxIndex != gArgs.GetBoolArg("-txindex", DEFAULT_TXINDEX)) {
                    strLoadError = _("You need to rebuild the database using -reindex to change -txindex");
                    break;
                }

                // Check for changed -prune state.  What we are concerned about is a user who has pruned blocks
                // in the past, but is now trying to run unpruned.
                if (fHavePruned && !fPruneMode) {
                    strLoadError = _("You need to rebuild the database using -reindex to go back to unpruned mode.  This will redownload the entire blockchain");
                    break;
                }

                // At this point blocktree args are consistent with what's on disk.
                // If we're not mid-reindex (based on disk + args), add a genesis block on disk
                // (otherwise we use the one already on disk).
                // This is called again in ThreadImport after the reindex completes.
                if (!fReindex && !LoadGenesisBlock(chainparams)) {
                    strLoadError = _("Error initializing block database");
                    break;
                }

                // At this point we're either in reindex or we've loaded a useful
                // block tree into mapBlockIndex!

                pcoinsdbview = new CCoinsViewDB(nCoinDBCache, false, fReset || fReindexChainState);
                pcoinscatcher = new CCoinsViewErrorCatcher(pcoinsdbview);

                // If necessary, upgrade from older database format.
                // This is a no-op if we cleared the coinsviewdb with -reindex or -reindex-chainstate
                if (!pcoinsdbview->Upgrade()) {
                    strLoadError = _("Error upgrading chainstate database");
                    break;
                }

                // ReplayBlocks is a no-op if we cleared the coinsviewdb with -reindex or -reindex-chainstate
                if (!ReplayBlocks(chainparams, pcoinsdbview)) {
                    strLoadError = _("Unable to replay blocks. You will need to rebuild the database using -reindex-chainstate.");
                    break;
                }

                // The on-disk coinsdb is now in a good state, create the cache
                pcoinsTip = new CCoinsViewCache(pcoinscatcher);

                bool is_coinsview_empty = fReset || fReindexChainState || pcoinsTip->GetBestBlock().IsNull();
                if (!is_coinsview_empty) {
                    // LoadChainTip sets chainActive based on pcoinsTip's best block
                    if (!LoadChainTip(chainparams)) {
                        strLoadError = _("Error initializing block database");
                        break;
                    }
                    assert(chainActive.Tip() != nullptr);
                }

                if (!fReset) {
                    // Note that RewindBlockIndex MUST run even if we're about to -reindex-chainstate.
                    // It both disconnects blocks based on chainActive, and drops block data in
                    // mapBlockIndex based on lack of available witness data.
                    uiInterface.InitMessage(_("Rewinding blocks..."));
                    if (!RewindBlockIndex(chainparams)) {
                        strLoadError = _("Unable to rewind the database to a pre-fork state. You will need to redownload the blockchain");
                        break;
                    }
                }

                if (!is_coinsview_empty) {
                    uiInterface.InitMessage(_("Verifying blocks..."));
                    if (fHavePruned && gArgs.GetArg("-checkblocks", DEFAULT_CHECKBLOCKS) > MIN_BLOCKS_TO_KEEP) {
                        LogPrintf("Prune: pruned datadir may not have more than %d blocks; only checking available blocks",
                            MIN_BLOCKS_TO_KEEP);
                    }

                    {
                        LOCK(cs_main);
                        CBlockIndex* tip = chainActive.Tip();
                        RPCNotifyBlockChange(true, tip);
                        if (tip && tip->nTime > GetAdjustedTime() + 2 * 60 * 60) {
                            strLoadError = _("The block database contains a block which appears to be from the future. "
                                    "This may be due to your computer's date and time being set incorrectly. "
                                    "Only rebuild the block database if you are sure that your computer's date and time are correct");
                            break;
                        }
                    }

                    if (!CVerifyDB().VerifyDB(chainparams, pcoinsdbview, gArgs.GetArg("-checklevel", DEFAULT_CHECKLEVEL),
                                  gArgs.GetArg("-checkblocks", DEFAULT_CHECKBLOCKS))) {
                        strLoadError = _("Corrupted block database detected");
                        break;
                    }
                }
            } catch (const std::exception& e) {
                LogPrintf("%s\n", e.what());
                strLoadError = _("Error opening block database");
                break;
            }

            fLoaded = true;
        } while(false);

        if (!fLoaded && !fRequestShutdown) {
            // first suggest a reindex
            if (!fReset) {
                bool fRet = uiInterface.ThreadSafeQuestion(
                    strLoadError + ".\n\n" + _("Do you want to rebuild the block database now?"),
                    strLoadError + ".\nPlease restart with -reindex or -reindex-chainstate to recover.",
                    "", CClientUIInterface::MSG_ERROR | CClientUIInterface::BTN_ABORT);
                if (fRet) {
                    fReindex = true;
                    fRequestShutdown = false;
                } else {
                    LogPrintf("Aborted block database rebuild. Exiting.\n");
                    return false;
                }
            } else {
                return InitError(strLoadError);
            }
        }
    }

    // As LoadBlockIndex can take several minutes, it's possible the user
    // requested to kill the GUI during the last operation. If so, exit.
    // As the program has not fully started yet, Shutdown() is possibly overkill.
    if (fRequestShutdown)
    {
        LogPrintf("Shutdown requested. Exiting.\n");
        return false;
    }
    if (fLoaded) {
        LogPrintf(" block index %15dms\n", GetTimeMillis() - nStart);
    }

    fs::path est_path = GetDataDir() / FEE_ESTIMATES_FILENAME;
    CAutoFile est_filein(fsbridge::fopen(est_path, "rb"), SER_DISK, CLIENT_VERSION);
    // Allowed to fail as this file IS missing on first startup.
    if (!est_filein.IsNull())
        ::feeEstimator.Read(est_filein);
    fFeeEstimatesInitialized = true;

    // ********************************************************* Step 8: load wallet
#ifdef ENABLE_WALLET
    if (!InitLoadWallet(firstRun))
        return false;
    if (firstRun) {
        LogPrintf("This is first run. Let's start with wallet initialization.\n");
        return true;
    }
#else
    LogPrintf("No wallet support compiled in!\n");
#endif

    bool hasResult = false;
    bool result = AppInitMainFinalize(threadGroup, scheduler, hasResult);
    if (hasResult)
        return result;

    return !fRequestShutdown;
}

bool AppInitMainFinalize(boost::thread_group& threadGroup, CScheduler& scheduler, bool &hasResult)
{
    uint64_t nMaxOutboundLimit = 0; //unlimited unless -maxuploadtarget is set
    uint64_t nMaxOutboundTimeframe = MAX_UPLOAD_TIMEFRAME;

    if (gArgs.IsArgSet("-maxuploadtarget")) {
        nMaxOutboundLimit = gArgs.GetArg("-maxuploadtarget", DEFAULT_MAX_UPLOAD_TARGET)*1024*1024;
    }

    const CChainParams& chainparams = Params();

    if (!g_connman)
        g_connman = std::unique_ptr<CConnman>(new CConnman(GetRand(std::numeric_limits<uint64_t>::max()), GetRand(std::numeric_limits<uint64_t>::max())));
    CConnman& connman = *g_connman;

    // ********************************************************* Step 9: data directory maintenance

    // if pruning, unset the service bit and perform the initial blockstore prune
    // after any wallet rescanning has taken place.
    if (fPruneMode) {
        LogPrintf("Unsetting NODE_NETWORK on prune mode\n");
        nLocalServices = ServiceFlags(nLocalServices & ~NODE_NETWORK);
        if (!fReindex) {
            uiInterface.InitMessage(_("Pruning blockstore..."));
            PruneAndFlush();
        }
    }

    if (chainparams.GetConsensus().vDeployments[Consensus::DEPLOYMENT_SEGWIT].nTimeout != 0) {
        // Only advertise witness capabilities if they have a reasonable start time.
        // This allows us to have the code merged without a defined softfork, by setting its
        // end time to 0.
        // Note that setting NODE_WITNESS is never required: the only downside from not
        // doing so is that after activation, no upgraded nodes will fetch from you.
        nLocalServices = ServiceFlags(nLocalServices | NODE_WITNESS);
        // Only care about others providing witness capabilities if there is a softfork
        // defined.
        nRelevantServices = ServiceFlags(nRelevantServices | NODE_WITNESS);
    }

    // ********************************************************* Step 10: import blocks

    if (!CheckDiskSpace()) {
        hasResult = true;
        return false;
    }

    // Either install a handler to notify us when genesis activates, or set fHaveGenesis directly.
    // No locking, as this happens before any background thread is started.
    if (chainActive.Tip() == nullptr) {
        uiInterface.NotifyBlockTip.connect(BlockNotifyGenesisWait);
    } else {
        fHaveGenesis = true;
    }

    if (gArgs.IsArgSet("-blocknotify"))
        uiInterface.NotifyBlockTip.connect(BlockNotifyCallback);

    std::vector<fs::path> vImportFiles;
    for (const std::string& strFile : gArgs.GetArgs("-loadblock")) {
        vImportFiles.push_back(strFile);
    }

    threadGroup.create_thread(boost::bind(&ThreadImport, vImportFiles));

    // Wait for genesis block to be processed
    {
        boost::unique_lock<boost::mutex> lock(cs_GenesisWait);
        while (!fHaveGenesis) {
            condvar_GenesisWait.wait(lock);
        }
        uiInterface.NotifyBlockTip.disconnect(BlockNotifyGenesisWait);
    }

    // ********************************************************* Step 11: start node

    //// debug print
    LogPrintf("mapBlockIndex.size() = %u\n",   mapBlockIndex.size());
    LogPrintf("nBestHeight = %d\n",                   chainActive.Height());
    if (gArgs.GetBoolArg("-listenonion", DEFAULT_LISTEN_ONION))
        StartTorControl(threadGroup, scheduler);

    Discover(threadGroup);

    // Map ports with UPnP
    MapPort(gArgs.GetBoolArg("-upnp", DEFAULT_UPNP));

    CConnman::Options connOptions;
    connOptions.nLocalServices = nLocalServices;
    connOptions.nRelevantServices = nRelevantServices;
    connOptions.nMaxConnections = nMaxConnections;
    connOptions.nMaxOutbound = std::min(MAX_OUTBOUND_CONNECTIONS, connOptions.nMaxConnections);
    connOptions.nMaxAddnode = MAX_ADDNODE_CONNECTIONS;
    connOptions.nMaxFeeler = 1;
    connOptions.nBestHeight = chainActive.Height();
    connOptions.uiInterface = &uiInterface;
    connOptions.nSendBufferMaxSize = 1000*gArgs.GetArg("-maxsendbuffer", DEFAULT_MAXSENDBUFFER);
    connOptions.nReceiveFloodSize = 1000*gArgs.GetArg("-maxreceivebuffer", DEFAULT_MAXRECEIVEBUFFER);

    connOptions.nMaxOutboundTimeframe = nMaxOutboundTimeframe;
    connOptions.nMaxOutboundLimit = nMaxOutboundLimit;

    for (const std::string& strBind : gArgs.GetArgs("-bind")) {
        CService addrBind;
        if (!Lookup(strBind.c_str(), addrBind, GetListenPort(), false)) {
            hasResult = true;
            return InitError(ResolveErrMsg("bind", strBind));
        }
        connOptions.vBinds.push_back(addrBind);
    }
    for (const std::string& strBind : gArgs.GetArgs("-whitebind")) {
        CService addrBind;
        if (!Lookup(strBind.c_str(), addrBind, 0, false)) {
            hasResult = true;
            return InitError(ResolveErrMsg("whitebind", strBind));
        }
        if (addrBind.GetPort() == 0) {
            hasResult = true;
            return InitError(strprintf(_("Need to specify a port with -whitebind: '%s'"), strBind));
        }
        connOptions.vWhiteBinds.push_back(addrBind);
    }

    for (const auto& net : gArgs.GetArgs("-whitelist")) {
        CSubNet subnet;
        LookupSubNet(net.c_str(), subnet);
        if (!subnet.IsValid()) {
            hasResult = true;
            return InitError(strprintf(_("Invalid netmask specified in -whitelist: '%s'"), net));
        }
        connOptions.vWhitelistedRange.push_back(subnet);
    }

    if (gArgs.IsArgSet("-seednode")) {
        connOptions.vSeedNodes = gArgs.GetArgs("-seednode");
    }
    // Initiate outbound connections unless connect=0
    connOptions.m_use_addrman_outgoing = !gArgs.IsArgSet("-connect");
    if (!connOptions.m_use_addrman_outgoing) {
        const auto connect = gArgs.GetArgs("-connect");
        if (connect.size() != 1 || connect[0] != "0") {
            connOptions.m_specified_outgoing = connect;
        }
    }
    if (!connman.Start(scheduler, connOptions)) {
        hasResult = true;
        return false;
    }

    // ********************************************************* Step 12: finished

    SetRPCWarmupFinished();
    uiInterface.InitMessage(_("Done loading"));

#ifdef ENABLE_WALLET
    for (CWalletRef pwallet : vpwallets) {
        pwallet->postInitProcess(scheduler);
    }
#endif
    hasResult = false;
    return true;
}<|MERGE_RESOLUTION|>--- conflicted
+++ resolved
@@ -132,11 +132,7 @@
 /**
  * This is a minimally invasive approach to shutdown on LevelDB read errors from the
  * chainstate, while keeping user interface out of the common library, which is shared
-<<<<<<< HEAD
  * between paicoind, and paiup and non-server tools.
-=======
- * between paicoind, and paicoin-qt and non-server tools.
->>>>>>> 5c233cf4
 */
 class CCoinsViewErrorCatcher final : public CCoinsViewBacked
 {
@@ -524,9 +520,8 @@
 
 std::string LicenseInfo()
 {
-<<<<<<< HEAD
-    const std::string URL_SOURCE_CODE = "<https://github.com/projectpai>";
-    const std::string URL_WEBSITE = "<https://projectpai.com/>";
+    const std::string URL_SOURCE_CODE = "<https://github.com/projectpai/paicoin>";
+    const std::string URL_WEBSITE = "<https://www.projectpai.com/>";
 
     std::stringstream stringStreamLicenseInfo;
 
@@ -544,26 +539,6 @@
                             << std::endl;
 
     return stringStreamLicenseInfo.str();
-=======
-    const std::string URL_SOURCE_CODE = "<https://github.com/projectpai/paicoin>";
-    const std::string URL_WEBSITE = "<https://www.projectpai.com>";
-
-    return CopyrightHolders(strprintf(_("Copyright (C) %i-%i"), 2009, COPYRIGHT_YEAR) + " ") + "\n" +
-           "\n" +
-           strprintf(_("Please contribute if you find %s useful. "
-                       "Visit %s for further information about the software."),
-               PACKAGE_NAME, URL_WEBSITE) +
-           "\n" +
-           strprintf(_("The source code is available from %s."),
-               URL_SOURCE_CODE) +
-           "\n" +
-           "\n" +
-           _("This is experimental software.") + "\n" +
-           strprintf(_("Distributed under the MIT software license, see the accompanying file %s or %s"), "COPYING", "<https://opensource.org/licenses/MIT>") + "\n" +
-           "\n" +
-           strprintf(_("This product includes software developed by the OpenSSL Project for use in the OpenSSL Toolkit %s and cryptographic software written by Eric Young and UPnP software written by Thomas Bernard."), "<https://www.openssl.org>") +
-           "\n";
->>>>>>> 5c233cf4
 }
 
 static void BlockNotifyCallback(bool initialSync, const CBlockIndex *pBlockIndex)
