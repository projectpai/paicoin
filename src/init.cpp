--- conflicted
+++ resolved
@@ -191,14 +191,10 @@
 #ifdef ENABLE_WALLET
     FlushWallets();
 #endif
-<<<<<<< HEAD
     MapPort(false);
 
     // Because these depend on each-other, we make sure that neither can be
     // using the other before destroying them.
-=======
-    StopMapPort();
->>>>>>> c6d36eeb
     UnregisterValidationInterface(peerLogic.get());
     g_connman->Stop();
     peerLogic.reset();
