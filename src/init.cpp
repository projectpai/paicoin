--- conflicted
+++ resolved
@@ -499,12 +499,8 @@
     strUsage += HelpMessageOpt("-blockmintxfee=<amt>", strprintf(_("Set lowest fee rate (in %s/kB) for transactions to be included in block creation. (default: %s)"), CURRENCY_UNIT, FormatMoney(DEFAULT_BLOCK_MIN_TX_FEE)));
     if (showDebug)
         strUsage += HelpMessageOpt("-blockversion=<n>", "Override block version to test forking scenarios");
-<<<<<<< HEAD
-    strUsage += HelpMessageOpt("-blockvoteswaittime=<n>", strprintf(_("Set time (in seconds) to wait for stake vote transactions, that might be in transit, when creating a block. (default: %d)"), DEFAULT_BLOCK_VOTES_WAIT_TIME));
-=======
     strUsage += HelpMessageOpt("-blockenoughvoteswaittime=<n>", strprintf(_("Set time (in seconds) to wait for enough stake vote transactions, that might be in transit, when creating a block. If there are not enough votes after this interval will continue mining on previous block. (default: %d)"), DEFAULT_BLOCK_ENOUGH_VOTES_WAIT_TIME));
     strUsage += HelpMessageOpt("-blockallvoteswaittime=<n>", strprintf(_("Set time (in seconds) to wait for all winning vote transactions, that might be in transit, when creating a block. (default: %d)"), DEFAULT_BLOCK_ALL_VOTES_WAIT_TIME));
->>>>>>> c9cde542
 
     strUsage += HelpMessageGroup(_("RPC server options:"));
     strUsage += HelpMessageOpt("-server", _("Accept command line and JSON-RPC commands"));
