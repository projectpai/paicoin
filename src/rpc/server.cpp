// Copyright (c) 2010 Satoshi Nakamoto
// Copyright (c) 2009-2016 The Bitcoin Core developers
// Distributed under the MIT software license, see the accompanying
// file COPYING or http://www.opensource.org/licenses/mit-license.php.

#include "rpc/server.h"

#include "base58.h"
#include "fs.h"
#include "init.h"
#include "random.h"
#include "sync.h"
#include "ui_interface.h"
#include "util.h"
#include "utilstrencodings.h"

#include <univalue.h>

#include <boost/bind.hpp>
#include <boost/signals2/signal.hpp>
#include <boost/algorithm/string/case_conv.hpp> // for to_upper()
#include <boost/algorithm/string/classification.hpp>
#include <boost/algorithm/string/split.hpp>

#include <memory> // for unique_ptr
#include <unordered_map>
#include <iterator>

static auto fRPCRunning = false;
static auto fRPCInWarmup = true;
static std::string rpcWarmupStatus{"RPC server started"};
static CCriticalSection cs_rpcWarmup;
/* Timer-creating functions */
static RPCTimerInterface* timerInterface{nullptr};
/* Map of name to timer. */
static std::map<std::string, std::unique_ptr<RPCTimerBase> > deadlineTimers;

static struct CRPCSignals
{
    boost::signals2::signal<void ()> Started;
    boost::signals2::signal<void ()> Stopped;
    boost::signals2::signal<void (const CRPCCommand&)> PreCommand;
} g_rpcSignals;

void RPCServer::OnStarted(std::function<void ()> slot)
{
    g_rpcSignals.Started.connect(slot);
}

void RPCServer::OnStopped(std::function<void ()> slot)
{
    g_rpcSignals.Stopped.connect(slot);
}

void RPCTypeCheck(const UniValue& params,
                  const std::list<UniValue::VType>& typesExpected,
                  bool fAllowNull)
{
    size_t i{0};
    for (const auto& t : typesExpected)
    {
        if (params.size() <= i)
            break;

        const UniValue& v = params[i];
        if (!(fAllowNull && v.isNull())) {
            RPCTypeCheckArgument(v, t);
        }
        i++;
    }
}

void RPCTypeCheckArgument(const UniValue& value, UniValue::VType typeExpected)
{
    if (value.type() != typeExpected) {
        throw JSONRPCError(RPC_TYPE_ERROR, strprintf("Expected type %s, got %s", uvTypeName(typeExpected), uvTypeName(value.type())));
    }
}

void RPCTypeCheckObj(const UniValue& o,
    const std::map<std::string, UniValueType>& typesExpected,
    bool fAllowNull,
    bool fStrict)
{
    for (const auto& t : typesExpected) {
        const auto& v = find_value(o, t.first);
        if (!fAllowNull && v.isNull())
            throw JSONRPCError(RPC_TYPE_ERROR, strprintf("Missing %s", t.first));

        if (!(t.second.typeAny || v.type() == t.second.type || (fAllowNull && v.isNull()))) {
            const auto err = strprintf("Expected type %s for %s, got %s",
                uvTypeName(t.second.type), t.first, uvTypeName(v.type()));
            throw JSONRPCError(RPC_TYPE_ERROR, err);
        }
    }

    if (fStrict)
    {
        for (const auto& k : o.getKeys())
        {
            if (typesExpected.count(k) == 0)
            {
                const auto err = strprintf("Unexpected key %s", k);
                throw JSONRPCError(RPC_TYPE_ERROR, err);
            }
        }
    }
}

CAmount AmountFromValue(const UniValue& value)
{
    if (!value.isNum() && !value.isStr())
        throw JSONRPCError(RPC_TYPE_ERROR, "Amount is not a number or string");
    CAmount amount;
    if (!ParseFixedPoint(value.getValStr(), 8, &amount))
        throw JSONRPCError(RPC_TYPE_ERROR, "Invalid amount");
    if (!MoneyRange(amount))
        throw JSONRPCError(RPC_TYPE_ERROR, "Amount out of range");
    return amount;
}

uint256 ParseHashV(const UniValue& v, std::string strName)
{
    std::string strHex;
    if (v.isStr())
        strHex = v.get_str();
    if (!IsHex(strHex)) // Note: IsHex("") is false
        throw JSONRPCError(RPC_INVALID_PARAMETER, strName+" must be hexadecimal string (not '"+strHex+"')");
    if (64 != strHex.length())
        throw JSONRPCError(RPC_INVALID_PARAMETER, strprintf("%s must be of length %d (not %d)", strName, 64, strHex.length()));
    uint256 result;
    result.SetHex(strHex);
    return result;
}
uint256 ParseHashO(const UniValue& o, std::string strKey)
{
    return ParseHashV(find_value(o, strKey), strKey);
}
std::vector<unsigned char> ParseHexV(const UniValue& v, std::string strName)
{
    std::string strHex;
    if (v.isStr())
        strHex = v.get_str();
    if (!IsHex(strHex))
        throw JSONRPCError(RPC_INVALID_PARAMETER, strName+" must be hexadecimal string (not '"+strHex+"')");
    return ParseHex(strHex);
}
std::vector<unsigned char> ParseHexO(const UniValue& o, std::string strKey)
{
    return ParseHexV(find_value(o, strKey), strKey);
}

/**
 * Note: This interface may still be subject to change.
 */

std::string CRPCTable::help(const std::string& strCommand, const JSONRPCRequest& helpreq) const
{
    std::string strRet;
    std::string category;
    std::set<rpcfn_type> setDone;
    std::vector<std::pair<std::string, const CRPCCommand*> > vCommands;

<<<<<<< HEAD
    for (const auto& mi : mapCommands)
        vCommands.push_back(make_pair(mi.second->category + mi.first, mi.second));
=======
    for (const auto& entry : mapCommands)
        vCommands.push_back(make_pair(entry.second->category + entry.first, entry.second));
    sort(vCommands.begin(), vCommands.end());
>>>>>>> a75362b7

    sort(std::begin(vCommands), std::end(vCommands));

    auto jreq = helpreq;
    jreq.fHelp = true;
    jreq.params = UniValue{};

    for (const auto& command : vCommands)
    {
        const auto pcmd = command.second;
        const auto& strMethod = pcmd->name;
        if ((strCommand != "" || pcmd->category == "hidden") && strMethod != strCommand)
            continue;
        jreq.strMethod = strMethod;
        try
        {
            auto pfn = pcmd->actor;
            if (setDone.insert(pfn).second)
                (*pfn)(jreq);
        }
        catch (const std::exception& e)
        {
            // Help text is returned in an exception
            auto strHelp = std::string{e.what()};
            if (strCommand == "")
            {
                if (strHelp.find('\n') != std::string::npos)
                    strHelp = strHelp.substr(0, strHelp.find('\n'));

                if (category != pcmd->category)
                {
                    if (!category.empty())
                        strRet += "\n";
                    category = pcmd->category;
                    auto firstLetter = category.substr(0,1);
                    boost::to_upper(firstLetter);
                    strRet += "== " + firstLetter + category.substr(1) + " ==\n";
                }
            }
            strRet += strHelp + "\n";
        }
    }
    if (strRet == "")
        strRet = strprintf("help: unknown command: %s\n", strCommand);
    strRet = strRet.substr(0,strRet.size()-1);
    return strRet;
}

UniValue help(const JSONRPCRequest& jsonRequest)
{
    if (jsonRequest.fHelp || jsonRequest.params.size() > 1)
        throw std::runtime_error{
            "help ( \"command\" )\n"
            "\nList all commands, or get help for a specified command.\n"
            "\nArguments:\n"
            "1. \"command\"     (string, optional) The command to get help on\n"
            "\nResult:\n"
            "\"text\"     (string) The help text\n"
        };

    std::string strCommand;
    if (jsonRequest.params.size() > 0)
        strCommand = jsonRequest.params[0].get_str();

    return tableRPC.help(strCommand, jsonRequest);
}


UniValue stop(const JSONRPCRequest& jsonRequest)
{
    // Accept the deprecated and ignored 'detach' boolean argument
    if (jsonRequest.fHelp || jsonRequest.params.size() > 1)
        throw std::runtime_error{
            "stop\n"
            "\nStop PAIcoin server."
        };
    // Event loop will exit after current HTTP requests have been handled, so
    // this reply will get back to the client.
    StartShutdown();
    return "PAIcoin server stopping";
}

UniValue uptime(const JSONRPCRequest& jsonRequest)
{
    if (jsonRequest.fHelp || jsonRequest.params.size() > 1)
        throw std::runtime_error{
                "uptime\n"
                        "\nReturns the total uptime of the server.\n"
                        "\nResult:\n"
                        "ttt        (numeric) The number of seconds that the server has been running\n"
                        "\nExamples:\n"
                + HelpExampleCli("uptime", "")
                + HelpExampleRpc("uptime", "")
        };

    return GetTime() - GetStartupTime();
}

/**
 * Call Table
 */
static const CRPCCommand vRPCCommands[] =
{ //  category              name                      actor (function)         argNames
  //  --------------------- ------------------------  -----------------------  ----------
    /* Overall control/query calls */
    { "control",            "help",                   &help,                   {"command"}  },
    { "control",            "stop",                   &stop,                   {}  },
    { "control",            "uptime",                 &uptime,                 {}  },
};

CRPCTable::CRPCTable()
{
    for (unsigned int vcidx{0}; vcidx < (sizeof(vRPCCommands) / sizeof(vRPCCommands[0])); ++vcidx)
    {
        const CRPCCommand *pcmd;

        pcmd = &vRPCCommands[vcidx];
        mapCommands[pcmd->name] = pcmd;
    }
}

const CRPCCommand *CRPCTable::operator[](const std::string &name) const
{
    auto it = mapCommands.find(name);
    if (it == mapCommands.end())
        return nullptr;
    return (*it).second;
}

bool CRPCTable::appendCommand(const std::string& name, const CRPCCommand* pcmd)
{
    if (IsRPCRunning())
        return false;

    // don't allow overwriting for now
    auto it = mapCommands.find(name);
    if (it != mapCommands.end())
        return false;

    mapCommands[name] = pcmd;
    return true;
}

bool StartRPC()
{
    LogPrint(BCLog::RPC, "Starting RPC\n");
    fRPCRunning = true;
    g_rpcSignals.Started();
    return true;
}

void InterruptRPC()
{
    LogPrint(BCLog::RPC, "Interrupting RPC\n");
    // Interrupt e.g. running longpolls
    fRPCRunning = false;
}

void StopRPC()
{
    LogPrint(BCLog::RPC, "Stopping RPC\n");
    deadlineTimers.clear();
    DeleteAuthCookie();
    g_rpcSignals.Stopped();
}

bool IsRPCRunning()
{
    return fRPCRunning;
}

void SetRPCWarmupStatus(const std::string& newStatus)
{
    LOCK(cs_rpcWarmup);
    rpcWarmupStatus = newStatus;
}

void SetRPCWarmupFinished()
{
    LOCK(cs_rpcWarmup);
    assert(fRPCInWarmup);
    fRPCInWarmup = false;
}

bool RPCIsInWarmup(std::string *outStatus)
{
    LOCK(cs_rpcWarmup);
    if (outStatus)
        *outStatus = rpcWarmupStatus;
    return fRPCInWarmup;
}

void JSONRPCRequest::parse(const UniValue& valRequest)
{
    // Parse request
    if (!valRequest.isObject())
        throw JSONRPCError(RPC_INVALID_REQUEST, "Invalid Request object");
    const auto& request = valRequest.get_obj();

    // Parse id now so errors from here on will have the id
    id = find_value(request, "id");

    // Parse method
    const auto& valMethod = find_value(request, "method");
    if (valMethod.isNull())
        throw JSONRPCError(RPC_INVALID_REQUEST, "Missing method");
    if (!valMethod.isStr())
        throw JSONRPCError(RPC_INVALID_REQUEST, "Method must be a string");
    strMethod = valMethod.get_str();
    LogPrint(BCLog::RPC, "ThreadRPCServer method=%s\n", SanitizeString(strMethod));

    // Parse params
    const auto& valParams = find_value(request, "params");
    if (valParams.isArray() || valParams.isObject())
        params = valParams;
    else if (valParams.isNull())
        params = UniValue{UniValue::VARR};
    else
        throw JSONRPCError(RPC_INVALID_REQUEST, "Params must be an array or object");
}

static UniValue JSONRPCExecOne(const UniValue& req)
{
    UniValue rpc_result{UniValue::VOBJ};

    JSONRPCRequest jreq;
    try {
        jreq.parse(req);

        const auto result = tableRPC.execute(jreq);
        rpc_result = JSONRPCReplyObj(result, NullUniValue, jreq.id);
    }
    catch (const UniValue& objError)
    {
        rpc_result = JSONRPCReplyObj(NullUniValue, objError, jreq.id);
    }
    catch (const std::exception& e)
    {
        rpc_result = JSONRPCReplyObj(NullUniValue,
                                     JSONRPCError(RPC_PARSE_ERROR, e.what()), jreq.id);
    }

    return rpc_result;
}

std::string JSONRPCExecBatch(const UniValue& vReq)
{
    UniValue ret{UniValue::VARR};
    for (size_t reqIdx{0}; reqIdx < vReq.size(); ++reqIdx)
        ret.push_back(JSONRPCExecOne(vReq[reqIdx]));

    return ret.write() + "\n";
}

/**
 * Process named arguments into a vector of positional arguments, based on the
 * passed-in specification for the RPC call's arguments.
 */
static inline JSONRPCRequest transformNamedArguments(const JSONRPCRequest& in, const std::vector<std::string>& argNames)
{
    auto out = in;
    out.params = UniValue{UniValue::VARR};
    // Build a map of parameters, and remove ones that have been processed, so that we can throw a focused error if
    // there is an unknown one.
    const auto& keys = in.params.getKeys();
    const auto& values = in.params.getValues();
    std::unordered_map<std::string, const UniValue*> argsIn;
    for (size_t i{0}; i<keys.size(); ++i) {
        argsIn[keys[i]] = &values[i];
    }
    // Process expected parameters.
    int hole{0};
    for (const auto& argNamePattern: argNames) {
        std::vector<std::string> vargNames;
        boost::algorithm::split(vargNames, argNamePattern, boost::algorithm::is_any_of("|"));
        auto fr = argsIn.end();
        for (const auto& argName : vargNames) {
            fr = argsIn.find(argName);
            if (fr != argsIn.end()) {
                break;
            }
        }
        if (fr != argsIn.end()) {
            for (int i{0}; i < hole; ++i) {
                // Fill hole between specified parameters with JSON nulls,
                // but not at the end (for backwards compatibility with calls
                // that act based on number of specified parameters).
                out.params.push_back(UniValue{});
            }
            hole = 0;
            out.params.push_back(*fr->second);
            argsIn.erase(fr);
        } else {
            hole += 1;
        }
    }
    // If there are still arguments in the argsIn map, this is an error.
    if (!argsIn.empty()) {
        throw JSONRPCError(RPC_INVALID_PARAMETER, "Unknown named parameter " + argsIn.begin()->first);
    }
    // Return request with named arguments transformed to positional arguments
    return out;
}

UniValue CRPCTable::execute(const JSONRPCRequest &request) const
{
    // Return immediately if in warmup
    {
        LOCK(cs_rpcWarmup);
        if (fRPCInWarmup)
            throw JSONRPCError(RPC_IN_WARMUP, rpcWarmupStatus);
    }

    // Find method
    const auto pcmd = tableRPC[request.strMethod];
    if (!pcmd)
        throw JSONRPCError(RPC_METHOD_NOT_FOUND, "Method not found");

    g_rpcSignals.PreCommand(*pcmd);

    try
    {
        // Execute, convert arguments to array if necessary
        if (request.params.isObject()) {
            return pcmd->actor(transformNamedArguments(request, pcmd->argNames));
        } else {
            return pcmd->actor(request);
        }
    }
    catch (const std::exception& e)
    {
        throw JSONRPCError(RPC_MISC_ERROR, e.what());
    }
}

std::vector<std::string> CRPCTable::listCommands() const
{
    std::vector<std::string> commandList;
    typedef std::map<std::string, const CRPCCommand*> commandMap;

    std::transform( std::begin(mapCommands), std::end(mapCommands),
                   std::back_inserter(commandList),
                   boost::bind(&commandMap::value_type::first,_1) );
    return commandList;
}

std::string HelpExampleCli(const std::string& methodname, const std::string& args)
{
    return "> paicoin-cli " + methodname + " " + args + "\n";
}

std::string HelpExampleRpc(const std::string& methodname, const std::string& args)
{
    return "> curl --user myusername --data-binary '{\"jsonrpc\": \"1.0\", \"id\":\"curltest\", "
        "\"method\": \"" + methodname + "\", \"params\": [" + args + "] }' -H 'content-type: text/plain;' http://127.0.0.1:8566/\n";
}

void RPCSetTimerInterfaceIfUnset(RPCTimerInterface *iface)
{
    if (!timerInterface)
        timerInterface = iface;
}

void RPCSetTimerInterface(RPCTimerInterface *iface)
{
    timerInterface = iface;
}

void RPCUnsetTimerInterface(RPCTimerInterface *iface)
{
    if (timerInterface == iface)
        timerInterface = nullptr;
}

void RPCRunLater(const std::string& name, std::function<void(void)> func, int64_t nSeconds)
{
    if (!timerInterface)
        throw JSONRPCError(RPC_INTERNAL_ERROR, "No timer handler registered for RPC");
    deadlineTimers.erase(name);
    LogPrint(BCLog::RPC, "queue run of timer %s in %i seconds (using %s)\n", name, nSeconds, timerInterface->Name());
    deadlineTimers.emplace(name, std::unique_ptr<RPCTimerBase>(timerInterface->NewTimer(func, nSeconds*1000)));
}

int RPCSerializationFlags()
{
    int flag{0};
    if (gArgs.GetArg("-rpcserialversion", DEFAULT_RPC_SERIALIZE_VERSION) == 0)
        flag |= SERIALIZE_TRANSACTION_NO_WITNESS;
    return flag;
}

CRPCTable tableRPC;<|MERGE_RESOLUTION|>--- conflicted
+++ resolved
@@ -161,14 +161,8 @@
     std::set<rpcfn_type> setDone;
     std::vector<std::pair<std::string, const CRPCCommand*> > vCommands;
 
-<<<<<<< HEAD
-    for (const auto& mi : mapCommands)
-        vCommands.push_back(make_pair(mi.second->category + mi.first, mi.second));
-=======
     for (const auto& entry : mapCommands)
         vCommands.push_back(make_pair(entry.second->category + entry.first, entry.second));
-    sort(vCommands.begin(), vCommands.end());
->>>>>>> a75362b7
 
     sort(std::begin(vCommands), std::end(vCommands));
 
