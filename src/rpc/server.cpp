--- conflicted
+++ resolved
@@ -384,18 +384,14 @@
         throw JSONRPCError(RPCErrorCode::INVALID_REQUEST, "Params must be an array or object");
 }
 
-<<<<<<< HEAD
+bool IsDeprecatedRPCEnabled(const std::string& method)
+{
+    const std::vector<std::string> enabled_methods = gArgs.GetArgs("-deprecatedrpc");
+
+    return find(enabled_methods.begin(), enabled_methods.end(), method) != enabled_methods.end();
+}
+
 static UniValue JSONRPCExecOne(JSONRPCRequest jreq, const UniValue& req)
-=======
-bool IsDeprecatedRPCEnabled(const std::string& method)
-{
-    const std::vector<std::string> enabled_methods = gArgs.GetArgs("-deprecatedrpc");
-
-    return find(enabled_methods.begin(), enabled_methods.end(), method) != enabled_methods.end();
-}
-
-static UniValue JSONRPCExecOne(const UniValue& req)
->>>>>>> b6384330
 {
     UniValue rpc_result{UniValue::VOBJ};
 
