--- conflicted
+++ resolved
@@ -1118,15 +1118,9 @@
         const auto& fee_rate = CFeeRate(txiter->GetModifiedFee(), txiter->GetTxSize());
         mempool_feerates.push_back(fee_rate.GetFeePerK());
     }
-<<<<<<< HEAD
 
     auto fee_info_mempool = FormatTxFeesInfo(mempool_feerates);
 
-=======
-
-    auto fee_info_mempool = FormatTxFeesInfo(mempool_feerates);
-
->>>>>>> 6b7d0718
     // block fee rates
     auto fee_info_blocks = UniValue{UniValue::VARR};
     if (blocks > 0) {
