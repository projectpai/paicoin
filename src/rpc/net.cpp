// Copyright (c) 2009-2016 The Bitcoin Core developers
// Distributed under the MIT software license, see the accompanying
// file COPYING or http://www.opensource.org/licenses/mit-license.php.

#include "rpc/server.h"

#include "chainparams.h"
#include "clientversion.h"
#include "core_io.h"
#include "validation.h"
#include "net.h"
#include "net_processing.h"
#include "netbase.h"
#include "policy/policy.h"
#include "protocol.h"
#include "sync.h"
#include "timedata.h"
#include "ui_interface.h"
#include "util.h"
#include "utilstrencodings.h"
#include "version.h"
#include "warnings.h"

#include <univalue.h>

UniValue getconnectioncount(const JSONRPCRequest& request)
{
    if (request.fHelp || request.params.size() != 0)
        throw std::runtime_error(
            "getconnectioncount\n"
            "\nReturns the number of connections to other nodes.\n"
            "\nResult:\n"
            "n          (numeric) The connection count\n"
            "\nExamples:\n"
            + HelpExampleCli("getconnectioncount", "")
            + HelpExampleRpc("getconnectioncount", "")
        );

    if(!g_connman)
        throw JSONRPCError(RPC_CLIENT_P2P_DISABLED, "Error: Peer-to-peer functionality missing or disabled");

    return (int)g_connman->GetNodeCount(CConnman::CONNECTIONS_ALL);
}

UniValue ping(const JSONRPCRequest& request)
{
    if (request.fHelp || request.params.size() != 0)
        throw std::runtime_error(
            "ping\n"
            "\nRequests that a ping be sent to all other nodes, to measure ping time.\n"
            "Results provided in getpeerinfo, pingtime and pingwait fields are decimal seconds.\n"
            "Ping command is handled in queue with all other commands, so it measures processing backlog, not just network ping.\n"
            "\nExamples:\n"
            + HelpExampleCli("ping", "")
            + HelpExampleRpc("ping", "")
        );

    if(!g_connman)
        throw JSONRPCError(RPC_CLIENT_P2P_DISABLED, "Error: Peer-to-peer functionality missing or disabled");

    // Request that each node send a ping during next message processing pass
    g_connman->ForEachNode([](CNode* pnode) {
        pnode->fPingQueued = true;
    });
    return NullUniValue;
}

UniValue getpeerinfo(const JSONRPCRequest& request)
{
    if (request.fHelp || request.params.size() != 0)
        throw std::runtime_error(
            "getpeerinfo\n"
            "\nReturns data about each connected network node as a json array of objects.\n"
            "\nResult:\n"
            "[\n"
            "  {\n"
            "    \"id\": n,                   (numeric) Peer index\n"
            "    \"addr\":\"host:port\",      (string) The IP address and port of the peer\n"
            "    \"addrbind\":\"ip:port\",    (string) Bind address of the connection to the peer\n"
            "    \"addrlocal\":\"ip:port\",   (string) Local address as reported by the peer\n"
            "    \"services\":\"xxxxxxxxxxxxxxxx\",   (string) The services offered\n"
            "    \"relaytxes\":true|false,    (boolean) Whether peer has asked us to relay transactions to it\n"
            "    \"lastsend\": ttt,           (numeric) The time in seconds since epoch (Jan 1 1970 GMT) of the last send\n"
            "    \"lastrecv\": ttt,           (numeric) The time in seconds since epoch (Jan 1 1970 GMT) of the last receive\n"
            "    \"bytessent\": n,            (numeric) The total bytes sent\n"
            "    \"bytesrecv\": n,            (numeric) The total bytes received\n"
            "    \"conntime\": ttt,           (numeric) The connection time in seconds since epoch (Jan 1 1970 GMT)\n"
            "    \"timeoffset\": ttt,         (numeric) The time offset in seconds\n"
            "    \"pingtime\": n,             (numeric) ping time (if available)\n"
            "    \"minping\": n,              (numeric) minimum observed ping time (if any at all)\n"
            "    \"pingwait\": n,             (numeric) ping wait (if non-zero)\n"
            "    \"version\": v,              (numeric) The peer version, such as 7001\n"
<<<<<<< HEAD
// TODO_PAICOIN Update the agent if needed
            "    \"subver\": \"/Satoshi:0.8.5/\",  (string) The string version\n"
=======
            "    \"subver\": \"/Turing:0.8.5/\",  (string) The string version\n"
>>>>>>> 5c233cf4
            "    \"inbound\": true|false,     (boolean) Inbound (true) or Outbound (false)\n"
            "    \"addnode\": true|false,     (boolean) Whether connection was due to addnode and is using an addnode slot\n"
            "    \"startingheight\": n,       (numeric) The starting height (block) of the peer\n"
            "    \"banscore\": n,             (numeric) The ban score\n"
            "    \"synced_headers\": n,       (numeric) The last header we have in common with this peer\n"
            "    \"synced_blocks\": n,        (numeric) The last block we have in common with this peer\n"
            "    \"inflight\": [\n"
            "       n,                        (numeric) The heights of blocks we're currently asking from this peer\n"
            "       ...\n"
            "    ],\n"
            "    \"whitelisted\": true|false, (boolean) Whether the peer is whitelisted\n"
            "    \"bytessent_per_msg\": {\n"
            "       \"addr\": n,              (numeric) The total bytes sent aggregated by message type\n"
            "       ...\n"
            "    },\n"
            "    \"bytesrecv_per_msg\": {\n"
            "       \"addr\": n,              (numeric) The total bytes received aggregated by message type\n"
            "       ...\n"
            "    }\n"
            "  }\n"
            "  ,...\n"
            "]\n"
            "\nExamples:\n"
            + HelpExampleCli("getpeerinfo", "")
            + HelpExampleRpc("getpeerinfo", "")
        );

    if(!g_connman)
        throw JSONRPCError(RPC_CLIENT_P2P_DISABLED, "Error: Peer-to-peer functionality missing or disabled");

    std::vector<CNodeStats> vstats;
    g_connman->GetNodeStats(vstats);

    UniValue ret(UniValue::VARR);

    for (const CNodeStats& stats : vstats) {
        UniValue obj(UniValue::VOBJ);
        CNodeStateStats statestats;
        bool fStateStats = GetNodeStateStats(stats.nodeid, statestats);
        obj.push_back(Pair("id", stats.nodeid));
        obj.push_back(Pair("addr", stats.addrName));
        if (!(stats.addrLocal.empty()))
            obj.push_back(Pair("addrlocal", stats.addrLocal));
        if (stats.addrBind.IsValid())
            obj.push_back(Pair("addrbind", stats.addrBind.ToString()));
        obj.push_back(Pair("services", strprintf("%016x", stats.nServices)));
        obj.push_back(Pair("relaytxes", stats.fRelayTxes));
        obj.push_back(Pair("lastsend", stats.nLastSend));
        obj.push_back(Pair("lastrecv", stats.nLastRecv));
        obj.push_back(Pair("bytessent", stats.nSendBytes));
        obj.push_back(Pair("bytesrecv", stats.nRecvBytes));
        obj.push_back(Pair("conntime", stats.nTimeConnected));
        obj.push_back(Pair("timeoffset", stats.nTimeOffset));
        if (stats.dPingTime > 0.0)
            obj.push_back(Pair("pingtime", stats.dPingTime));
        if (stats.dMinPing < std::numeric_limits<int64_t>::max()/1e6)
            obj.push_back(Pair("minping", stats.dMinPing));
        if (stats.dPingWait > 0.0)
            obj.push_back(Pair("pingwait", stats.dPingWait));
        obj.push_back(Pair("version", stats.nVersion));
        // Use the sanitized form of subver here, to avoid tricksy remote peers from
        // corrupting or modifying the JSON output by putting special characters in
        // their ver message.
        obj.push_back(Pair("subver", stats.cleanSubVer));
        obj.push_back(Pair("inbound", stats.fInbound));
        obj.push_back(Pair("addnode", stats.fAddnode));
        obj.push_back(Pair("startingheight", stats.nStartingHeight));
        if (fStateStats) {
            obj.push_back(Pair("banscore", statestats.nMisbehavior));
            obj.push_back(Pair("synced_headers", statestats.nSyncHeight));
            obj.push_back(Pair("synced_blocks", statestats.nCommonHeight));
            UniValue heights(UniValue::VARR);
            for (int height : statestats.vHeightInFlight) {
                heights.push_back(height);
            }
            obj.push_back(Pair("inflight", heights));
        }
        obj.push_back(Pair("whitelisted", stats.fWhitelisted));

        UniValue sendPerMsgCmd(UniValue::VOBJ);
        for (const mapMsgCmdSize::value_type &i : stats.mapSendBytesPerMsgCmd) {
            if (i.second > 0)
                sendPerMsgCmd.push_back(Pair(i.first, i.second));
        }
        obj.push_back(Pair("bytessent_per_msg", sendPerMsgCmd));

        UniValue recvPerMsgCmd(UniValue::VOBJ);
        for (const mapMsgCmdSize::value_type &i : stats.mapRecvBytesPerMsgCmd) {
            if (i.second > 0)
                recvPerMsgCmd.push_back(Pair(i.first, i.second));
        }
        obj.push_back(Pair("bytesrecv_per_msg", recvPerMsgCmd));

        ret.push_back(obj);
    }

    return ret;
}

UniValue addnode(const JSONRPCRequest& request)
{
    std::string strCommand;
    if (!request.params[1].isNull())
        strCommand = request.params[1].get_str();
    if (request.fHelp || request.params.size() != 2 ||
        (strCommand != "onetry" && strCommand != "add" && strCommand != "remove"))
        throw std::runtime_error(
            "addnode \"node\" \"add|remove|onetry\"\n"
            "\nAttempts to add or remove a node from the addnode list.\n"
            "Or try a connection to a node once.\n"
            "\nArguments:\n"
            "1. \"node\"     (string, required) The node (see getpeerinfo for nodes)\n"
            "2. \"command\"  (string, required) 'add' to add a node to the list, 'remove' to remove a node from the list, 'onetry' to try a connection to the node once\n"
            "\nExamples:\n"
            + HelpExampleCli("addnode", "\"192.168.0.6:8567\" \"onetry\"")
            + HelpExampleRpc("addnode", "\"192.168.0.6:8567\", \"onetry\"")
        );

    if(!g_connman)
        throw JSONRPCError(RPC_CLIENT_P2P_DISABLED, "Error: Peer-to-peer functionality missing or disabled");

    std::string strNode = request.params[0].get_str();

    if (strCommand == "onetry")
    {
        CAddress addr;
        g_connman->OpenNetworkConnection(addr, false, nullptr, strNode.c_str());
        return NullUniValue;
    }

    if (strCommand == "add")
    {
        if(!g_connman->AddNode(strNode))
            throw JSONRPCError(RPC_CLIENT_NODE_ALREADY_ADDED, "Error: Node already added");
    }
    else if(strCommand == "remove")
    {
        if(!g_connman->RemoveAddedNode(strNode))
            throw JSONRPCError(RPC_CLIENT_NODE_NOT_ADDED, "Error: Node has not been added.");
    }

    return NullUniValue;
}

UniValue disconnectnode(const JSONRPCRequest& request)
{
    if (request.fHelp || request.params.size() == 0 || request.params.size() >= 3)
        throw std::runtime_error(
            "disconnectnode \"[address]\" [nodeid]\n"
            "\nImmediately disconnects from the specified peer node.\n"
            "\nStrictly one out of 'address' and 'nodeid' can be provided to identify the node.\n"
            "\nTo disconnect by nodeid, either set 'address' to the empty string, or call using the named 'nodeid' argument only.\n"
            "\nArguments:\n"
            "1. \"address\"     (string, optional) The IP address/port of the node\n"
            "2. \"nodeid\"      (number, optional) The node ID (see getpeerinfo for node IDs)\n"
            "\nExamples:\n"
            + HelpExampleCli("disconnectnode", "\"192.168.0.6:8567\"")
            + HelpExampleCli("disconnectnode", "\"\" 1")
            + HelpExampleRpc("disconnectnode", "\"192.168.0.6:8567\"")
            + HelpExampleRpc("disconnectnode", "\"\", 1")
        );

    if(!g_connman)
        throw JSONRPCError(RPC_CLIENT_P2P_DISABLED, "Error: Peer-to-peer functionality missing or disabled");

    bool success;
    const UniValue &address_arg = request.params[0];
    const UniValue &id_arg = request.params[1];

    if (!address_arg.isNull() && id_arg.isNull()) {
        /* handle disconnect-by-address */
        success = g_connman->DisconnectNode(address_arg.get_str());
    } else if (!id_arg.isNull() && (address_arg.isNull() || (address_arg.isStr() && address_arg.get_str().empty()))) {
        /* handle disconnect-by-id */
        NodeId nodeid = (NodeId) id_arg.get_int64();
        success = g_connman->DisconnectNode(nodeid);
    } else {
        throw JSONRPCError(RPC_INVALID_PARAMS, "Only one of address and nodeid should be provided.");
    }

    if (!success) {
        throw JSONRPCError(RPC_CLIENT_NODE_NOT_CONNECTED, "Node not found in connected nodes");
    }

    return NullUniValue;
}

UniValue getaddednodeinfo(const JSONRPCRequest& request)
{
    if (request.fHelp || request.params.size() > 1)
        throw std::runtime_error(
            "getaddednodeinfo ( \"node\" )\n"
            "\nReturns information about the given added node, or all added nodes\n"
            "(note that onetry addnodes are not listed here)\n"
            "\nArguments:\n"
            "1. \"node\"   (string, optional) If provided, return information about this specific node, otherwise all nodes are returned.\n"
            "\nResult:\n"
            "[\n"
            "  {\n"
            "    \"addednode\" : \"192.168.0.201\",   (string) The node IP address or name (as provided to addnode)\n"
            "    \"connected\" : true|false,          (boolean) If connected\n"
            "    \"addresses\" : [                    (list of objects) Only when connected = true\n"
            "       {\n"
            "         \"address\" : \"192.168.0.201:8567\",  (string) The paicoin server IP and port we're connected to\n"
            "         \"connected\" : \"outbound\"           (string) connection, inbound or outbound\n"
            "       }\n"
            "     ]\n"
            "  }\n"
            "  ,...\n"
            "]\n"
            "\nExamples:\n"
            + HelpExampleCli("getaddednodeinfo", "\"192.168.0.201\"")
            + HelpExampleRpc("getaddednodeinfo", "\"192.168.0.201\"")
        );

    if(!g_connman)
        throw JSONRPCError(RPC_CLIENT_P2P_DISABLED, "Error: Peer-to-peer functionality missing or disabled");

    std::vector<AddedNodeInfo> vInfo = g_connman->GetAddedNodeInfo();

    if (!request.params[0].isNull()) {
        bool found = false;
        for (const AddedNodeInfo& info : vInfo) {
            if (info.strAddedNode == request.params[0].get_str()) {
                vInfo.assign(1, info);
                found = true;
                break;
            }
        }
        if (!found) {
            throw JSONRPCError(RPC_CLIENT_NODE_NOT_ADDED, "Error: Node has not been added.");
        }
    }

    UniValue ret(UniValue::VARR);

    for (const AddedNodeInfo& info : vInfo) {
        UniValue obj(UniValue::VOBJ);
        obj.push_back(Pair("addednode", info.strAddedNode));
        obj.push_back(Pair("connected", info.fConnected));
        UniValue addresses(UniValue::VARR);
        if (info.fConnected) {
            UniValue address(UniValue::VOBJ);
            address.push_back(Pair("address", info.resolvedAddress.ToString()));
            address.push_back(Pair("connected", info.fInbound ? "inbound" : "outbound"));
            addresses.push_back(address);
        }
        obj.push_back(Pair("addresses", addresses));
        ret.push_back(obj);
    }

    return ret;
}

UniValue getnettotals(const JSONRPCRequest& request)
{
    if (request.fHelp || request.params.size() > 0)
        throw std::runtime_error(
            "getnettotals\n"
            "\nReturns information about network traffic, including bytes in, bytes out,\n"
            "and current time.\n"
            "\nResult:\n"
            "{\n"
            "  \"totalbytesrecv\": n,   (numeric) Total bytes received\n"
            "  \"totalbytessent\": n,   (numeric) Total bytes sent\n"
            "  \"timemillis\": t,       (numeric) Current UNIX time in milliseconds\n"
            "  \"uploadtarget\":\n"
            "  {\n"
            "    \"timeframe\": n,                         (numeric) Length of the measuring timeframe in seconds\n"
            "    \"target\": n,                            (numeric) Target in bytes\n"
            "    \"target_reached\": true|false,           (boolean) True if target is reached\n"
            "    \"serve_historical_blocks\": true|false,  (boolean) True if serving historical blocks\n"
            "    \"bytes_left_in_cycle\": t,               (numeric) Bytes left in current time cycle\n"
            "    \"time_left_in_cycle\": t                 (numeric) Seconds left in current time cycle\n"
            "  }\n"
            "}\n"
            "\nExamples:\n"
            + HelpExampleCli("getnettotals", "")
            + HelpExampleRpc("getnettotals", "")
       );
    if(!g_connman)
        throw JSONRPCError(RPC_CLIENT_P2P_DISABLED, "Error: Peer-to-peer functionality missing or disabled");

    UniValue obj(UniValue::VOBJ);
    obj.push_back(Pair("totalbytesrecv", g_connman->GetTotalBytesRecv()));
    obj.push_back(Pair("totalbytessent", g_connman->GetTotalBytesSent()));
    obj.push_back(Pair("timemillis", GetTimeMillis()));

    UniValue outboundLimit(UniValue::VOBJ);
    outboundLimit.push_back(Pair("timeframe", g_connman->GetMaxOutboundTimeframe()));
    outboundLimit.push_back(Pair("target", g_connman->GetMaxOutboundTarget()));
    outboundLimit.push_back(Pair("target_reached", g_connman->OutboundTargetReached(false)));
    outboundLimit.push_back(Pair("serve_historical_blocks", !g_connman->OutboundTargetReached(true)));
    outboundLimit.push_back(Pair("bytes_left_in_cycle", g_connman->GetOutboundTargetBytesLeft()));
    outboundLimit.push_back(Pair("time_left_in_cycle", g_connman->GetMaxOutboundTimeLeftInCycle()));
    obj.push_back(Pair("uploadtarget", outboundLimit));
    return obj;
}

static UniValue GetNetworksInfo()
{
    UniValue networks(UniValue::VARR);
    for(int n=0; n<NET_MAX; ++n)
    {
        enum Network network = static_cast<enum Network>(n);
        if(network == NET_UNROUTABLE || network == NET_INTERNAL)
            continue;
        proxyType proxy;
        UniValue obj(UniValue::VOBJ);
        GetProxy(network, proxy);
        obj.push_back(Pair("name", GetNetworkName(network)));
        obj.push_back(Pair("limited", IsLimited(network)));
        obj.push_back(Pair("reachable", IsReachable(network)));
        obj.push_back(Pair("proxy", proxy.IsValid() ? proxy.proxy.ToStringIPPort() : std::string()));
        obj.push_back(Pair("proxy_randomize_credentials", proxy.randomize_credentials));
        networks.push_back(obj);
    }
    return networks;
}

UniValue getnetworkinfo(const JSONRPCRequest& request)
{
    if (request.fHelp || request.params.size() != 0)
        throw std::runtime_error(
            "getnetworkinfo\n"
            "Returns an object containing various state info regarding P2P networking.\n"
            "\nResult:\n"
            "{\n"
            "  \"version\": xxxxx,                      (numeric) the server version\n"
<<<<<<< HEAD
// TODO_PAICOIN Update the agent if needed
            "  \"subversion\": \"/Satoshi:x.x.x/\",     (string) the server subversion string\n"
=======
            "  \"subversion\": \"/Turing:x.x.x/\",     (string) the server subversion string\n"
>>>>>>> 5c233cf4
            "  \"protocolversion\": xxxxx,              (numeric) the protocol version\n"
            "  \"localservices\": \"xxxxxxxxxxxxxxxx\", (string) the services we offer to the network\n"
            "  \"localrelay\": true|false,              (bool) true if transaction relay is requested from peers\n"
            "  \"timeoffset\": xxxxx,                   (numeric) the time offset\n"
            "  \"connections\": xxxxx,                  (numeric) the number of connections\n"
            "  \"networkactive\": true|false,           (bool) whether p2p networking is enabled\n"
            "  \"networks\": [                          (array) information per network\n"
            "  {\n"
            "    \"name\": \"xxx\",                     (string) network (ipv4, ipv6 or onion)\n"
            "    \"limited\": true|false,               (boolean) is the network limited using -onlynet?\n"
            "    \"reachable\": true|false,             (boolean) is the network reachable?\n"
            "    \"proxy\": \"host:port\"               (string) the proxy that is used for this network, or empty if none\n"
            "    \"proxy_randomize_credentials\": true|false,  (string) Whether randomized credentials are used\n"
            "  }\n"
            "  ,...\n"
            "  ],\n"
            "  \"relayfee\": x.xxxxxxxx,                (numeric) minimum relay fee for transactions in " + CURRENCY_UNIT + "/kB\n"
            "  \"incrementalfee\": x.xxxxxxxx,          (numeric) minimum fee increment for mempool limiting or BIP 125 replacement in " + CURRENCY_UNIT + "/kB\n"
            "  \"localaddresses\": [                    (array) list of local addresses\n"
            "  {\n"
            "    \"address\": \"xxxx\",                 (string) network address\n"
            "    \"port\": xxx,                         (numeric) network port\n"
            "    \"score\": xxx                         (numeric) relative score\n"
            "  }\n"
            "  ,...\n"
            "  ]\n"
            "  \"warnings\": \"...\"                    (string) any network warnings\n"
            "}\n"
            "\nExamples:\n"
            + HelpExampleCli("getnetworkinfo", "")
            + HelpExampleRpc("getnetworkinfo", "")
        );

    LOCK(cs_main);
    UniValue obj(UniValue::VOBJ);
    obj.push_back(Pair("version",       CLIENT_VERSION));
    obj.push_back(Pair("subversion",    strSubVersion));
    obj.push_back(Pair("protocolversion",PROTOCOL_VERSION));
    if(g_connman)
        obj.push_back(Pair("localservices", strprintf("%016x", g_connman->GetLocalServices())));
    obj.push_back(Pair("localrelay",     fRelayTxes));
    obj.push_back(Pair("timeoffset",    GetTimeOffset()));
    if (g_connman) {
        obj.push_back(Pair("networkactive", g_connman->GetNetworkActive()));
        obj.push_back(Pair("connections",   (int)g_connman->GetNodeCount(CConnman::CONNECTIONS_ALL)));
    }
    obj.push_back(Pair("networks",      GetNetworksInfo()));
    obj.push_back(Pair("relayfee",      ValueFromAmount(::minRelayTxFee.GetFeePerK())));
    obj.push_back(Pair("incrementalfee", ValueFromAmount(::incrementalRelayFee.GetFeePerK())));
    UniValue localAddresses(UniValue::VARR);
    {
        LOCK(cs_mapLocalHost);
        for (const std::pair<CNetAddr, LocalServiceInfo> &item : mapLocalHost)
        {
            UniValue rec(UniValue::VOBJ);
            rec.push_back(Pair("address", item.first.ToString()));
            rec.push_back(Pair("port", item.second.nPort));
            rec.push_back(Pair("score", item.second.nScore));
            localAddresses.push_back(rec);
        }
    }
    obj.push_back(Pair("localaddresses", localAddresses));
    obj.push_back(Pair("warnings",       GetWarnings("statusbar")));
    return obj;
}

UniValue setban(const JSONRPCRequest& request)
{
    std::string strCommand;
    if (!request.params[1].isNull())
        strCommand = request.params[1].get_str();
    if (request.fHelp || request.params.size() < 2 ||
        (strCommand != "add" && strCommand != "remove"))
        throw std::runtime_error(
                            "setban \"subnet\" \"add|remove\" (bantime) (absolute)\n"
                            "\nAttempts to add or remove an IP/Subnet from the banned list.\n"
                            "\nArguments:\n"
                            "1. \"subnet\"       (string, required) The IP/Subnet (see getpeerinfo for nodes IP) with an optional netmask (default is /32 = single IP)\n"
                            "2. \"command\"      (string, required) 'add' to add an IP/Subnet to the list, 'remove' to remove an IP/Subnet from the list\n"
                            "3. \"bantime\"      (numeric, optional) time in seconds how long (or until when if [absolute] is set) the IP is banned (0 or empty means using the default time of 24h which can also be overwritten by the -bantime startup argument)\n"
                            "4. \"absolute\"     (boolean, optional) If set, the bantime must be an absolute timestamp in seconds since epoch (Jan 1 1970 GMT)\n"
                            "\nExamples:\n"
                            + HelpExampleCli("setban", "\"192.168.0.6\" \"add\" 86400")
                            + HelpExampleCli("setban", "\"192.168.0.0/24\" \"add\"")
                            + HelpExampleRpc("setban", "\"192.168.0.6\", \"add\", 86400")
                            );
    if(!g_connman)
        throw JSONRPCError(RPC_CLIENT_P2P_DISABLED, "Error: Peer-to-peer functionality missing or disabled");

    CSubNet subNet;
    CNetAddr netAddr;
    bool isSubnet = false;

    if (request.params[0].get_str().find("/") != std::string::npos)
        isSubnet = true;

    if (!isSubnet) {
        CNetAddr resolved;
        LookupHost(request.params[0].get_str().c_str(), resolved, false);
        netAddr = resolved;
    }
    else
        LookupSubNet(request.params[0].get_str().c_str(), subNet);

    if (! (isSubnet ? subNet.IsValid() : netAddr.IsValid()) )
        throw JSONRPCError(RPC_CLIENT_INVALID_IP_OR_SUBNET, "Error: Invalid IP/Subnet");

    if (strCommand == "add")
    {
        if (isSubnet ? g_connman->IsBanned(subNet) : g_connman->IsBanned(netAddr))
            throw JSONRPCError(RPC_CLIENT_NODE_ALREADY_ADDED, "Error: IP/Subnet already banned");

        int64_t banTime = 0; //use standard bantime if not specified
        if (!request.params[2].isNull())
            banTime = request.params[2].get_int64();

        bool absolute = false;
        if (request.params[3].isTrue())
            absolute = true;

        isSubnet ? g_connman->Ban(subNet, BanReasonManuallyAdded, banTime, absolute) : g_connman->Ban(netAddr, BanReasonManuallyAdded, banTime, absolute);
    }
    else if(strCommand == "remove")
    {
        if (!( isSubnet ? g_connman->Unban(subNet) : g_connman->Unban(netAddr) ))
            throw JSONRPCError(RPC_CLIENT_INVALID_IP_OR_SUBNET, "Error: Unban failed. Requested address/subnet was not previously banned.");
    }
    return NullUniValue;
}

UniValue listbanned(const JSONRPCRequest& request)
{
    if (request.fHelp || request.params.size() != 0)
        throw std::runtime_error(
                            "listbanned\n"
                            "\nList all banned IPs/Subnets.\n"
                            "\nExamples:\n"
                            + HelpExampleCli("listbanned", "")
                            + HelpExampleRpc("listbanned", "")
                            );

    if(!g_connman)
        throw JSONRPCError(RPC_CLIENT_P2P_DISABLED, "Error: Peer-to-peer functionality missing or disabled");

    banmap_t banMap;
    g_connman->GetBanned(banMap);

    UniValue bannedAddresses(UniValue::VARR);
    for (banmap_t::iterator it = banMap.begin(); it != banMap.end(); it++)
    {
        CBanEntry banEntry = (*it).second;
        UniValue rec(UniValue::VOBJ);
        rec.push_back(Pair("address", (*it).first.ToString()));
        rec.push_back(Pair("banned_until", banEntry.nBanUntil));
        rec.push_back(Pair("ban_created", banEntry.nCreateTime));
        rec.push_back(Pair("ban_reason", banEntry.banReasonToString()));

        bannedAddresses.push_back(rec);
    }

    return bannedAddresses;
}

UniValue clearbanned(const JSONRPCRequest& request)
{
    if (request.fHelp || request.params.size() != 0)
        throw std::runtime_error(
                            "clearbanned\n"
                            "\nClear all banned IPs.\n"
                            "\nExamples:\n"
                            + HelpExampleCli("clearbanned", "")
                            + HelpExampleRpc("clearbanned", "")
                            );
    if(!g_connman)
        throw JSONRPCError(RPC_CLIENT_P2P_DISABLED, "Error: Peer-to-peer functionality missing or disabled");

    g_connman->ClearBanned();

    return NullUniValue;
}

UniValue setnetworkactive(const JSONRPCRequest& request)
{
    if (request.fHelp || request.params.size() != 1) {
        throw std::runtime_error(
            "setnetworkactive true|false\n"
            "\nDisable/enable all p2p network activity.\n"
            "\nArguments:\n"
            "1. \"state\"        (boolean, required) true to enable networking, false to disable\n"
        );
    }

    if (!g_connman) {
        throw JSONRPCError(RPC_CLIENT_P2P_DISABLED, "Error: Peer-to-peer functionality missing or disabled");
    }

    g_connman->SetNetworkActive(request.params[0].get_bool());

    return g_connman->GetNetworkActive();
}

static const CRPCCommand commands[] =
{ //  category              name                      actor (function)         argNames
  //  --------------------- ------------------------  -----------------------  ----------
    { "network",            "getconnectioncount",     &getconnectioncount,     {} },
    { "network",            "ping",                   &ping,                   {} },
    { "network",            "getpeerinfo",            &getpeerinfo,            {} },
    { "network",            "addnode",                &addnode,                {"node","command"} },
    { "network",            "disconnectnode",         &disconnectnode,         {"address", "nodeid"} },
    { "network",            "getaddednodeinfo",       &getaddednodeinfo,       {"node"} },
    { "network",            "getnettotals",           &getnettotals,           {} },
    { "network",            "getnetworkinfo",         &getnetworkinfo,         {} },
    { "network",            "setban",                 &setban,                 {"subnet", "command", "bantime", "absolute"} },
    { "network",            "listbanned",             &listbanned,             {} },
    { "network",            "clearbanned",            &clearbanned,            {} },
    { "network",            "setnetworkactive",       &setnetworkactive,       {"state"} },
};

void RegisterNetRPCCommands(CRPCTable &t)
{
    for (unsigned int vcidx = 0; vcidx < ARRAYLEN(commands); vcidx++)
        t.appendCommand(commands[vcidx].name, &commands[vcidx]);
}<|MERGE_RESOLUTION|>--- conflicted
+++ resolved
@@ -90,12 +90,7 @@
             "    \"minping\": n,              (numeric) minimum observed ping time (if any at all)\n"
             "    \"pingwait\": n,             (numeric) ping wait (if non-zero)\n"
             "    \"version\": v,              (numeric) The peer version, such as 7001\n"
-<<<<<<< HEAD
-// TODO_PAICOIN Update the agent if needed
-            "    \"subver\": \"/Satoshi:0.8.5/\",  (string) The string version\n"
-=======
             "    \"subver\": \"/Turing:0.8.5/\",  (string) The string version\n"
->>>>>>> 5c233cf4
             "    \"inbound\": true|false,     (boolean) Inbound (true) or Outbound (false)\n"
             "    \"addnode\": true|false,     (boolean) Whether connection was due to addnode and is using an addnode slot\n"
             "    \"startingheight\": n,       (numeric) The starting height (block) of the peer\n"
@@ -425,12 +420,7 @@
             "\nResult:\n"
             "{\n"
             "  \"version\": xxxxx,                      (numeric) the server version\n"
-<<<<<<< HEAD
-// TODO_PAICOIN Update the agent if needed
-            "  \"subversion\": \"/Satoshi:x.x.x/\",     (string) the server subversion string\n"
-=======
             "  \"subversion\": \"/Turing:x.x.x/\",     (string) the server subversion string\n"
->>>>>>> 5c233cf4
             "  \"protocolversion\": xxxxx,              (numeric) the protocol version\n"
             "  \"localservices\": \"xxxxxxxxxxxxxxxx\", (string) the services we offer to the network\n"
             "  \"localrelay\": true|false,              (bool) true if transaction relay is requested from peers\n"
