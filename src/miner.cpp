//
// Copyright (c) 2009-2010 Satoshi Nakamoto
// Copyright (c) 2009-2016 The Bitcoin Core developers
// Copyright (c) 2017-2020 Project PAI Foundation
// Distributed under the MIT software license, see the accompanying
// file COPYING or http://www.opensource.org/licenses/mit-license.php.
//


#include "miner.h"

#include "amount.h"
#include "chain.h"
#include "chainparams.h"
#include "coins.h"
#include "consensus/consensus.h"
#include "consensus/tx_verify.h"
#include "consensus/merkle.h"
#include "consensus/validation.h"
#include "hash.h"
#include "validation.h"
#include "net.h"
#include "policy/feerate.h"
#include "policy/policy.h"
#include "pow.h"
#include "primitives/transaction.h"
#include "script/standard.h"
#include "timedata.h"
#include "txmempool.h"
#include "util.h"
#include "utilmoneystr.h"
#include "validationinterface.h"
#include "stake/stakeversion.h"

#include <algorithm>
#include <queue>
#include <utility>

//////////////////////////////////////////////////////////////////////////////
//
// PAIcoinMiner
//

//
// Unconfirmed transactions in the memory pool often depend on other
// transactions in the memory pool. When we select transactions from the
// pool, we select by highest fee rate of a transaction combined with all
// its ancestors.

uint64_t nLastBlockTx = 0;
uint64_t nLastBlockWeight = 0;

int64_t UpdateTime(CBlockHeader* pblock, const Consensus::Params& consensusParams, const CBlockIndex* pindexPrev)
{
    int64_t nOldTime = pblock->nTime;
    int64_t nNewTime = std::max(pindexPrev->GetMedianTimePast()+1, GetAdjustedTime());

    if (nOldTime < nNewTime)
        pblock->nTime = nNewTime;

    // Updating time can change work required on testnet:
    if (consensusParams.fPowAllowMinDifficultyBlocks)
        pblock->nBits = GetNextWorkRequired(pindexPrev, pblock, consensusParams);

    return nNewTime - nOldTime;
}

BlockAssembler::Options::Options() {
    blockMinFeeRate = CFeeRate(DEFAULT_BLOCK_MIN_TX_FEE);
    nBlockMaxWeight = DEFAULT_BLOCK_MAX_WEIGHT;
}

BlockAssembler::BlockAssembler(const CChainParams& params, const Options& options) : chainparams(params)
{
    blockMinFeeRate = options.blockMinFeeRate;
    // Limit weight to between 4K and MAX_BLOCK_WEIGHT-4K for sanity:
    nBlockMaxWeight = std::max<size_t>(4000, std::min<size_t>(MAX_BLOCK_WEIGHT - 4000, options.nBlockMaxWeight));
}

static BlockAssembler::Options DefaultOptions(const CChainParams& params)
{
    // Block resource limits
    // If neither -blockmaxsize or -blockmaxweight is given, limit to DEFAULT_BLOCK_MAX_*
    // If only one is given, only restrict the specified resource.
    // If both are given, restrict both.
    BlockAssembler::Options options;
    options.nBlockMaxWeight = gArgs.GetArg("-blockmaxweight", DEFAULT_BLOCK_MAX_WEIGHT);
    if (gArgs.IsArgSet("-blockmintxfee")) {
        CAmount n = 0;
        ParseMoney(gArgs.GetArg("-blockmintxfee", ""), n);
        options.blockMinFeeRate = CFeeRate(n);
    } else {
        options.blockMinFeeRate = CFeeRate(DEFAULT_BLOCK_MIN_TX_FEE);
    }
    return options;
}

BlockAssembler::BlockAssembler(const CChainParams& params) : BlockAssembler(params, DefaultOptions(params)) {}

void BlockAssembler::resetBlock()
{
    inBlock.clear();

    // Reserve space for coinbase tx
    nBlockWeight = 4000;
    nBlockSigOpsCost = 400;
    fIncludeWitness = false;

    // These counters do not include coinbase tx
    nBlockTx = 0;
    nFees = 0;
}

std::unique_ptr<CBlockTemplate> BlockAssembler::CreateNewBlock(const CScript& scriptPubKeyIn, bool fMineWitnessTx)
{
    int64_t nTimeStart = GetTimeMicros();

    resetBlock();

    pblocktemplate.reset(new CBlockTemplate());

    if(!pblocktemplate.get())
        return nullptr;
    pblock = &pblocktemplate->block; // pointer for convenience

    // Add dummy coinbase tx as first transaction
    pblock->vtx.emplace_back();
    pblocktemplate->vTxFees.push_back(-1); // updated at end
    pblocktemplate->vTxSigOpsCost.push_back(-1); // updated at end

    LOCK2(cs_main, mempool.cs);
    CBlockIndex* pindexPrev = chainActive.Tip();
    assert(pindexPrev != nullptr);
    nHeight = pindexPrev->nHeight + 1;

    pblock->nVersion = ComputeBlockVersion(pindexPrev, chainparams.GetConsensus());
    const auto& hybridForkEnabled = IsHybridConsensusForkEnabled(pindexPrev,chainparams.GetConsensus());
    if (hybridForkEnabled) {
        pblock->nVersion |= HARDFORK_VERSION_BIT;
    }

    pblock->nStakeVersion = calcStakeVersion(pindexPrev, chainparams.GetConsensus());
    pblock->nStakeDifficulty = CalculateNextRequiredStakeDifficulty(pindexPrev,chainparams.GetConsensus());
    if (pindexPrev->pstakeNode != nullptr) {
        pblock->ticketLotteryState = pindexPrev->pstakeNode->FinalState();
        pblock->nTicketPoolSize = pindexPrev->pstakeNode->PoolSize();
    }

    // -regtest only: allow overriding block.nVersion with
    // -blockversion=N to test forking scenarios
    if (chainparams.MineBlocksOnDemand())
        pblock->nVersion = gArgs.GetArg("-blockversion", pblock->nVersion);

    pblock->nTime = GetAdjustedTime();
    const int64_t nMedianTimePast = pindexPrev->GetMedianTimePast();

    nLockTimeCutoff = (STANDARD_LOCKTIME_VERIFY_FLAGS & LOCKTIME_MEDIAN_TIME_PAST)
                       ? nMedianTimePast
                       : pblock->GetBlockTime();

    // Votes should be present after this height.
    if (nHeight >= chainparams.GetConsensus().nStakeValidationHeight) {
        auto& voted_hash_index = mempool.mapTx.get<voted_block_hash>();
        auto votesForBlockHash = voted_hash_index.equal_range(pindexPrev->GetBlockHash());
        // Check to see if the vote tx actually uses a ticket that is
        // valid for the next block.
        // it seems this is already done in checkAllowedVotes called from TestBlockValidity

        // normally should not happen, except in case of constructing invalid block chains above StakeValidationHeight,
        // see miner_tests.cpp (search SetBestBlock)
        assert(pindexPrev->pstakeNode != nullptr);
        auto winningHashes = pindexPrev->pstakeNode->Winners();

        int nNewVotes = 0;
        for (auto votetxiter = votesForBlockHash.first; votetxiter != votesForBlockHash.second; ++votetxiter) {
            const auto& spentTicketHash = votetxiter->GetTx().vin[voteStakeInputIndex].prevout.hash;
            if (std::find(winningHashes.begin(), winningHashes.end(), spentTicketHash) == winningHashes.end())
                continue; //not a winner

            // tx must be included in the block
            auto txiter = mempool.mapTx.project<0>(votetxiter);
            AddToBlock(txiter);
            ++nNewVotes;
        }
        pblock->nVoters = nNewVotes;
    }

    // Get the newly purchased tickets
    CTxMemPool::setEntries ticketAncestors;
    if (nHeight >= chainparams.GetConsensus().nStakeEnabledHeight - chainparams.GetConsensus().nTicketMaturity)
    {
        auto& tx_class_index = mempool.mapTx.get<tx_class>();
        auto existingTickets = tx_class_index.equal_range(ETxClass::TX_BuyTicket);
        int nNewTickets = 0;
        uint64_t nNoLimit = std::numeric_limits<uint64_t>::max();
        std::string dummy;
        for (auto tickettxiter = existingTickets.first; tickettxiter != existingTickets.second; ++tickettxiter) {
            if (nNewTickets >= chainparams.GetConsensus().nMaxFreshStakePerBlock) //new ticket purchases not more than max allowed in block
                break;

<<<<<<< HEAD
            // do not include ticket transactions that are expired
            if (IsExpiredTx(tickettxiter->GetTx(), nHeight))
=======
            auto stakedAmount = tickettxiter->GetSharedTx()->vout[ticketStakeOutputIndex].nValue;

            // do not allow tickets with staked amounts lower than the block's stake difficulty
            if (stakedAmount < pblock->nStakeDifficulty)
                continue;

            // do not allow tickets with staked amounts lower than the minimum stake difficulty
            if (stakedAmount < chainparams.GetConsensus().nMinimumStakeDiff)
>>>>>>> 359d7716
                continue;

            // tx must be included in the block
            auto txiter = mempool.mapTx.project<0>(tickettxiter);
            AddToBlock(txiter);
            ++nNewTickets;

            // store all unconfirmed ancestors in order to include them in this block
            mempool.CalculateMemPoolAncestors(*txiter, ticketAncestors, nNoLimit, nNoLimit, nNoLimit, nNoLimit, dummy, false);
            onlyUnconfirmed(ticketAncestors);
        }
        pblock->nFreshStake = nNewTickets;
    }

    // No revocation transaction should be present before this height
    if (nHeight >= chainparams.GetConsensus().nStakeValidationHeight) {
        auto& tx_class_index = mempool.mapTx.get<tx_class>();
        auto revocations = tx_class_index.equal_range(ETxClass::TX_RevokeTicket);

        assert(pindexPrev->pstakeNode != nullptr);
        auto missedTickets = pindexPrev->pstakeNode->MissedTickets();

        int nNewRevocations = 0;
        for (auto revocationtxiter = revocations.first; revocationtxiter != revocations.second; ++revocationtxiter) {
            const auto& ticketHash = revocationtxiter->GetTx().vin[revocationStakeInputIndex].prevout.hash;
            if (std::find(missedTickets.begin(), missedTickets.end(), ticketHash) == missedTickets.end())
                continue; // Skip all missed tickets that we've never heard of
            auto txiter = mempool.mapTx.project<0>(revocationtxiter);
            AddToBlock(txiter);
            ++nNewRevocations;
        }
        pblock->nRevocations = nNewRevocations;
    }

    // Add all the funding (ancestor) transactions that are in the mempool for the ticket just included.
    // Make sure that the funding transactions are ordered themselves by ancestry, if needed.
    // Normally, at this point no circular or multiple dependencies should be present.
    // However, a watchdog monitoring is implemented.
    // TODO: verify the case where a ticket is funded by other stake transaction spendable output
    std::vector<CTxMemPool::txiter> reorderedTicketAncestors;
    for (auto& ticketAncestorIter : ticketAncestors)
        reorderedTicketAncestors.push_back(ticketAncestorIter);
    const size_t reorderedTicketAncestorsSize = reorderedTicketAncestors.size();
    if (reorderedTicketAncestorsSize > 0) {
        int watchdog = static_cast<int>(std::pow(2, reorderedTicketAncestorsSize));
        CTxMemPool::txiter b;
        uint256 hash;
        bool swapped;
        do {
            swapped = false;
            for (size_t i = 0; (i < reorderedTicketAncestorsSize - 1) && (!swapped); ++i) {
                for (size_t j = i + 1; (j < reorderedTicketAncestorsSize) && (!swapped); ++j) {
                    hash = reorderedTicketAncestors[j]->GetTx().GetHash();
                    for (size_t k = 0; (k < reorderedTicketAncestors[i]->GetTx().vin.size()) && (!swapped); ++k)
                        if (reorderedTicketAncestors[i]->GetTx().vin[k].prevout.hash == hash) {
                            std::swap(reorderedTicketAncestors[i], reorderedTicketAncestors[j]);
                            swapped = true;
                        }
                }
            }
        } while (swapped && (--watchdog > 0));

        if (watchdog == 0)
            throw std::runtime_error(strprintf("%s: Split transaction reordering failed (%llu transactions)", __func__, reorderedTicketAncestorsSize));

        for (auto& reorderedTicketAncestorIter : reorderedTicketAncestors)
            AddToBlock(reorderedTicketAncestorIter);
    }

    // Decide whether to include witness transactions
    // This is only needed in case the witness softfork activation is reverted
    // (which would require a very deep reorganization) or when
    // -promiscuousmempoolflags is used.
    // TODO: replace this with a call to main to assess validity of a mempool
    // transaction (which in most cases can be a no-op).
    fIncludeWitness = IsWitnessEnabled(pindexPrev, chainparams.GetConsensus()) && fMineWitnessTx;

    int nPackagesSelected = 0;
    int nDescendantsUpdated = 0;
    addPackageTxs(nPackagesSelected, nDescendantsUpdated);

    int64_t nTime1 = GetTimeMicros();

    nLastBlockTx = nBlockTx;
    nLastBlockWeight = nBlockWeight;

    // Create coinbase transaction.
    CMutableTransaction coinbaseTx;
    coinbaseTx.vin.resize(1);
    coinbaseTx.vin[0].prevout.SetNull();
    coinbaseTx.vout.resize(1);
    coinbaseTx.vout[0].scriptPubKey = scriptPubKeyIn;
    coinbaseTx.vout[0].nValue = nFees + GetMinerSubsidy(nHeight, chainparams.GetConsensus());
    coinbaseTx.vin[0].scriptSig = CScript() << nHeight << OP_0;
    pblock->vtx[0] = MakeTransactionRef(std::move(coinbaseTx));
    pblocktemplate->vchCoinbaseCommitment = GenerateCoinbaseCommitment(*pblock, pindexPrev, chainparams.GetConsensus());
    pblocktemplate->vTxFees[0] = -nFees;

    LogPrintf("CreateNewBlock(): block weight: %u txs: %u fees: %ld sigops %d\n", GetBlockWeight(*pblock), nBlockTx, nFees, nBlockSigOpsCost);

    // Fill in header
    pblock->hashPrevBlock  = pindexPrev->GetBlockHash();
    UpdateTime(pblock, chainparams.GetConsensus(), pindexPrev);
    pblock->nBits          = GetNextWorkRequired(pindexPrev, pblock, chainparams.GetConsensus());
    pblock->nNonce         = 0;
    pblocktemplate->vTxSigOpsCost[0] = WITNESS_SCALE_FACTOR * GetLegacySigOpCount(*pblock->vtx[0]);

    CValidationState state;
    if (!TestBlockValidity(state, chainparams, *pblock, pindexPrev, false, false, false)) {
        throw std::runtime_error(strprintf("%s: TestBlockValidity failed: %s", __func__, FormatStateMessage(state)));
    }
    int64_t nTime2 = GetTimeMicros();

    LogPrint(BCLog::BENCH, "CreateNewBlock() packages: %.2fms (%d packages, %d updated descendants), validity: %.2fms (total %.2fms)\n", 0.001 * (nTime1 - nTimeStart), nPackagesSelected, nDescendantsUpdated, 0.001 * (nTime2 - nTime1), 0.001 * (nTime2 - nTimeStart));

    return std::move(pblocktemplate);
}

void BlockAssembler::onlyUnconfirmed(CTxMemPool::setEntries& testSet)
{
    for (CTxMemPool::setEntries::iterator iit = testSet.begin(); iit != testSet.end(); ) {
        // Only test txs not already in the block
        if (inBlock.count(*iit)) {
            testSet.erase(iit++);
        }
        else {
            iit++;
        }
    }
}

bool BlockAssembler::TestPackage(uint64_t packageSize, int64_t packageSigOpsCost) const
{
    // TODO: switch to weight-based accounting for packages instead of vsize-based accounting.
    if (nBlockWeight + WITNESS_SCALE_FACTOR * packageSize >= nBlockMaxWeight)
        return false;
    if (nBlockSigOpsCost + packageSigOpsCost >= MAX_BLOCK_SIGOPS_COST)
        return false;
    return true;
}

// Perform transaction-level checks before adding to block:
// - transaction finality (locktime)
// - premature witness (in case segwit transactions are added to mempool before
//   segwit activation)
bool BlockAssembler::TestPackageTransactions(const CTxMemPool::setEntries& package)
{
    for (const CTxMemPool::txiter it : package) {
        if (!IsFinalTx(it->GetTx(), nHeight, nLockTimeCutoff))
            return false;
        if (!fIncludeWitness && it->GetTx().HasWitness())
            return false;
    }
    return true;
}

void BlockAssembler::AddToBlock(CTxMemPool::txiter iter)
{
    pblock->vtx.emplace_back(iter->GetSharedTx());
    pblocktemplate->vTxFees.push_back(iter->GetFee());
    pblocktemplate->vTxSigOpsCost.push_back(iter->GetSigOpCost());
    nBlockWeight += iter->GetTxWeight();
    ++nBlockTx;
    nBlockSigOpsCost += iter->GetSigOpCost();
    nFees += iter->GetFee();
    inBlock.insert(iter);

    bool fPrintPriority = gArgs.GetBoolArg("-printpriority", DEFAULT_PRINTPRIORITY);
    if (fPrintPriority) {
        LogPrintf("fee %s txid %s\n",
                  CFeeRate(iter->GetModifiedFee(), iter->GetTxSize()).ToString(),
                  iter->GetTx().GetHash().ToString());
    }
}

int BlockAssembler::UpdatePackagesForAdded(const CTxMemPool::setEntries& alreadyAdded,
        indexed_modified_transaction_set &mapModifiedTx)
{
    int nDescendantsUpdated = 0;
    for (const CTxMemPool::txiter it : alreadyAdded) {
        CTxMemPool::setEntries descendants;
        mempool.CalculateDescendants(it, descendants);
        // Insert all descendants (not yet in block) into the modified set
        for (CTxMemPool::txiter desc : descendants) {
            if (alreadyAdded.count(desc))
                continue;
            ++nDescendantsUpdated;
            modtxiter mit = mapModifiedTx.find(desc);
            if (mit == mapModifiedTx.end()) {
                CTxMemPoolModifiedEntry modEntry(desc);
                modEntry.nSizeWithAncestors -= it->GetTxSize();
                modEntry.nModFeesWithAncestors -= it->GetModifiedFee();
                modEntry.nSigOpCostWithAncestors -= it->GetSigOpCost();
                mapModifiedTx.insert(modEntry);
            } else {
                mapModifiedTx.modify(mit, update_for_parent_inclusion(it));
            }
        }
    }
    return nDescendantsUpdated;
}

// Skip entries in mapTx that are already in a block or are present
// in mapModifiedTx (which implies that the mapTx ancestor state is
// stale due to ancestor inclusion in the block)
// Also skip transactions that we've already failed to add. This can happen if
// we consider a transaction in mapModifiedTx and it fails: we can then
// potentially consider it again while walking mapTx.  It's currently
// guaranteed to fail again, but as a belt-and-suspenders check we put it in
// failedTx and avoid re-evaluation, since the re-evaluation would be using
// cached size/sigops/fee values that are not actually correct.
bool BlockAssembler::SkipMapTxEntry(CTxMemPool::txiter it, indexed_modified_transaction_set &mapModifiedTx, CTxMemPool::setEntries &failedTx)
{
    assert (it != mempool.mapTx.end());
    return mapModifiedTx.count(it) || inBlock.count(it) || failedTx.count(it);
}

void BlockAssembler::SortForBlock(const CTxMemPool::setEntries& package, CTxMemPool::txiter entry, std::vector<CTxMemPool::txiter>& sortedEntries)
{
    // Sort package by ancestor count
    // If a transaction A depends on transaction B, then A's ancestor count
    // must be greater than B's.  So this is sufficient to validly order the
    // transactions for block inclusion.
    sortedEntries.clear();
    sortedEntries.insert(sortedEntries.begin(), package.begin(), package.end());
    std::sort(sortedEntries.begin(), sortedEntries.end(), CompareTxIterByAncestorCount());
}

// This transaction selection algorithm orders the mempool based
// on feerate of a transaction including all unconfirmed ancestors.
// Since we don't remove transactions from the mempool as we select them
// for block inclusion, we need an alternate method of updating the feerate
// of a transaction with its not-yet-selected ancestors as we go.
// This is accomplished by walking the in-mempool descendants of selected
// transactions and storing a temporary modified state in mapModifiedTxs.
// Each time through the loop, we compare the best transaction in
// mapModifiedTxs with the next transaction in the mempool to decide what
// transaction package to work on next.
void BlockAssembler::addPackageTxs(int &nPackagesSelected, int &nDescendantsUpdated)
{
    // mapModifiedTx will store sorted packages after they are modified
    // because some of their txs are already in the block
    indexed_modified_transaction_set mapModifiedTx;
    // Keep track of entries that failed inclusion, to avoid duplicate work
    CTxMemPool::setEntries failedTx;

    // Start by adding all descendants of previously added txs to mapModifiedTx
    // and modifying them for their already included ancestors
    UpdatePackagesForAdded(inBlock, mapModifiedTx);

    CTxMemPool::indexed_transaction_set::index<ancestor_score>::type::iterator mi = mempool.mapTx.get<ancestor_score>().begin();
    CTxMemPool::txiter iter;

    // Limit the number of attempts to add transactions to the block when it is
    // close to full; this is just a simple heuristic to finish quickly if the
    // mempool has a lot of entries.
    const int64_t MAX_CONSECUTIVE_FAILURES = 1000;
    int64_t nConsecutiveFailed = 0;

    while (mi != mempool.mapTx.get<ancestor_score>().end() || !mapModifiedTx.empty())
    {
        // First try to find a new transaction in mapTx to evaluate.
        if (mi != mempool.mapTx.get<ancestor_score>().end() &&
                (SkipMapTxEntry(mempool.mapTx.project<0>(mi), mapModifiedTx, failedTx) ||
                mi->GetTxClass() != TX_Regular) //we only deal with non-stake tx in this loop
                ) {
            ++mi;
            continue;
        }

        // Now that mi is not stale, determine which transaction to evaluate:
        // the next entry from mapTx, or the best from mapModifiedTx?
        bool fUsingModified = false;

        modtxscoreiter modit = mapModifiedTx.get<ancestor_score>().begin();
        if (mi == mempool.mapTx.get<ancestor_score>().end()) {
            // We're out of entries in mapTx; use the entry from mapModifiedTx,
            // if exists. If not then there is nothing else to do.
            if (modit == mapModifiedTx.get<ancestor_score>().end())
                break;

            // We only deal with non-stake tx in this loop.
            if (modit->iter->GetTxClass() != TX_Regular) {
                mapModifiedTx.get<ancestor_score>().erase(modit);
                continue;
            }

            iter = modit->iter;
            fUsingModified = true;
        } else {
            // Try to compare the mapTx entry to the mapModifiedTx entry,
            // if it's not a stake.
            iter = mempool.mapTx.project<0>(mi);
            if (modit != mapModifiedTx.get<ancestor_score>().end() &&
                    CompareModifiedEntry()(*modit, CTxMemPoolModifiedEntry(iter))) {
                // The best entry in mapModifiedTx has higher score
                // than the one from mapTx.
                // We only deal with non-stake tx in this loop.
                if (modit->iter->GetTxClass() != TX_Regular) {
                    mapModifiedTx.get<ancestor_score>().erase(modit);
                    continue;
                }

                // Switch which transaction (package) to consider
                iter = modit->iter;
                fUsingModified = true;
            } else {
                // Either no entry in mapModifiedTx, or it's worse than mapTx.
                // Increment mi for the next loop iteration.
                ++mi;
            }
        }

        // We skip mapTx entries that are inBlock, and mapModifiedTx shouldn't
        // contain anything that is inBlock.
        assert(!inBlock.count(iter));

        uint64_t packageSize = iter->GetSizeWithAncestors();
        CAmount packageFees = iter->GetModFeesWithAncestors();
        int64_t packageSigOpsCost = iter->GetSigOpCostWithAncestors();
        if (fUsingModified) {
            packageSize = modit->nSizeWithAncestors;
            packageFees = modit->nModFeesWithAncestors;
            packageSigOpsCost = modit->nSigOpCostWithAncestors;
        }

        if (packageFees < blockMinFeeRate.GetFee(packageSize)) {
            // Everything else we might consider has a lower fee rate
            return;
        }

        if (!TestPackage(packageSize, packageSigOpsCost)) {
            if (fUsingModified) {
                // Since we always look at the best entry in mapModifiedTx,
                // we must erase failed entries so that we can consider the
                // next best entry on the next loop iteration
                mapModifiedTx.get<ancestor_score>().erase(modit);
                failedTx.insert(iter);
            }

            ++nConsecutiveFailed;

            if (nConsecutiveFailed > MAX_CONSECUTIVE_FAILURES && nBlockWeight >
                    nBlockMaxWeight - 4000) {
                // Give up if we're close to full and haven't succeeded in a while
                break;
            }
            continue;
        }

        CTxMemPool::setEntries ancestors;
        uint64_t nNoLimit = std::numeric_limits<uint64_t>::max();
        std::string dummy;
        mempool.CalculateMemPoolAncestors(*iter, ancestors, nNoLimit, nNoLimit, nNoLimit, nNoLimit, dummy, false);

        onlyUnconfirmed(ancestors);
        ancestors.insert(iter);

        // Test if all tx's are Final
        if (!TestPackageTransactions(ancestors)) {
            if (fUsingModified) {
                mapModifiedTx.get<ancestor_score>().erase(modit);
                failedTx.insert(iter);
            }
            continue;
        }

        // This transaction will make it in; reset the failed counter.
        nConsecutiveFailed = 0;

        // Package can be added. Sort the entries in a valid order.
        std::vector<CTxMemPool::txiter> sortedEntries;
        SortForBlock(ancestors, iter, sortedEntries);

        for (size_t i=0; i<sortedEntries.size(); ++i) {
            AddToBlock(sortedEntries[i]);
            // Erase from the modified set, if present
            mapModifiedTx.erase(sortedEntries[i]);
        }

        ++nPackagesSelected;

        // Update transactions that depend on each of these
        nDescendantsUpdated += UpdatePackagesForAdded(ancestors, mapModifiedTx);
    }
}

void IncrementExtraNonce(CBlock* pblock, const CBlockIndex* pindexPrev, unsigned int& nExtraNonce)
{
    // Update nExtraNonce
    static uint256 hashPrevBlock;
    if (hashPrevBlock != pblock->hashPrevBlock)
    {
        nExtraNonce = 0;
        hashPrevBlock = pblock->hashPrevBlock;
    }
    ++nExtraNonce;
    unsigned int nHeight = pindexPrev->nHeight+1; // Height first in coinbase required for block.version=2
    CMutableTransaction txCoinbase(*pblock->vtx[0]);
    txCoinbase.vin[0].scriptSig = (CScript() << nHeight << CScriptNum(nExtraNonce)) + COINBASE_FLAGS;
    assert(txCoinbase.vin[0].scriptSig.size() <= 100);

    pblock->vtx[0] = MakeTransactionRef(std::move(txCoinbase));
    pblock->hashMerkleRoot = BlockMerkleRoot(*pblock);
}<|MERGE_RESOLUTION|>--- conflicted
+++ resolved
@@ -198,10 +198,10 @@
             if (nNewTickets >= chainparams.GetConsensus().nMaxFreshStakePerBlock) //new ticket purchases not more than max allowed in block
                 break;
 
-<<<<<<< HEAD
             // do not include ticket transactions that are expired
             if (IsExpiredTx(tickettxiter->GetTx(), nHeight))
-=======
+                continue;
+
             auto stakedAmount = tickettxiter->GetSharedTx()->vout[ticketStakeOutputIndex].nValue;
 
             // do not allow tickets with staked amounts lower than the block's stake difficulty
@@ -210,7 +210,6 @@
 
             // do not allow tickets with staked amounts lower than the minimum stake difficulty
             if (stakedAmount < chainparams.GetConsensus().nMinimumStakeDiff)
->>>>>>> 359d7716
                 continue;
 
             // tx must be included in the block
