--- conflicted
+++ resolved
@@ -1,14 +1,7 @@
-<<<<<<< HEAD
 /* * Copyright (c) 2017-2020 Project PAI Foundation
  * Distributed under the MIT software license, see the accompanying
  * file COPYING or http://www.opensource.org/licenses/mit-license.php.
  */
-
-=======
-// Copyright (c) 2018 The PAI Coin Core developers
-// Distributed under the MIT software license, see the accompanying
-// file COPYING or http://www.opensource.org/licenses/mit-license.php.
->>>>>>> a93ca374
 
 #ifndef PAICOIN_HTTP_H
 #define PAICOIN_HTTP_H
