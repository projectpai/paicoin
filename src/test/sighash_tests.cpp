// Copyright (c) 2013-2016 The Bitcoin Core developers
// Distributed under the MIT software license, see the accompanying
// file COPYING or http://www.opensource.org/licenses/mit-license.php.

#include "consensus/tx_verify.h"
#include "consensus/validation.h"
#include "data/sighash.json.h"
#include "hash.h"
#include "script/interpreter.h"
#include "script/script.h"
#include "serialize.h"
#include "streams.h"
#include "test/test_paicoin.h"
#include "util.h"
#include "utilstrencodings.h"
#include "version.h"

#include <iostream>

#include <boost/test/unit_test.hpp>

#include <univalue.h>

extern UniValue read_json(const std::string& jsondata);

// Old script.cpp SignatureHash function
uint256 static SignatureHashOld(CScript scriptCode, const CTransaction& txTo, unsigned int nIn, int nHashType)
{
    static const uint256 one(uint256S("0000000000000000000000000000000000000000000000000000000000000001"));
    if (nIn >= txTo.vin.size())
    {
        return one;
    }
    CMutableTransaction txTmp(txTo);

    // In case concatenating two scripts ends up with two codeseparators,
    // or an extra one at the end, this prevents all those possible incompatibilities.
    scriptCode.FindAndDelete(CScript(OP_CODESEPARATOR));

    // Blank out other inputs' signatures
    for (unsigned int i = 0; i < txTmp.vin.size(); i++)
        txTmp.vin[i].scriptSig = CScript();
    txTmp.vin[nIn].scriptSig = scriptCode;

    // Blank out some of the outputs
    if ((nHashType & 0x1f) == SIGHASH_NONE)
    {
        // Wildcard payee
        txTmp.vout.clear();

        // Let the others update at will
        for (unsigned int i = 0; i < txTmp.vin.size(); i++)
            if (i != nIn)
                txTmp.vin[i].nSequence = 0;
    }
    else if ((nHashType & 0x1f) == SIGHASH_SINGLE)
    {
        // Only lock-in the txout payee at same index as txin
        unsigned int nOut = nIn;
        if (nOut >= txTmp.vout.size())
        {
            return one;
        }
        txTmp.vout.resize(nOut+1);
        for (unsigned int i = 0; i < nOut; i++)
            txTmp.vout[i].SetNull();

        // Let the others update at will
        for (unsigned int i = 0; i < txTmp.vin.size(); i++)
            if (i != nIn)
                txTmp.vin[i].nSequence = 0;
    }

    // Blank out other inputs completely, not recommended for open transactions
    if (nHashType & SIGHASH_ANYONECANPAY)
    {
        txTmp.vin[0] = txTmp.vin[nIn];
        txTmp.vin.resize(1);
    }

    // Serialize and hash
    CHashWriter ss(SER_GETHASH, SERIALIZE_TRANSACTION_NO_WITNESS);
    ss << txTmp << nHashType;
    return ss.GetHash();
}

void static RandomScript(CScript &script) {
    static const opcodetype oplist[] = {OP_FALSE, OP_1, OP_2, OP_3, OP_CHECKSIG, OP_IF, OP_VERIF, OP_RETURN, OP_CODESEPARATOR};
    script = CScript();
    int ops = (InsecureRandRange(10));
    for (int i=0; i<ops; i++)
        script << oplist[InsecureRandRange(sizeof(oplist)/sizeof(oplist[0]))];
}

void static RandomTransaction(CMutableTransaction &tx, bool fSingle) {
    tx.nVersion = InsecureRand32();
    tx.vin.clear();
    tx.vout.clear();
    tx.nLockTime = (InsecureRandBool()) ? InsecureRand32() : 0;
    int ins = (InsecureRandBits(2)) + 1;
    int outs = fSingle ? ins : (InsecureRandBits(2)) + 1;
    for (int in = 0; in < ins; in++) {
        tx.vin.push_back(CTxIn());
        CTxIn &txin = tx.vin.back();
        txin.prevout.hash = InsecureRand256();
        txin.prevout.n = InsecureRandBits(2);
        RandomScript(txin.scriptSig);
        txin.nSequence = (InsecureRandBool()) ? InsecureRand32() : (unsigned int)-1;
    }
    for (int out = 0; out < outs; out++) {
        tx.vout.push_back(CTxOut());
        CTxOut &txout = tx.vout.back();
        txout.nValue = InsecureRandRange(100000000);
        RandomScript(txout.scriptPubKey);
    }
}

BOOST_FIXTURE_TEST_SUITE(sighash_tests, BasicTestingSetup)

/**
<<<<<<< HEAD
 *TODO PAICOIN If this unit test needs an update, follow this procedure:
=======
 * Note: If this unit test needs an update, follow this procedure:
>>>>>>> 5c233cf4
 * 1. uncomment the definition of PRINT_SIGHASH_JSON
 * 2. make check
 * 3. from test_paicoin.log copy the output json into sighash.json
 * 4. comment the definition of PRINT_SIGHASH_JSON
 * 5. make check
 */ 
//#define PRINT_SIGHASH_JSON

BOOST_AUTO_TEST_CASE(sighash_test)
{
    SeedInsecureRand(false);

    #if defined(PRINT_SIGHASH_JSON)
    std::cout << "[\n";
    std::cout << "\t[\"raw_transaction, script, input_index, hashType, signature_hash (result)\"],\n";
    int nRandomTests = 500;
    #else
    int nRandomTests = 50000;
    #endif
    for (int i=0; i<nRandomTests; i++) {
        int nHashType = InsecureRand32();
        CMutableTransaction txTo;
        RandomTransaction(txTo, (nHashType & 0x1f) == SIGHASH_SINGLE);
        CScript scriptCode;
        RandomScript(scriptCode);
        int nIn = InsecureRandRange(txTo.vin.size());

        uint256 sh, sho;
        sho = SignatureHashOld(scriptCode, txTo, nIn, nHashType);
        sh = SignatureHash(scriptCode, txTo, nIn, nHashType, 0, SIGVERSION_BASE);
        #if defined(PRINT_SIGHASH_JSON)
        CDataStream ss(SER_NETWORK, PROTOCOL_VERSION);
        ss << txTo;

        std::cout << "\t[\"" ;
        std::cout << HexStr(ss.begin(), ss.end()) << "\", \"";
        std::cout << HexStr(scriptCode) << "\", ";
        std::cout << nIn << ", ";
        std::cout << nHashType << ", \"";
        std::cout << sho.GetHex() << "\"]";
        if (i+1 != nRandomTests) {
          std::cout << ",";
        }
        std::cout << "\n";
        #endif
        BOOST_CHECK(sh == sho);
    }
    #if defined(PRINT_SIGHASH_JSON)
    std::cout << "]\n";
    #endif
}

// Goal: check that SignatureHash generates correct hash
BOOST_AUTO_TEST_CASE(sighash_from_data)
{
    UniValue tests = read_json(std::string(json_tests::sighash, json_tests::sighash + sizeof(json_tests::sighash)));

    for (unsigned int idx = 0; idx < tests.size(); idx++) {
        UniValue test = tests[idx];
        std::string strTest = test.write();
        if (test.size() < 1) // Allow for extra stuff (useful for comments)
        {
            BOOST_ERROR("Bad test: " << strTest);
            continue;
        }
        if (test.size() == 1) continue; // comment

        std::string raw_tx, raw_script, sigHashHex;
        int nIn, nHashType;
        uint256 sh;
        CTransactionRef tx;
        CScript scriptCode = CScript();

        try {
          // deserialize test data
          raw_tx = test[0].get_str();
          raw_script = test[1].get_str();
          nIn = test[2].get_int();
          nHashType = test[3].get_int();
          sigHashHex = test[4].get_str();

          CDataStream stream(ParseHex(raw_tx), SER_NETWORK, PROTOCOL_VERSION);
          stream >> tx;

          CValidationState state;
          BOOST_CHECK_MESSAGE(CheckTransaction(*tx, state), strTest);
          BOOST_CHECK(state.IsValid());

          std::vector<unsigned char> raw = ParseHex(raw_script);
          scriptCode.insert(scriptCode.end(), raw.begin(), raw.end());
        } catch (...) {
          BOOST_ERROR("Bad test, couldn't deserialize data: " << strTest);
          continue;
        }

        sh = SignatureHash(scriptCode, *tx, nIn, nHashType, 0, SIGVERSION_BASE);
        BOOST_CHECK_MESSAGE(sh.GetHex() == sigHashHex, strTest);
    }
}
BOOST_AUTO_TEST_SUITE_END()<|MERGE_RESOLUTION|>--- conflicted
+++ resolved
@@ -118,11 +118,7 @@
 BOOST_FIXTURE_TEST_SUITE(sighash_tests, BasicTestingSetup)
 
 /**
-<<<<<<< HEAD
- *TODO PAICOIN If this unit test needs an update, follow this procedure:
-=======
  * Note: If this unit test needs an update, follow this procedure:
->>>>>>> 5c233cf4
  * 1. uncomment the definition of PRINT_SIGHASH_JSON
  * 2. make check
  * 3. from test_paicoin.log copy the output json into sighash.json
