// Copyright (c) 2011-2016 The Bitcoin Core developers
// Distributed under the MIT software license, see the accompanying
// file COPYING or http://www.opensource.org/licenses/mit-license.php.

#include "policy/policy.h"
#include "txmempool.h"
#include "util.h"
#include "stake/extendedvotebits.h"

#include "test/test_paicoin.h"

#include <boost/test/unit_test.hpp>
#include <boost/range/iterator_range.hpp>
#include <list>
#include <vector>

BOOST_FIXTURE_TEST_SUITE(mempool_tests, TestingSetup)

BOOST_AUTO_TEST_CASE(MempoolRemoveTest)
{
    // Test CTxMemPool::remove functionality

    TestMemPoolEntryHelper entry;
    // Parent transaction with three children,
    // and three grand-children:
    CMutableTransaction txParent;
    txParent.vin.resize(1);
    txParent.vin[0].scriptSig = CScript() << OP_11;
    txParent.vout.resize(3);
    for (int i = 0; i < 3; i++)
    {
        txParent.vout[i].scriptPubKey = CScript() << OP_11 << OP_EQUAL;
        txParent.vout[i].nValue = 33000LL;
    }
    CMutableTransaction txChild[3];
    for (int i = 0; i < 3; i++)
    {
        txChild[i].vin.resize(1);
        txChild[i].vin[0].scriptSig = CScript() << OP_11;
        txChild[i].vin[0].prevout.hash = txParent.GetHash();
        txChild[i].vin[0].prevout.n = i;
        txChild[i].vout.resize(1);
        txChild[i].vout[0].scriptPubKey = CScript() << OP_11 << OP_EQUAL;
        txChild[i].vout[0].nValue = 11000LL;
    }
    CMutableTransaction txGrandChild[3];
    for (int i = 0; i < 3; i++)
    {
        txGrandChild[i].vin.resize(1);
        txGrandChild[i].vin[0].scriptSig = CScript() << OP_11;
        txGrandChild[i].vin[0].prevout.hash = txChild[i].GetHash();
        txGrandChild[i].vin[0].prevout.n = 0;
        txGrandChild[i].vout.resize(1);
        txGrandChild[i].vout[0].scriptPubKey = CScript() << OP_11 << OP_EQUAL;
        txGrandChild[i].vout[0].nValue = 11000LL;
    }


    CTxMemPool testPool;

    // Nothing in pool, remove should do nothing:
    unsigned int poolSize = testPool.size();
    testPool.removeRecursive(txParent);
    BOOST_CHECK_EQUAL(testPool.size(), poolSize);

    // Just the parent:
    testPool.addUnchecked(txParent.GetHash(), entry.FromTx(txParent));
    poolSize = testPool.size();
    testPool.removeRecursive(txParent);
    BOOST_CHECK_EQUAL(testPool.size(), poolSize - 1);
    
    // Parent, children, grandchildren:
    testPool.addUnchecked(txParent.GetHash(), entry.FromTx(txParent));
    for (int i = 0; i < 3; i++)
    {
        testPool.addUnchecked(txChild[i].GetHash(), entry.FromTx(txChild[i]));
        testPool.addUnchecked(txGrandChild[i].GetHash(), entry.FromTx(txGrandChild[i]));
    }
    // Remove Child[0], GrandChild[0] should be removed:
    poolSize = testPool.size();
    testPool.removeRecursive(txChild[0]);
    BOOST_CHECK_EQUAL(testPool.size(), poolSize - 2);
    // ... make sure grandchild and child are gone:
    poolSize = testPool.size();
    testPool.removeRecursive(txGrandChild[0]);
    BOOST_CHECK_EQUAL(testPool.size(), poolSize);
    poolSize = testPool.size();
    testPool.removeRecursive(txChild[0]);
    BOOST_CHECK_EQUAL(testPool.size(), poolSize);
    // Remove parent, all children/grandchildren should go:
    poolSize = testPool.size();
    testPool.removeRecursive(txParent);
    BOOST_CHECK_EQUAL(testPool.size(), poolSize - 5);
    BOOST_CHECK_EQUAL(testPool.size(), 0);

    // Add children and grandchildren, but NOT the parent (simulate the parent being in a block)
    for (int i = 0; i < 3; i++)
    {
        testPool.addUnchecked(txChild[i].GetHash(), entry.FromTx(txChild[i]));
        testPool.addUnchecked(txGrandChild[i].GetHash(), entry.FromTx(txGrandChild[i]));
    }
    // Now remove the parent, as might happen if a block-re-org occurs but the parent cannot be
    // put into the mempool (maybe because it is non-standard):
    poolSize = testPool.size();
    testPool.removeRecursive(txParent);
    BOOST_CHECK_EQUAL(testPool.size(), poolSize - 6);
    BOOST_CHECK_EQUAL(testPool.size(), 0);
}

template<typename name>
void CheckSort(CTxMemPool &pool, std::vector<std::string> &sortedOrder)
{
    BOOST_CHECK_EQUAL(pool.size(), sortedOrder.size());
    typename CTxMemPool::indexed_transaction_set::index<name>::type::iterator it = pool.mapTx.get<name>().begin();
    int count=0;
    for (; it != pool.mapTx.get<name>().end(); ++it, ++count) {
        BOOST_CHECK_EQUAL(it->GetTx().GetHash().ToString(), sortedOrder[count]);
    }
}

//TODO move these in a common place, now a verbatim copy from transaction_tests.cpp
CMutableTransaction CreateDummyBuyTicket(const CAmount& contribution)
{
    CMutableTransaction mtx;

    // create a dummy input to fund the transaction
    mtx.vin.push_back(CTxIn());

    // create a structured OP_RETURN output containing tx declaration
    BuyTicketData buyTicketData = { 1 };    // version
    CScript declScript = GetScriptForBuyTicketDecl(buyTicketData);
    mtx.vout.push_back(CTxOut(0, declScript));

    // create an output that pays dummy ticket stake
    auto stakeKey = CKey();
    stakeKey.MakeNewKey(false);
    auto stakeAddr = stakeKey.GetPubKey().GetID();
    CScript stakeScript = GetScriptForDestination(stakeAddr);
    CAmount dummyStakeAmount = 50;
    mtx.vout.push_back(CTxOut(dummyStakeAmount, stakeScript));

    // create an OP_RETURN push containing a dummy address to send rewards to, and the amount contributed to stake
    auto rewardKey = CKey();
    rewardKey.MakeNewKey(false);
    auto rewardAddr = rewardKey.GetPubKey().GetID();
    const auto& ticketContribData = TicketContribData{ 1, rewardAddr, contribution };
    CScript contributorInfoScript = GetScriptForTicketContrib(ticketContribData);
    mtx.vout.push_back(CTxOut(0, contributorInfoScript));

    // create an output which pays back dummy change
    auto changeKey = CKey();
    changeKey.MakeNewKey(false);
    auto changeAddr = changeKey.GetPubKey().GetID();
    CScript changeScript = GetScriptForDestination(changeAddr);
    CAmount dummyChange = 30;
    mtx.vout.push_back(CTxOut(dummyChange, changeScript));

    return mtx;
}

CMutableTransaction CreateDummyVote(const uint256& blockHashToVoteOn)
{
    CMutableTransaction mtx;

    // create a reward generation input
    mtx.vin.push_back(CTxIn(COutPoint()));

    // create an input from a dummy BuyTicket stake
    uint256 dummyBuyTicketTxHash = uint256();
    mtx.vin.push_back(CTxIn(COutPoint(dummyBuyTicketTxHash, ticketStakeOutputIndex)));

    // create a structured OP_RETURN output containing tx declaration and dummy voting data
    uint32_t dummyBlockHeight = 55;
<<<<<<< HEAD
    uint32_t dummyVoteBits = 0x0001;
    uint32_t dummyStakeVersion = 0;
    VoteData voteData = { 1, blockHashToVoteOn, dummyBlockHeight, dummyVoteBits, dummyStakeVersion};
=======
    VoteBits dummyVoteBits = VoteBits::rttAccepted;
    uint32_t dummyVoterStakeVersion = 0;
    ExtendedVoteBits dummyExtendedVoteBits;
    VoteData voteData = { 1, blockHashToVoteOn, dummyBlockHeight, dummyVoteBits, dummyVoterStakeVersion, dummyExtendedVoteBits };
>>>>>>> 8f17296d
    CScript declScript = GetScriptForVoteDecl(voteData);
    mtx.vout.push_back(CTxOut(0, declScript));

    // Create an output which pays back a dummy reward
    auto changeKey = CKey();
    changeKey.MakeNewKey(false);
    auto rewardAddr = changeKey.GetPubKey().GetID();
    CScript rewardScript = GetScriptForDestination(rewardAddr);
    CAmount dummyReward = 60;
    mtx.vout.push_back(CTxOut(dummyReward, rewardScript));

    return mtx;
}

CMutableTransaction CreateDummyRevokeTicket()
{
    CMutableTransaction mtx;

    // create an input from a dummy BuyTicket stake
    uint256 dummyBuyTicketTxHash = uint256();
    mtx.vin.push_back(CTxIn(COutPoint(dummyBuyTicketTxHash, ticketStakeOutputIndex)));

    // create a structured OP_RETURN output containing tx declaration
    RevokeTicketData revokeTicketData = { 1 };
    CScript declScript = GetScriptForRevokeTicketDecl(revokeTicketData);
    mtx.vout.push_back(CTxOut(0, declScript));

    // Create an output which pays back a dummy refund
    auto changeKey = CKey();
    changeKey.MakeNewKey(false);
    auto rewardAddr = changeKey.GetPubKey().GetID();
    CScript rewardScript = GetScriptForDestination(rewardAddr);
    CAmount dummyRefund = 60;
    mtx.vout.push_back(CTxOut(dummyRefund, rewardScript));

    return mtx;
}

BOOST_AUTO_TEST_CASE(MempoolIndexingWithStakeTest)
{
    CTxMemPool pool;
    TestMemPoolEntryHelper entry;

    CMutableTransaction tx1 = CMutableTransaction();
    tx1.vout.resize(1);
    tx1.vout[0].scriptPubKey = CScript() << OP_11 << OP_EQUAL;
    tx1.vout[0].nValue = 10 * COIN;
    pool.addUnchecked(tx1.GetHash(), entry.Fee(10000LL).FromTx(tx1));

    CMutableTransaction txBuyTicket1 = CreateDummyBuyTicket(10LL);    // small contrib, big fee
    pool.addUnchecked(txBuyTicket1.GetHash(), entry.Fee(10000LL).FromTx(txBuyTicket1));

    CMutableTransaction txBuyTicket2 = CreateDummyBuyTicket(10000LL); // big contrib, small fee
    pool.addUnchecked(txBuyTicket2.GetHash(), entry.Fee(10LL).FromTx(txBuyTicket2));

    const auto& blockHashToVoteOn1 = uint256S(std::string("0xabcdef"));
    // first vote on block1
    CMutableTransaction txVote1 = CreateDummyVote(blockHashToVoteOn1);
    pool.addUnchecked(txVote1.GetHash(), entry.Fee(30000LL).FromTx(txVote1));

    // second vote on block1
    CMutableTransaction txVote2 = CreateDummyVote(blockHashToVoteOn1);
    pool.addUnchecked(txVote2.GetHash(), entry.Fee(20000LL).FromTx(txVote2));

    const auto& blockHashToVoteOn2 = uint256S(std::string("0xfedcba"));
    // third vote on block2
    CMutableTransaction txVote3 = CreateDummyVote(blockHashToVoteOn2);
    pool.addUnchecked(txVote3.GetHash(), entry.Fee(10000LL).FromTx(txVote3));

    CMutableTransaction txRevokeTicket = CreateDummyRevokeTicket();
    pool.addUnchecked(txRevokeTicket.GetHash(), entry.Fee(10000LL).FromTx(txRevokeTicket));

    CMutableTransaction tx2 = CMutableTransaction();
    tx2.vout.resize(1);
    tx2.vout[0].scriptPubKey = CScript() << OP_11 << OP_EQUAL;
    tx2.vout[0].nValue = 2 * COIN;
    pool.addUnchecked(tx2.GetHash(), entry.Fee(20000LL).FromTx(tx2));

    BOOST_CHECK_EQUAL(pool.size(), 8);

    auto& voted_hash_index = pool.mapTx.get<voted_block_hash>();

    auto votesForBlockHash = voted_hash_index.equal_range(blockHashToVoteOn1);
    for (const auto& tx :boost::make_iterator_range(votesForBlockHash)) {
        BOOST_CHECK_EQUAL(tx.GetTxClass(), ETxClass::TX_Vote);
    }

    BOOST_CHECK_EQUAL(2 ,voted_hash_index.count(blockHashToVoteOn1));
    BOOST_CHECK_EQUAL(1 ,voted_hash_index.count(blockHashToVoteOn2));

    auto& tx_class_index = pool.mapTx.get<tx_class>();
    BOOST_CHECK_EQUAL(3 ,tx_class_index.count(TX_Vote));
    BOOST_CHECK_EQUAL(2 ,tx_class_index.count(TX_BuyTicket));
    BOOST_CHECK_EQUAL(1 ,tx_class_index.count(TX_RevokeTicket));
    BOOST_CHECK_EQUAL(2 ,tx_class_index.count(TX_Regular));

    std::vector<std::string> sortedOrder;
    sortedOrder.resize(8);
    // regular sorted by ancestor score
    sortedOrder[0] = tx2.GetHash().ToString(); // 20000
    sortedOrder[1] = tx1.GetHash().ToString(); // 15000
    // purchases sorted by contribution, not fee
    sortedOrder[2] = txBuyTicket2.GetHash().ToString();    // 10
    sortedOrder[3] = txBuyTicket1.GetHash().ToString();    // 10000
    sortedOrder[4] = txVote1.GetHash().ToString();        // 30000
    sortedOrder[5] = txVote2.GetHash().ToString();        // 20000
    sortedOrder[6] = txVote3.GetHash().ToString();        // 10000
    sortedOrder[7] = txRevokeTicket.GetHash().ToString(); // 10000
    CheckSort<tx_class>(pool, sortedOrder);
}

BOOST_AUTO_TEST_CASE(MempoolIndexingTest)
{
    CTxMemPool pool;
    TestMemPoolEntryHelper entry;

    /* 3rd highest fee */
    CMutableTransaction tx1 = CMutableTransaction();
    tx1.vout.resize(1);
    tx1.vout[0].scriptPubKey = CScript() << OP_11 << OP_EQUAL;
    tx1.vout[0].nValue = 10 * COIN;
    pool.addUnchecked(tx1.GetHash(), entry.Fee(10000LL).FromTx(tx1));

    /* highest fee */
    CMutableTransaction tx2 = CMutableTransaction();
    tx2.vout.resize(1);
    tx2.vout[0].scriptPubKey = CScript() << OP_11 << OP_EQUAL;
    tx2.vout[0].nValue = 2 * COIN;
    pool.addUnchecked(tx2.GetHash(), entry.Fee(20000LL).FromTx(tx2));

    /* lowest fee */
    CMutableTransaction tx3 = CMutableTransaction();
    tx3.vout.resize(1);
    tx3.vout[0].scriptPubKey = CScript() << OP_11 << OP_EQUAL;
    tx3.vout[0].nValue = 5 * COIN;
    pool.addUnchecked(tx3.GetHash(), entry.Fee(0LL).FromTx(tx3));

    /* 2nd highest fee */
    CMutableTransaction tx4 = CMutableTransaction();
    tx4.vout.resize(1);
    tx4.vout[0].scriptPubKey = CScript() << OP_11 << OP_EQUAL;
    tx4.vout[0].nValue = 6 * COIN;
    pool.addUnchecked(tx4.GetHash(), entry.Fee(15000LL).FromTx(tx4));

    /* equal fee rate to tx1, but newer */
    CMutableTransaction tx5 = CMutableTransaction();
    tx5.vout.resize(1);
    tx5.vout[0].scriptPubKey = CScript() << OP_11 << OP_EQUAL;
    tx5.vout[0].nValue = 11 * COIN;
    entry.nTime = 1;
    pool.addUnchecked(tx5.GetHash(), entry.Fee(10000LL).FromTx(tx5));
    BOOST_CHECK_EQUAL(pool.size(), 5);

    std::vector<std::string> sortedOrder;
    sortedOrder.resize(5);
    sortedOrder[0] = tx3.GetHash().ToString(); // 0
    sortedOrder[1] = tx5.GetHash().ToString(); // 10000
    sortedOrder[2] = tx1.GetHash().ToString(); // 10000
    sortedOrder[3] = tx4.GetHash().ToString(); // 15000
    sortedOrder[4] = tx2.GetHash().ToString(); // 20000
    CheckSort<descendant_score>(pool, sortedOrder);

    /* low fee but with high fee child */
    /* tx6 -> tx7 -> tx8, tx9 -> tx10 */
    CMutableTransaction tx6 = CMutableTransaction();
    tx6.vout.resize(1);
    tx6.vout[0].scriptPubKey = CScript() << OP_11 << OP_EQUAL;
    tx6.vout[0].nValue = 20 * COIN;
    pool.addUnchecked(tx6.GetHash(), entry.Fee(0LL).FromTx(tx6));
    BOOST_CHECK_EQUAL(pool.size(), 6);
    // Check that at this point, tx6 is sorted low
    sortedOrder.insert(sortedOrder.begin(), tx6.GetHash().ToString());
    CheckSort<descendant_score>(pool, sortedOrder);

    CTxMemPool::setEntries setAncestors;
    setAncestors.insert(pool.mapTx.find(tx6.GetHash()));
    CMutableTransaction tx7 = CMutableTransaction();
    tx7.vin.resize(1);
    tx7.vin[0].prevout = COutPoint(tx6.GetHash(), 0);
    tx7.vin[0].scriptSig = CScript() << OP_11;
    tx7.vout.resize(2);
    tx7.vout[0].scriptPubKey = CScript() << OP_11 << OP_EQUAL;
    tx7.vout[0].nValue = 10 * COIN;
    tx7.vout[1].scriptPubKey = CScript() << OP_11 << OP_EQUAL;
    tx7.vout[1].nValue = 1 * COIN;

    CTxMemPool::setEntries setAncestorsCalculated;
    std::string dummy;
    BOOST_CHECK_EQUAL(pool.CalculateMemPoolAncestors(entry.Fee(2000000LL).FromTx(tx7), setAncestorsCalculated, 100, 1000000, 1000, 1000000, dummy), true);
    BOOST_CHECK(setAncestorsCalculated == setAncestors);

    pool.addUnchecked(tx7.GetHash(), entry.FromTx(tx7), setAncestors);
    BOOST_CHECK_EQUAL(pool.size(), 7);

    // Now tx6 should be sorted higher (high fee child): tx7, tx6, tx2, ...
    sortedOrder.erase(sortedOrder.begin());
    sortedOrder.push_back(tx6.GetHash().ToString());
    sortedOrder.push_back(tx7.GetHash().ToString());
    CheckSort<descendant_score>(pool, sortedOrder);

    /* low fee child of tx7 */
    CMutableTransaction tx8 = CMutableTransaction();
    tx8.vin.resize(1);
    tx8.vin[0].prevout = COutPoint(tx7.GetHash(), 0);
    tx8.vin[0].scriptSig = CScript() << OP_11;
    tx8.vout.resize(1);
    tx8.vout[0].scriptPubKey = CScript() << OP_11 << OP_EQUAL;
    tx8.vout[0].nValue = 10 * COIN;
    setAncestors.insert(pool.mapTx.find(tx7.GetHash()));
    pool.addUnchecked(tx8.GetHash(), entry.Fee(0LL).Time(2).FromTx(tx8), setAncestors);

    // Now tx8 should be sorted low, but tx6/tx both high
    sortedOrder.insert(sortedOrder.begin(), tx8.GetHash().ToString());
    CheckSort<descendant_score>(pool, sortedOrder);

    /* low fee child of tx7 */
    CMutableTransaction tx9 = CMutableTransaction();
    tx9.vin.resize(1);
    tx9.vin[0].prevout = COutPoint(tx7.GetHash(), 1);
    tx9.vin[0].scriptSig = CScript() << OP_11;
    tx9.vout.resize(1);
    tx9.vout[0].scriptPubKey = CScript() << OP_11 << OP_EQUAL;
    tx9.vout[0].nValue = 1 * COIN;
    pool.addUnchecked(tx9.GetHash(), entry.Fee(0LL).Time(3).FromTx(tx9), setAncestors);

    // tx9 should be sorted low
    BOOST_CHECK_EQUAL(pool.size(), 9);
    sortedOrder.insert(sortedOrder.begin(), tx9.GetHash().ToString());
    CheckSort<descendant_score>(pool, sortedOrder);

    std::vector<std::string> snapshotOrder = sortedOrder;

    setAncestors.insert(pool.mapTx.find(tx8.GetHash()));
    setAncestors.insert(pool.mapTx.find(tx9.GetHash()));
    /* tx10 depends on tx8 and tx9 and has a high fee*/
    CMutableTransaction tx10 = CMutableTransaction();
    tx10.vin.resize(2);
    tx10.vin[0].prevout = COutPoint(tx8.GetHash(), 0);
    tx10.vin[0].scriptSig = CScript() << OP_11;
    tx10.vin[1].prevout = COutPoint(tx9.GetHash(), 0);
    tx10.vin[1].scriptSig = CScript() << OP_11;
    tx10.vout.resize(1);
    tx10.vout[0].scriptPubKey = CScript() << OP_11 << OP_EQUAL;
    tx10.vout[0].nValue = 10 * COIN;

    setAncestorsCalculated.clear();
    BOOST_CHECK_EQUAL(pool.CalculateMemPoolAncestors(entry.Fee(200000LL).Time(4).FromTx(tx10), setAncestorsCalculated, 100, 1000000, 1000, 1000000, dummy), true);
    BOOST_CHECK(setAncestorsCalculated == setAncestors);

    pool.addUnchecked(tx10.GetHash(), entry.FromTx(tx10), setAncestors);

    /**
     *  tx8 and tx9 should both now be sorted higher
     *  Final order after tx10 is added:
     *
     *  tx3 = 0 (1)
     *  tx5 = 10000 (1)
     *  tx1 = 10000 (1)
     *  tx4 = 15000 (1)
     *  tx2 = 20000 (1)
     *  tx9 = 200k (2 txs)
     *  tx8 = 200k (2 txs)
     *  tx10 = 200k (1 tx)
     *  tx6 = 2.2M (5 txs)
     *  tx7 = 2.2M (4 txs)
     */
    sortedOrder.erase(sortedOrder.begin(), sortedOrder.begin()+2); // take out tx9, tx8 from the beginning
    sortedOrder.insert(sortedOrder.begin()+5, tx9.GetHash().ToString());
    sortedOrder.insert(sortedOrder.begin()+6, tx8.GetHash().ToString());
    sortedOrder.insert(sortedOrder.begin()+7, tx10.GetHash().ToString()); // tx10 is just before tx6
    CheckSort<descendant_score>(pool, sortedOrder);

    // there should be 10 transactions in the mempool
    BOOST_CHECK_EQUAL(pool.size(), 10);

    // Now try removing tx10 and verify the sort order returns to normal
    pool.removeRecursive(pool.mapTx.find(tx10.GetHash())->GetTx());
    CheckSort<descendant_score>(pool, snapshotOrder);

    pool.removeRecursive(pool.mapTx.find(tx9.GetHash())->GetTx());
    pool.removeRecursive(pool.mapTx.find(tx8.GetHash())->GetTx());
    /* Now check the sort on the mining score index.
     * Final order should be:
     *
     * tx7 (2M)
     * tx2 (20k)
     * tx4 (15000)
     * tx1/tx5 (10000)
     * tx3/6 (0)
     * (Ties resolved by hash)
     */
    sortedOrder.clear();
    sortedOrder.push_back(tx7.GetHash().ToString());
    sortedOrder.push_back(tx2.GetHash().ToString());
    sortedOrder.push_back(tx4.GetHash().ToString());
    if (tx1.GetHash() < tx5.GetHash()) {
        sortedOrder.push_back(tx5.GetHash().ToString());
        sortedOrder.push_back(tx1.GetHash().ToString());
    } else {
        sortedOrder.push_back(tx1.GetHash().ToString());
        sortedOrder.push_back(tx5.GetHash().ToString());
    }
    if (tx3.GetHash() < tx6.GetHash()) {
        sortedOrder.push_back(tx6.GetHash().ToString());
        sortedOrder.push_back(tx3.GetHash().ToString());
    } else {
        sortedOrder.push_back(tx3.GetHash().ToString());
        sortedOrder.push_back(tx6.GetHash().ToString());
    }
    CheckSort<mining_score>(pool, sortedOrder);
}

BOOST_AUTO_TEST_CASE(MempoolAncestorIndexingTest)
{
    CTxMemPool pool;
    TestMemPoolEntryHelper entry;

    /* 3rd highest fee */
    CMutableTransaction tx1 = CMutableTransaction();
    tx1.vout.resize(1);
    tx1.vout[0].scriptPubKey = CScript() << OP_11 << OP_EQUAL;
    tx1.vout[0].nValue = 10 * COIN;
    pool.addUnchecked(tx1.GetHash(), entry.Fee(10000LL).FromTx(tx1));

    /* highest fee */
    CMutableTransaction tx2 = CMutableTransaction();
    tx2.vout.resize(1);
    tx2.vout[0].scriptPubKey = CScript() << OP_11 << OP_EQUAL;
    tx2.vout[0].nValue = 2 * COIN;
    pool.addUnchecked(tx2.GetHash(), entry.Fee(20000LL).FromTx(tx2));
    uint64_t tx2Size = GetVirtualTransactionSize(tx2);

    /* lowest fee */
    CMutableTransaction tx3 = CMutableTransaction();
    tx3.vout.resize(1);
    tx3.vout[0].scriptPubKey = CScript() << OP_11 << OP_EQUAL;
    tx3.vout[0].nValue = 5 * COIN;
    pool.addUnchecked(tx3.GetHash(), entry.Fee(0LL).FromTx(tx3));

    /* 2nd highest fee */
    CMutableTransaction tx4 = CMutableTransaction();
    tx4.vout.resize(1);
    tx4.vout[0].scriptPubKey = CScript() << OP_11 << OP_EQUAL;
    tx4.vout[0].nValue = 6 * COIN;
    pool.addUnchecked(tx4.GetHash(), entry.Fee(15000LL).FromTx(tx4));

    /* equal fee rate to tx1, but newer */
    CMutableTransaction tx5 = CMutableTransaction();
    tx5.vout.resize(1);
    tx5.vout[0].scriptPubKey = CScript() << OP_11 << OP_EQUAL;
    tx5.vout[0].nValue = 11 * COIN;
    pool.addUnchecked(tx5.GetHash(), entry.Fee(10000LL).FromTx(tx5));
    BOOST_CHECK_EQUAL(pool.size(), 5);

    std::vector<std::string> sortedOrder;
    sortedOrder.resize(5);
    sortedOrder[0] = tx2.GetHash().ToString(); // 20000
    sortedOrder[1] = tx4.GetHash().ToString(); // 15000
    // tx1 and tx5 are both 10000
    // Ties are broken by hash, not timestamp, so determine which
    // hash comes first.
    if (tx1.GetHash() < tx5.GetHash()) {
        sortedOrder[2] = tx1.GetHash().ToString();
        sortedOrder[3] = tx5.GetHash().ToString();
    } else {
        sortedOrder[2] = tx5.GetHash().ToString();
        sortedOrder[3] = tx1.GetHash().ToString();
    }
    sortedOrder[4] = tx3.GetHash().ToString(); // 0

    CheckSort<ancestor_score>(pool, sortedOrder);

    /* low fee parent with high fee child */
    /* tx6 (0) -> tx7 (high) */
    CMutableTransaction tx6 = CMutableTransaction();
    tx6.vout.resize(1);
    tx6.vout[0].scriptPubKey = CScript() << OP_11 << OP_EQUAL;
    tx6.vout[0].nValue = 20 * COIN;
    uint64_t tx6Size = GetVirtualTransactionSize(tx6);

    pool.addUnchecked(tx6.GetHash(), entry.Fee(0LL).FromTx(tx6));
    BOOST_CHECK_EQUAL(pool.size(), 6);
    // Ties are broken by hash
    if (tx3.GetHash() < tx6.GetHash())
        sortedOrder.push_back(tx6.GetHash().ToString());
    else
        sortedOrder.insert(sortedOrder.end()-1,tx6.GetHash().ToString());

    CheckSort<ancestor_score>(pool, sortedOrder);

    CMutableTransaction tx7 = CMutableTransaction();
    tx7.vin.resize(1);
    tx7.vin[0].prevout = COutPoint(tx6.GetHash(), 0);
    tx7.vin[0].scriptSig = CScript() << OP_11;
    tx7.vout.resize(1);
    tx7.vout[0].scriptPubKey = CScript() << OP_11 << OP_EQUAL;
    tx7.vout[0].nValue = 10 * COIN;
    uint64_t tx7Size = GetVirtualTransactionSize(tx7);

    /* set the fee to just below tx2's feerate when including ancestor */
    CAmount fee = (20000/tx2Size)*(tx7Size + tx6Size) - 1;

    pool.addUnchecked(tx7.GetHash(), entry.Fee(fee).FromTx(tx7));
    BOOST_CHECK_EQUAL(pool.size(), 7);
    sortedOrder.insert(sortedOrder.begin()+1, tx7.GetHash().ToString());
    CheckSort<ancestor_score>(pool, sortedOrder);

    /* after tx6 is mined, tx7 should move up in the sort */
    std::vector<CTransactionRef> vtx;
    vtx.push_back(MakeTransactionRef(tx6));
    pool.removeForBlock(vtx, 1);

    sortedOrder.erase(sortedOrder.begin()+1);
    // Ties are broken by hash
    if (tx3.GetHash() < tx6.GetHash())
        sortedOrder.pop_back();
    else
        sortedOrder.erase(sortedOrder.end()-2);
    sortedOrder.insert(sortedOrder.begin(), tx7.GetHash().ToString());
    CheckSort<ancestor_score>(pool, sortedOrder);
}


BOOST_AUTO_TEST_CASE(MempoolSizeLimitTest)
{
    CTxMemPool pool;
    TestMemPoolEntryHelper entry;

    CMutableTransaction tx1 = CMutableTransaction();
    tx1.vin.resize(1);
    tx1.vin[0].scriptSig = CScript() << OP_1;
    tx1.vout.resize(1);
    tx1.vout[0].scriptPubKey = CScript() << OP_1 << OP_EQUAL;
    tx1.vout[0].nValue = 10 * COIN;
    pool.addUnchecked(tx1.GetHash(), entry.Fee(10000LL).FromTx(tx1));

    CMutableTransaction tx2 = CMutableTransaction();
    tx2.vin.resize(1);
    tx2.vin[0].scriptSig = CScript() << OP_2;
    tx2.vout.resize(1);
    tx2.vout[0].scriptPubKey = CScript() << OP_2 << OP_EQUAL;
    tx2.vout[0].nValue = 10 * COIN;
    pool.addUnchecked(tx2.GetHash(), entry.Fee(5000LL).FromTx(tx2));

    pool.TrimToSize(pool.DynamicMemoryUsage()); // should do nothing
    BOOST_CHECK(pool.exists(tx1.GetHash()));
    BOOST_CHECK(pool.exists(tx2.GetHash()));

    pool.TrimToSize(pool.DynamicMemoryUsage() * 3 / 4); // should remove the lower-feerate transaction
    BOOST_CHECK(pool.exists(tx1.GetHash()));
    BOOST_CHECK(!pool.exists(tx2.GetHash()));

    pool.addUnchecked(tx2.GetHash(), entry.FromTx(tx2));
    CMutableTransaction tx3 = CMutableTransaction();
    tx3.vin.resize(1);
    tx3.vin[0].prevout = COutPoint(tx2.GetHash(), 0);
    tx3.vin[0].scriptSig = CScript() << OP_2;
    tx3.vout.resize(1);
    tx3.vout[0].scriptPubKey = CScript() << OP_3 << OP_EQUAL;
    tx3.vout[0].nValue = 10 * COIN;
    pool.addUnchecked(tx3.GetHash(), entry.Fee(20000LL).FromTx(tx3));

    pool.TrimToSize(pool.DynamicMemoryUsage() * 3 / 4); // tx3 should pay for tx2 (CPFP)
    BOOST_CHECK(!pool.exists(tx1.GetHash()));
    BOOST_CHECK(pool.exists(tx2.GetHash()));
    BOOST_CHECK(pool.exists(tx3.GetHash()));

    pool.TrimToSize(GetVirtualTransactionSize(tx1)); // mempool is limited to tx1's size in memory usage, so nothing fits
    BOOST_CHECK(!pool.exists(tx1.GetHash()));
    BOOST_CHECK(!pool.exists(tx2.GetHash()));
    BOOST_CHECK(!pool.exists(tx3.GetHash()));

    CFeeRate maxFeeRateRemoved(25000, GetVirtualTransactionSize(tx3) + GetVirtualTransactionSize(tx2));
    BOOST_CHECK_EQUAL(pool.GetMinFee(1).GetFeePerK(), maxFeeRateRemoved.GetFeePerK() + 1000);

    CMutableTransaction tx4 = CMutableTransaction();
    tx4.vin.resize(2);
    tx4.vin[0].prevout.SetNull();
    tx4.vin[0].scriptSig = CScript() << OP_4;
    tx4.vin[1].prevout.SetNull();
    tx4.vin[1].scriptSig = CScript() << OP_4;
    tx4.vout.resize(2);
    tx4.vout[0].scriptPubKey = CScript() << OP_4 << OP_EQUAL;
    tx4.vout[0].nValue = 10 * COIN;
    tx4.vout[1].scriptPubKey = CScript() << OP_4 << OP_EQUAL;
    tx4.vout[1].nValue = 10 * COIN;

    CMutableTransaction tx5 = CMutableTransaction();
    tx5.vin.resize(2);
    tx5.vin[0].prevout = COutPoint(tx4.GetHash(), 0);
    tx5.vin[0].scriptSig = CScript() << OP_4;
    tx5.vin[1].prevout.SetNull();
    tx5.vin[1].scriptSig = CScript() << OP_5;
    tx5.vout.resize(2);
    tx5.vout[0].scriptPubKey = CScript() << OP_5 << OP_EQUAL;
    tx5.vout[0].nValue = 10 * COIN;
    tx5.vout[1].scriptPubKey = CScript() << OP_5 << OP_EQUAL;
    tx5.vout[1].nValue = 10 * COIN;

    CMutableTransaction tx6 = CMutableTransaction();
    tx6.vin.resize(2);
    tx6.vin[0].prevout = COutPoint(tx4.GetHash(), 1);
    tx6.vin[0].scriptSig = CScript() << OP_4;
    tx6.vin[1].prevout.SetNull();
    tx6.vin[1].scriptSig = CScript() << OP_6;
    tx6.vout.resize(2);
    tx6.vout[0].scriptPubKey = CScript() << OP_6 << OP_EQUAL;
    tx6.vout[0].nValue = 10 * COIN;
    tx6.vout[1].scriptPubKey = CScript() << OP_6 << OP_EQUAL;
    tx6.vout[1].nValue = 10 * COIN;

    CMutableTransaction tx7 = CMutableTransaction();
    tx7.vin.resize(2);
    tx7.vin[0].prevout = COutPoint(tx5.GetHash(), 0);
    tx7.vin[0].scriptSig = CScript() << OP_5;
    tx7.vin[1].prevout = COutPoint(tx6.GetHash(), 0);
    tx7.vin[1].scriptSig = CScript() << OP_6;
    tx7.vout.resize(2);
    tx7.vout[0].scriptPubKey = CScript() << OP_7 << OP_EQUAL;
    tx7.vout[0].nValue = 10 * COIN;
    tx7.vout[1].scriptPubKey = CScript() << OP_7 << OP_EQUAL;
    tx7.vout[1].nValue = 10 * COIN;

    pool.addUnchecked(tx4.GetHash(), entry.Fee(7000LL).FromTx(tx4));
    pool.addUnchecked(tx5.GetHash(), entry.Fee(1000LL).FromTx(tx5));
    pool.addUnchecked(tx6.GetHash(), entry.Fee(1100LL).FromTx(tx6));
    pool.addUnchecked(tx7.GetHash(), entry.Fee(9000LL).FromTx(tx7));

    // we only require this remove, at max, 2 txn, because its not clear what we're really optimizing for aside from that
    pool.TrimToSize(pool.DynamicMemoryUsage() - 1);
    BOOST_CHECK(pool.exists(tx4.GetHash()));
    BOOST_CHECK(pool.exists(tx6.GetHash()));
    BOOST_CHECK(!pool.exists(tx7.GetHash()));

    if (!pool.exists(tx5.GetHash()))
        pool.addUnchecked(tx5.GetHash(), entry.Fee(1000LL).FromTx(tx5));
    pool.addUnchecked(tx7.GetHash(), entry.Fee(9000LL).FromTx(tx7));

    pool.TrimToSize(pool.DynamicMemoryUsage() / 2); // should maximize mempool size by only removing 5/7
    BOOST_CHECK(pool.exists(tx4.GetHash()));
    BOOST_CHECK(!pool.exists(tx5.GetHash()));
    BOOST_CHECK(pool.exists(tx6.GetHash()));
    BOOST_CHECK(!pool.exists(tx7.GetHash()));

    pool.addUnchecked(tx5.GetHash(), entry.Fee(1000LL).FromTx(tx5));
    pool.addUnchecked(tx7.GetHash(), entry.Fee(9000LL).FromTx(tx7));

    std::vector<CTransactionRef> vtx;
    SetMockTime(42);
    SetMockTime(42 + CTxMemPool::ROLLING_FEE_HALFLIFE);
    BOOST_CHECK_EQUAL(pool.GetMinFee(1).GetFeePerK(), maxFeeRateRemoved.GetFeePerK() + 1000);
    // ... we should keep the same min fee until we get a block
    pool.removeForBlock(vtx, 1);
    SetMockTime(42 + 2*CTxMemPool::ROLLING_FEE_HALFLIFE);
    BOOST_CHECK_EQUAL(pool.GetMinFee(1).GetFeePerK(), llround((maxFeeRateRemoved.GetFeePerK() + 1000)/2.0));
    // ... then feerate should drop 1/2 each halflife

    SetMockTime(42 + 2*CTxMemPool::ROLLING_FEE_HALFLIFE + CTxMemPool::ROLLING_FEE_HALFLIFE/2);
    BOOST_CHECK_EQUAL(pool.GetMinFee(pool.DynamicMemoryUsage() * 5 / 2).GetFeePerK(), llround((maxFeeRateRemoved.GetFeePerK() + 1000)/4.0));
    // ... with a 1/2 halflife when mempool is < 1/2 its target size

    SetMockTime(42 + 2*CTxMemPool::ROLLING_FEE_HALFLIFE + CTxMemPool::ROLLING_FEE_HALFLIFE/2 + CTxMemPool::ROLLING_FEE_HALFLIFE/4);
    BOOST_CHECK_EQUAL(pool.GetMinFee(pool.DynamicMemoryUsage() * 9 / 2).GetFeePerK(), llround((maxFeeRateRemoved.GetFeePerK() + 1000)/8.0));
    // ... with a 1/4 halflife when mempool is < 1/4 its target size

    SetMockTime(42 + 7*CTxMemPool::ROLLING_FEE_HALFLIFE + CTxMemPool::ROLLING_FEE_HALFLIFE/2 + CTxMemPool::ROLLING_FEE_HALFLIFE/4);
    BOOST_CHECK_EQUAL(pool.GetMinFee(1).GetFeePerK(), 1000);
    // ... but feerate should never drop below 1000

    SetMockTime(42 + 8*CTxMemPool::ROLLING_FEE_HALFLIFE + CTxMemPool::ROLLING_FEE_HALFLIFE/2 + CTxMemPool::ROLLING_FEE_HALFLIFE/4);
    BOOST_CHECK_EQUAL(pool.GetMinFee(1).GetFeePerK(), 0);
    // ... unless it has gone all the way to 0 (after getting past 1000/2)

    SetMockTime(0);
}

BOOST_AUTO_TEST_SUITE_END()<|MERGE_RESOLUTION|>--- conflicted
+++ resolved
@@ -171,16 +171,10 @@
 
     // create a structured OP_RETURN output containing tx declaration and dummy voting data
     uint32_t dummyBlockHeight = 55;
-<<<<<<< HEAD
-    uint32_t dummyVoteBits = 0x0001;
-    uint32_t dummyStakeVersion = 0;
-    VoteData voteData = { 1, blockHashToVoteOn, dummyBlockHeight, dummyVoteBits, dummyStakeVersion};
-=======
     VoteBits dummyVoteBits = VoteBits::rttAccepted;
     uint32_t dummyVoterStakeVersion = 0;
     ExtendedVoteBits dummyExtendedVoteBits;
     VoteData voteData = { 1, blockHashToVoteOn, dummyBlockHeight, dummyVoteBits, dummyVoterStakeVersion, dummyExtendedVoteBits };
->>>>>>> 8f17296d
     CScript declScript = GetScriptForVoteDecl(voteData);
     mtx.vout.push_back(CTxOut(0, declScript));
 
