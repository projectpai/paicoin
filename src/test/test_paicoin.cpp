// Copyright (c) 2011-2016 The Bitcoin Core developers
// Distributed under the MIT software license, see the accompanying
// file COPYING or http://www.opensource.org/licenses/mit-license.php.

#include "test_paicoin.h"

#include "chainparams.h"
#include "consensus/consensus.h"
#include "consensus/validation.h"
#include "crypto/sha256.h"
#include "fs.h"
#include "key.h"
#include "validation.h"
#include "miner.h"
#include "net_processing.h"
#include "pubkey.h"
#include "random.h"
#include "txdb.h"
#include "txmempool.h"
#include "ui_interface.h"
#include "streams.h"
#include "rpc/server.h"
#include "rpc/register.h"
#include "script/sigcache.h"

#include <memory>

uint256 insecure_rand_seed = GetRandHash();
FastRandomContext insecure_rand_ctx(insecure_rand_seed);

extern bool fPrintToConsole;
extern void noui_connect();

BasicTestingSetup::BasicTestingSetup(const std::string& chainName)
{
        SHA256AutoDetect();
        RandomInit();
        ECC_Start();
        SetupEnvironment();
        SetupNetworking();
        InitSignatureCache();
        InitScriptExecutionCache();
        fPrintToDebugLog = false; // don't want to write to debug.log file
        fCheckBlockIndex = true;
        SelectParams(chainName);
        noui_connect();
}

BasicTestingSetup::~BasicTestingSetup()
{
        ECC_Stop();
}

TestingSetup::TestingSetup(const std::string& chainName) : BasicTestingSetup(chainName)
{
    const CChainParams& chainparams = Params();
        // Ideally we'd move all the RPC tests to the functional testing framework
        // instead of unit tests, but for now we need these here.

        RegisterAllCoreRPCCommands(tableRPC);
        ClearDatadirCache();
        pathTemp = fs::temp_directory_path() / strprintf("test_paicoin_%lu_%i", (unsigned long)GetTime(), (int)(InsecureRandRange(100000)));
        fs::create_directories(pathTemp);
        gArgs.ForceSetArg("-datadir", pathTemp.string());

        // Note that because we don't bother running a scheduler thread here,
        // callbacks via CValidationInterface are unreliable, but that's OK,
        // our unit tests aren't testing multiple parts of the code at once.
        GetMainSignals().RegisterBackgroundSignalScheduler(scheduler);

        mempool.setSanityCheck(1.0);
        pblocktree = new CBlockTreeDB(1 << 20, true);
        pcoinsdbview = new CCoinsViewDB(1 << 23, true);
        pcoinsTip = new CCoinsViewCache(pcoinsdbview);
        if (!LoadGenesisBlock(chainparams)) {
            throw std::runtime_error("LoadGenesisBlock failed.");
        }
        {
            CValidationState state;
            if (!ActivateBestChain(state, chainparams)) {
                throw std::runtime_error("ActivateBestChain failed.");
            }
        }
        nScriptCheckThreads = 3;
        for (int i=0; i < nScriptCheckThreads-1; i++)
            threadGroup.create_thread(&ThreadScriptCheck);
        g_connman = std::unique_ptr<CConnman>(new CConnman(0x1337, 0x1337)); // Deterministic randomness for tests.
        connman = g_connman.get();
        peerLogic.reset(new PeerLogicValidation(connman));
}

TestingSetup::~TestingSetup()
{
        threadGroup.interrupt_all();
        threadGroup.join_all();
        GetMainSignals().FlushBackgroundCallbacks();
        GetMainSignals().UnregisterBackgroundSignalScheduler();
        g_connman.reset();
        peerLogic.reset();
        UnloadBlockIndex();
        delete pcoinsTip;
        delete pcoinsdbview;
        delete pblocktree;
        fs::remove_all(pathTemp);
}

TestChain100Setup::TestChain100Setup(scriptPubKeyType pkType) : TestingSetup(CBaseChainParams::REGTEST)
{
    CScript scriptPubKey = CScript();
    coinbaseKey.MakeNewKey(true);

    switch (pkType)
    {
    case scriptPubKeyType::NoKey:
        // do nothing use the empty script
        break;

    case scriptPubKeyType::P2PK:
        scriptPubKey = CScript() <<  ToByteVector(coinbaseKey.GetPubKey()) << OP_CHECKSIG;
        break;

    case scriptPubKeyType::P2PKH: 
        scriptPubKey = CScript() << OP_DUP << OP_HASH160 << ToByteVector(coinbaseKey.GetPubKey().GetID()) << OP_EQUALVERIFY << OP_CHECKSIG;
        break;
    
    default:
        assert(!"Unknown scriptPubKeyType");
        break;
    }

    // Generate a 100-block chain:
    for (int i = 0; i < COINBASE_MATURITY; i++)
    {
        std::vector<CMutableTransaction> noTxns;
        CBlock b = CreateAndProcessBlock(noTxns, scriptPubKey);
        coinbaseTxns.push_back(*b.vtx[0]);
    }
}

//
// Create a new block with just given transactions, coinbase paying to
// scriptPubKey, and try to add it to the current chain.
//
CBlock
TestChain100Setup::CreateAndProcessBlock(const std::vector<CMutableTransaction>& txns, const CScript& scriptPubKey)
{
    const CChainParams& chainparams = Params();
    std::unique_ptr<CBlockTemplate> pblocktemplate = BlockAssembler(chainparams).CreateNewBlock(scriptPubKey);
    CBlock& block = pblocktemplate->block;

    // Replace mempool-selected txns with just coinbase plus passed-in txns:
    block.vtx.resize(1);
    for (const CMutableTransaction& tx : txns)
        block.vtx.push_back(MakeTransactionRef(tx));
    // IncrementExtraNonce creates a valid coinbase and merkleRoot
    unsigned int extraNonce = 0;
    IncrementExtraNonce(&block, chainActive.Tip(), extraNonce);

    while (!CheckProofOfWork(block.GetHash(), block.nBits, chainparams.GetConsensus())) ++block.nNonce;

    std::shared_ptr<const CBlock> shared_pblock = std::make_shared<const CBlock>(block);
    ProcessNewBlock(chainparams, shared_pblock, true, nullptr);

    CBlock result = block;
    return result;
}

TestChain100Setup::~TestChain100Setup()
{
}



Generator::Generator(const std::string& chainName)
: TestingSetup(chainName)
, coinbaseKey{ [](){
    auto key = CKey();
    key.MakeNewKey(true/*compressed as in TestChain100Setup*/);
    return key;}()
  }
, stakeKey{coinbaseKey}, rewardKey{coinbaseKey}, changeKey{coinbaseKey}
, coinbaseAddr{coinbaseKey.GetPubKey().GetID()},stakeAddr{coinbaseAddr}, rewardAddr{coinbaseAddr}, changeAddr{coinbaseAddr}
, coinbaseScript{GetScriptForDestination(coinbaseAddr)}, stakeScript{coinbaseScript}, rewardScript{coinbaseScript}, changeScript{coinbaseScript}
{
    tipName = "genesis"; // genesis block created in TestingSetup
    // coinbaseKey.MakeNewKey(true);
    // coinbaseAddr = coinbaseKey.GetPubKey().GetID();
    // coinbaseScript = CScript() << OP_DUP << OP_HASH160 << ToByteVector(coinbaseAddr) << OP_EQUALVERIFY << OP_CHECKSIG;
    // use same key, address and script
    // stakeKey = rewardKey = changeKey = coinbaseKey;
    // stakeAddr = rewardAddr = changeAddr = p2shOpTrueAddr;
    // stakeScript = rewardScript = changeScript = coinbaseScript = p2shOpTrueScript;
}

Generator::~Generator()
{
    ;
}

void Generator::SignTx(CMutableTransaction& tx, unsigned int nIn, const CScript& script, const CKey& key) const
{
    std::vector<unsigned char> vchSig;
    uint256 hash = SignatureHash(script, tx, nIn, SIGHASH_ALL, 0, SIGVERSION_BASE);
    key.Sign(hash, vchSig);
    vchSig.push_back((unsigned char)SIGHASH_ALL);
    tx.vin[nIn].scriptSig << vchSig << ToByteVector(key.GetPubKey());
}

CMutableTransaction Generator::CreateTicketPurchaseTx(const SpendableOut& spend, const CAmount& ticketPrice, const CAmount& fee)
{
    CMutableTransaction mtx;
    // create input to fund the transaction
    const auto& txin = CTxIn(spend.prevOut.hash, spend.prevOut.n);
    mtx.vin.push_back(txin);

    // create a structured OP_RETURN output containing tx declaration
    BuyTicketData buyTicketData = { 1 };    // version
    CScript declScript = GetScriptForBuyTicketDecl(buyTicketData);
    mtx.vout.push_back(CTxOut(0, declScript));

    // create an output that pays ticket stake
    mtx.vout.push_back(CTxOut(ticketPrice, stakeScript));

    // create an OP_RETURN push containing a dummy address to send rewards to, and the amount contributed to stake
    TicketContribData ticketContribData = { 1, rewardAddr, ticketPrice + fee };
    CScript contributorInfoScript = GetScriptForTicketContrib(ticketContribData);
    mtx.vout.push_back(CTxOut(0, contributorInfoScript));

    // create an output which pays back change
    CAmount change = spend.amount - ticketPrice - fee;
    assert(change >= 0);
    mtx.vout.push_back(CTxOut(change, changeScript));

    SignTx(mtx, 0, coinbaseScript, coinbaseKey);
    
    boughtTicketHashToPrice[mtx.GetHash()] = ticketPrice;

    return mtx;
}
    
CMutableTransaction Generator::CreateVoteTx(const uint256& voteBlockHash, int voteBlockHeight, const uint256& ticketTxHash, uint32_t voteBits) const
{
    CMutableTransaction mtx;

    const auto& voterSubsidy = GetVoterSubsidy(voteBlockHeight+1/*spend height*/,Params().GetConsensus());
    const auto& ticketPrice  = boughtTicketHashToPrice.at(ticketTxHash);
    const auto& contributedAmount = ticketPrice + 2 /*fee*/;
    const auto& reward = CalcContributorRemuneration( contributedAmount, ticketPrice, voterSubsidy, contributedAmount);
    // create a reward generation input
    mtx.vin.push_back(CTxIn(COutPoint(), Params().GetConsensus().stakeBaseSigScript));

    mtx.vin.push_back(CTxIn(COutPoint(ticketTxHash, ticketStakeOutputIndex)));

    // create a structured OP_RETURN output containing tx declaration and voting data
    int voteVersion = 1;
    VoteData voteData = { voteVersion, voteBlockHash, static_cast<uint32_t>(voteBlockHeight), voteBits };
    CScript declScript = GetScriptForVoteDecl(voteData);
    mtx.vout.push_back(CTxOut(0, declScript));

    // Create an output which pays back a reward
    mtx.vout.push_back(CTxOut(reward, rewardScript));

    SignTx(mtx, voteStakeInputIndex, stakeScript, coinbaseKey);

    return mtx;
}

CMutableTransaction Generator::CreateRevocationTx(const uint256& ticketTxHash) const
{
    CMutableTransaction mtx;

    // create an input from the purchased ticket stake
    mtx.vin.push_back(CTxIn(COutPoint(ticketTxHash, ticketStakeOutputIndex)));

    // create a structured OP_RETURN output containing tx declaration
    RevokeTicketData revokeTicketData = { 1 };
    CScript declScript = GetScriptForRevokeTicketDecl(revokeTicketData);
    mtx.vout.push_back(CTxOut(0, declScript));

    // Create an output which pays back ticket price as a refund
    const auto& ticketPrice  = boughtTicketHashToPrice.at(ticketTxHash); 
    mtx.vout.push_back(CTxOut(ticketPrice, rewardScript));

    SignTx(mtx, revocationStakeInputIndex, stakeScript, coinbaseKey);

    return mtx;
}

CMutableTransaction Generator::CreateSpendTx(const SpendableOut& spend, const CAmount& fee) const
{
    CMutableTransaction mtx;
    // create input to fund the transaction
    const auto& txin = CTxIn(spend.prevOut.hash, spend.prevOut.n);
    mtx.vin.push_back(txin);

    // create an output that spends all 
    mtx.vout.push_back(CTxOut(spend.amount - fee, rewardScript));

    SignTx(mtx, spend.prevOut.n, coinbaseScript, coinbaseKey);
    
    return mtx;
}

CMutableTransaction Generator::CreateSplitSpendTx(const SpendableOut& spend, const std::vector<CAmount>& payments, const CAmount& fee) const
{
    CMutableTransaction mtx;
    // create input to fund the transaction
    const auto& txin = CTxIn(spend.prevOut.hash, spend.prevOut.n);
    mtx.vin.push_back(txin);

    // create an output that spends all
    auto sum = CAmount(0);
    for (const auto& payment: payments){
        mtx.vout.push_back(CTxOut(payment, rewardScript));
        sum += payment;
    }

    mtx.vout.push_back(CTxOut(spend.amount - sum - fee, changeScript));

    SignTx(mtx, spend.prevOut.n, coinbaseScript, coinbaseKey);
    
    return mtx;
}

void Generator::SaveCoinbaseOut(const CBlock& b)
{
    SaveSpendableOuts(b, 0UL /*coinbase tx*/, {0UL});
}

void Generator::SaveSpendableOuts(const CBlock& b, uint32_t indexBlock, const std::vector<uint32_t>& indicesTxOut)
{
    const auto& tx = b.vtx[indexBlock];
    auto outs = std::list<SpendableOut>{};
    for (const auto& indexTxOut : indicesTxOut) {
        outs.push_back(MakeSpendableOut(*tx, indexTxOut));
    }
    spendableOuts.push_back(outs);
}

void Generator::SaveAllSpendableOuts(const CBlock& b)
{
    auto outs = std::list<SpendableOut>{};
    for (const auto& tx : b.vtx ) {
        if (tx->IsCoinBase()) {
            outs.push_back(MakeSpendableOut(*tx, 0UL));
        }
        else {
            // we assume that these outputs are not spent inside the same block
            const auto& txClass = ParseTxClass(*tx);
            switch(txClass){
            case TX_Regular:
                for (size_t i = 0; i < tx->vout.size(); ++i) { 
                    outs.push_back(MakeSpendableOut(*tx, i));
                }
                break;
            case TX_BuyTicket:
                outs.push_back(MakeSpendableOut(*tx, ticketChangeOutputIndex));
                break;
            case TX_RevokeTicket:
                outs.push_back(MakeSpendableOut(*tx, revocationRefundOutputIndex));
                break;
            }
        }
    }
    spendableOuts.push_back(outs);
}

Generator::SpendableOut Generator::MakeSpendableOut(const CTransaction& tx, uint32_t indexOut) const
{
    return Generator::SpendableOut{COutPoint{tx.GetHash(), indexOut}, Tip()->nHeight, tx.vout[indexOut].nValue};
}

std::list<Generator::SpendableOut> Generator::OldestCoinOuts()
{
    if (spendableOuts.size() == 0)
        return std::list<Generator::SpendableOut>{};
    const auto oldest = spendableOuts.front();
    spendableOuts.pop_front();
    return oldest;
}

const CBlockIndex* Generator::Tip() const
{
    const auto& tip = chainActive.Tip();
    return tip;
}

const Consensus::Params& Generator::ConsensusParams() const
{
    return Params().GetConsensus();
}

CAmount Generator::NextRequiredStakeDifficulty() const
{
    CBlock dummyBlock;
    const auto& ticketPrice = calcNextRequiredStakeDifficulty(dummyBlock, chainActive.Tip(), Params());
    return ticketPrice == 0 ? 2e4 : ticketPrice; // nMinimumStakeDiff is set to 0 until CBlockHeader correctly serializes nStakeDifficulty
}

void Generator::ReplaceVoteBits(CTransactionRef& tx, uint32_t voteBits) const
{
    // Regenerate vote tx using the same hash/height, but change the voteBits
    CMutableTransaction voteTx = *tx;
    assert(ParseTxClass(voteTx)==TX_Vote);
    const auto& ticketHash = voteTx.vin[voteStakeInputIndex].prevout.hash;
    voteTx = CreateVoteTx(Tip()->GetBlockHash(), Tip()->nHeight, ticketHash, voteBits);
    tx = MakeTransactionRef(voteTx);
}

void Generator::ReplaceStakeBaseSigScript(CTransactionRef& tx, const CScript& sigScript) const
{
    CMutableTransaction voteTx = *tx;
    assert(ParseTxClass(voteTx)==TX_Vote);
    voteTx.vin[voteSubsidyInputIndex].scriptSig = sigScript;
    tx = MakeTransactionRef(voteTx);
}

CScript Generator::RepeatOpCode(opcodetype opCode, uint16_t numRepeats) const
{
    auto result = CScript();
    for(auto i = 0u ; i < numRepeats; ++i)
    {
        result << opCode;
    }
    return result;
}

CBlock Generator::NextBlock(const std::string& blockName
                    , const SpendableOut* spend
                    , const std::list<SpendableOut>& ticketSpends
                    , const MungerType& munger)
{
    const CChainParams& chainparams = Params();
    const Consensus::Params& params = chainparams.GetConsensus();

    TestMemPoolEntryHelper entry;
    const auto& nextHeight = Tip()->nHeight + 1;

    mempool.clear();

    if (nextHeight > COINBASE_MATURITY) {
        // Generate votes once the stake validation height has been
        // reached.
        if (nextHeight >= params.nStakeValidationHeight){
            // Generate and add the vote transactions for the winning tickets
            const auto& winners = chainActive.Tip()->pstakeNode->Winners();
            const auto& voteBlockHash = Tip()->GetBlockHash();
            const auto& voteBlockHeight = Tip()->nHeight;
            for (const auto& ticket: winners) {
                const auto& voteTx = CreateVoteTx(voteBlockHash, voteBlockHeight, ticket);
                mempool.addUnchecked(voteTx.GetHash(), entry.Fee(0LL).SpendsCoinbase(false).FromTx(voteTx));
            }
        }

        // if (nextHeight >= params.nStakeEnabledHeight)
        {
            const auto& ticketPrice = NextRequiredStakeDifficulty();
            const auto& ticketFee = CAmount(2);
            for (const auto& it : ticketSpends){
                const auto& purchaseTx = CreateTicketPurchaseTx(it, ticketPrice, ticketFee);
                mempool.addUnchecked(purchaseTx.GetHash(), entry.Fee(0LL).SpendsCoinbase(true).FromTx(purchaseTx));
            }
        }

        // Generate and add revocations for any missed tickets.
        const auto& misses = chainActive.Tip()->pstakeNode->MissedTickets();
        for (const auto& missedHash: misses) {
            const auto& revocationTx = CreateRevocationTx(missedHash);
            mempool.addUnchecked(revocationTx.GetHash(), entry.Fee(0LL).SpendsCoinbase(false).FromTx(revocationTx));
        }
    } 

    if (spend != nullptr)
    {
        const auto& fee = CAmount(2000);
        const auto& spendTx = CreateSpendTx(*spend, fee);
        mempool.addUnchecked(spendTx.GetHash(), entry.Fee(fee).SpendsCoinbase(false).FromTx(spendTx));
    }

    std::unique_ptr<CBlockTemplate> pblocktemplate = BlockAssembler(chainparams).CreateNewBlock(coinbaseScript);
    CBlock& block = pblocktemplate->block;

    if (munger){
        mempool.clear();
<<<<<<< HEAD
        // calling the munger which can change the block
        munger(block);
=======
        const auto& mungerTxs = munger(block);
        block.vtx.resize(1);
        for (const CMutableTransaction& tx : mungerTxs)
            block.vtx.push_back(MakeTransactionRef(tx));

        // Re-create coinbase transaction to be able to generate a new commitment
        CMutableTransaction coinbaseTx;
        coinbaseTx.vin.resize(1);
        coinbaseTx.vin[0].prevout.SetNull();
        coinbaseTx.vout.resize(1);
        coinbaseTx.vout[0].scriptPubKey = coinbaseScript;
        coinbaseTx.vout[0].nValue = 0/*nFees*/ + GetMinerSubsidy(nextHeight, chainparams.GetConsensus());
        coinbaseTx.vin[0].scriptSig = CScript() << nextHeight << OP_0;
        block.vtx[0] = MakeTransactionRef(std::move(coinbaseTx));
        GenerateCoinbaseCommitment(block, Tip(), chainparams.GetConsensus());
>>>>>>> 7519b9f8
    }

    // IncrementExtraNonce creates a valid coinbase and merkleRoot
    unsigned int extraNonce = 0;
    IncrementExtraNonce(&block, chainActive.Tip(), extraNonce);

    while (!CheckProofOfWork(block.GetHash(), block.nBits, chainparams.GetConsensus())) ++block.nNonce;

    std::shared_ptr<const CBlock> shared_pblock = std::make_shared<const CBlock>(block);
    submitblock_StateCatcher sc(shared_pblock->GetHash());
    RegisterValidationInterface(&sc);
    const auto bAccepted = ProcessNewBlock(chainparams, shared_pblock, true, nullptr);
    UnregisterValidationInterface(&sc);
    if (!bAccepted || sc.found)
    {
        lastValidationState = sc.state;
    }
    else {
        lastValidationState = CValidationState{};
    }

    CBlock result = block;
    return result;
}

CTxMemPoolEntry TestMemPoolEntryHelper::FromTx(const CMutableTransaction &tx) {
    CTransaction txn(tx);
    return FromTx(txn);
}

CTxMemPoolEntry TestMemPoolEntryHelper::FromTx(const CTransaction &txn) {
    return CTxMemPoolEntry(MakeTransactionRef(txn), nFee, nTime, nHeight,
                           spendsCoinbase, sigOpCost, lp);
}

/**
 * @returns a real block (0000000000013b8ab2cd513b0261a14096412195a72a0c4827d229dcc7e0f7af)
 *      with 9 txs.
 */
CBlock getBlock13b8a()
{
    CBlock block;
    CDataStream stream(ParseHex("0100000090f0a9f110702f808219ebea1173056042a714bad51b916cb6800000000000005275289558f51c9966699404ae2294730c3c9f9bda53523ce50e9b95e558da2fdb261b4d4c86041b1ab1bf930901000000010000000000000000000000000000000000000000000000000000000000000000ffffffff07044c86041b0146ffffffff0100f2052a01000000434104e18f7afbe4721580e81e8414fc8c24d7cfacf254bb5c7b949450c3e997c2dc1242487a8169507b631eb3771f2b425483fb13102c4eb5d858eef260fe70fbfae0ac00000000010000000196608ccbafa16abada902780da4dc35dafd7af05fa0da08cf833575f8cf9e836000000004a493046022100dab24889213caf43ae6adc41cf1c9396c08240c199f5225acf45416330fd7dbd022100fe37900e0644bf574493a07fc5edba06dbc07c311b947520c2d514bc5725dcb401ffffffff0100f2052a010000001976a914f15d1921f52e4007b146dfa60f369ed2fc393ce288ac000000000100000001fb766c1288458c2bafcfec81e48b24d98ec706de6b8af7c4e3c29419bfacb56d000000008c493046022100f268ba165ce0ad2e6d93f089cfcd3785de5c963bb5ea6b8c1b23f1ce3e517b9f022100da7c0f21adc6c401887f2bfd1922f11d76159cbc597fbd756a23dcbb00f4d7290141042b4e8625a96127826915a5b109852636ad0da753c9e1d5606a50480cd0c40f1f8b8d898235e571fe9357d9ec842bc4bba1827daaf4de06d71844d0057707966affffffff0280969800000000001976a9146963907531db72d0ed1a0cfb471ccb63923446f388ac80d6e34c000000001976a914f0688ba1c0d1ce182c7af6741e02658c7d4dfcd388ac000000000100000002c40297f730dd7b5a99567eb8d27b78758f607507c52292d02d4031895b52f2ff010000008b483045022100f7edfd4b0aac404e5bab4fd3889e0c6c41aa8d0e6fa122316f68eddd0a65013902205b09cc8b2d56e1cd1f7f2fafd60a129ed94504c4ac7bdc67b56fe67512658b3e014104732012cb962afa90d31b25d8fb0e32c94e513ab7a17805c14ca4c3423e18b4fb5d0e676841733cb83abaf975845c9f6f2a8097b7d04f4908b18368d6fc2d68ecffffffffca5065ff9617cbcba45eb23726df6498a9b9cafed4f54cbab9d227b0035ddefb000000008a473044022068010362a13c7f9919fa832b2dee4e788f61f6f5d344a7c2a0da6ae740605658022006d1af525b9a14a35c003b78b72bd59738cd676f845d1ff3fc25049e01003614014104732012cb962afa90d31b25d8fb0e32c94e513ab7a17805c14ca4c3423e18b4fb5d0e676841733cb83abaf975845c9f6f2a8097b7d04f4908b18368d6fc2d68ecffffffff01001ec4110200000043410469ab4181eceb28985b9b4e895c13fa5e68d85761b7eee311db5addef76fa8621865134a221bd01f28ec9999ee3e021e60766e9d1f3458c115fb28650605f11c9ac000000000100000001cdaf2f758e91c514655e2dc50633d1e4c84989f8aa90a0dbc883f0d23ed5c2fa010000008b48304502207ab51be6f12a1962ba0aaaf24a20e0b69b27a94fac5adf45aa7d2d18ffd9236102210086ae728b370e5329eead9accd880d0cb070aea0c96255fae6c4f1ddcce1fd56e014104462e76fd4067b3a0aa42070082dcb0bf2f388b6495cf33d789904f07d0f55c40fbd4b82963c69b3dc31895d0c772c812b1d5fbcade15312ef1c0e8ebbb12dcd4ffffffff02404b4c00000000001976a9142b6ba7c9d796b75eef7942fc9288edd37c32f5c388ac002d3101000000001976a9141befba0cdc1ad56529371864d9f6cb042faa06b588ac000000000100000001b4a47603e71b61bc3326efd90111bf02d2f549b067f4c4a8fa183b57a0f800cb010000008a4730440220177c37f9a505c3f1a1f0ce2da777c339bd8339ffa02c7cb41f0a5804f473c9230220585b25a2ee80eb59292e52b987dad92acb0c64eced92ed9ee105ad153cdb12d001410443bd44f683467e549dae7d20d1d79cbdb6df985c6e9c029c8d0c6cb46cc1a4d3cf7923c5021b27f7a0b562ada113bc85d5fda5a1b41e87fe6e8802817cf69996ffffffff0280651406000000001976a9145505614859643ab7b547cd7f1f5e7e2a12322d3788ac00aa0271000000001976a914ea4720a7a52fc166c55ff2298e07baf70ae67e1b88ac00000000010000000586c62cd602d219bb60edb14a3e204de0705176f9022fe49a538054fb14abb49e010000008c493046022100f2bc2aba2534becbdf062eb993853a42bbbc282083d0daf9b4b585bd401aa8c9022100b1d7fd7ee0b95600db8535bbf331b19eed8d961f7a8e54159c53675d5f69df8c014104462e76fd4067b3a0aa42070082dcb0bf2f388b6495cf33d789904f07d0f55c40fbd4b82963c69b3dc31895d0c772c812b1d5fbcade15312ef1c0e8ebbb12dcd4ffffffff03ad0e58ccdac3df9dc28a218bcf6f1997b0a93306faaa4b3a28ae83447b2179010000008b483045022100be12b2937179da88599e27bb31c3525097a07cdb52422d165b3ca2f2020ffcf702200971b51f853a53d644ebae9ec8f3512e442b1bcb6c315a5b491d119d10624c83014104462e76fd4067b3a0aa42070082dcb0bf2f388b6495cf33d789904f07d0f55c40fbd4b82963c69b3dc31895d0c772c812b1d5fbcade15312ef1c0e8ebbb12dcd4ffffffff2acfcab629bbc8685792603762c921580030ba144af553d271716a95089e107b010000008b483045022100fa579a840ac258871365dd48cd7552f96c8eea69bd00d84f05b283a0dab311e102207e3c0ee9234814cfbb1b659b83671618f45abc1326b9edcc77d552a4f2a805c0014104462e76fd4067b3a0aa42070082dcb0bf2f388b6495cf33d789904f07d0f55c40fbd4b82963c69b3dc31895d0c772c812b1d5fbcade15312ef1c0e8ebbb12dcd4ffffffffdcdc6023bbc9944a658ddc588e61eacb737ddf0a3cd24f113b5a8634c517fcd2000000008b4830450221008d6df731df5d32267954bd7d2dda2302b74c6c2a6aa5c0ca64ecbabc1af03c75022010e55c571d65da7701ae2da1956c442df81bbf076cdbac25133f99d98a9ed34c014104462e76fd4067b3a0aa42070082dcb0bf2f388b6495cf33d789904f07d0f55c40fbd4b82963c69b3dc31895d0c772c812b1d5fbcade15312ef1c0e8ebbb12dcd4ffffffffe15557cd5ce258f479dfd6dc6514edf6d7ed5b21fcfa4a038fd69f06b83ac76e010000008b483045022023b3e0ab071eb11de2eb1cc3a67261b866f86bf6867d4558165f7c8c8aca2d86022100dc6e1f53a91de3efe8f63512850811f26284b62f850c70ca73ed5de8771fb451014104462e76fd4067b3a0aa42070082dcb0bf2f388b6495cf33d789904f07d0f55c40fbd4b82963c69b3dc31895d0c772c812b1d5fbcade15312ef1c0e8ebbb12dcd4ffffffff01404b4c00000000001976a9142b6ba7c9d796b75eef7942fc9288edd37c32f5c388ac00000000010000000166d7577163c932b4f9690ca6a80b6e4eb001f0a2fa9023df5595602aae96ed8d000000008a4730440220262b42546302dfb654a229cefc86432b89628ff259dc87edd1154535b16a67e102207b4634c020a97c3e7bbd0d4d19da6aa2269ad9dded4026e896b213d73ca4b63f014104979b82d02226b3a4597523845754d44f13639e3bf2df5e82c6aab2bdc79687368b01b1ab8b19875ae3c90d661a3d0a33161dab29934edeb36aa01976be3baf8affffffff02404b4c00000000001976a9144854e695a02af0aeacb823ccbc272134561e0a1688ac40420f00000000001976a914abee93376d6b37b5c2940655a6fcaf1c8e74237988ac0000000001000000014e3f8ef2e91349a9059cb4f01e54ab2597c1387161d3da89919f7ea6acdbb371010000008c49304602210081f3183471a5ca22307c0800226f3ef9c353069e0773ac76bb580654d56aa523022100d4c56465bdc069060846f4fbf2f6b20520b2a80b08b168b31e66ddb9c694e240014104976c79848e18251612f8940875b2b08d06e6dc73b9840e8860c066b7e87432c477e9a59a453e71e6d76d5fe34058b800a098fc1740ce3012e8fc8a00c96af966ffffffff02c0e1e400000000001976a9144134e75a6fcb6042034aab5e18570cf1f844f54788ac404b4c00000000001976a9142b6ba7c9d796b75eef7942fc9288edd37c32f5c388ac00000000"), SER_NETWORK, PROTOCOL_VERSION);
    stream >> block;
    return block;
}<|MERGE_RESOLUTION|>--- conflicted
+++ resolved
@@ -482,10 +482,6 @@
 
     if (munger){
         mempool.clear();
-<<<<<<< HEAD
-        // calling the munger which can change the block
-        munger(block);
-=======
         const auto& mungerTxs = munger(block);
         block.vtx.resize(1);
         for (const CMutableTransaction& tx : mungerTxs)
@@ -501,7 +497,6 @@
         coinbaseTx.vin[0].scriptSig = CScript() << nextHeight << OP_0;
         block.vtx[0] = MakeTransactionRef(std::move(coinbaseTx));
         GenerateCoinbaseCommitment(block, Tip(), chainparams.GetConsensus());
->>>>>>> 7519b9f8
     }
 
     // IncrementExtraNonce creates a valid coinbase and merkleRoot
