// Copyright (c) 2011-2016 The Bitcoin Core developers
// Distributed under the MIT software license, see the accompanying
// file COPYING or http://www.opensource.org/licenses/mit-license.php.

#include "test_paicoin.h"

#include "chainparams.h"
#include "consensus/consensus.h"
#include "consensus/validation.h"
#include "crypto/sha256.h"
#include "fs.h"
#include "key.h"
#include "validation.h"
#include "miner.h"
#include "net_processing.h"
#include "pubkey.h"
#include "random.h"
#include "txdb.h"
#include "txmempool.h"
#include "ui_interface.h"
#include "streams.h"
#include "rpc/server.h"
#include "rpc/register.h"
#include "script/sigcache.h"

#include <memory>

uint256 insecure_rand_seed = GetRandHash();
FastRandomContext insecure_rand_ctx(insecure_rand_seed);

extern bool fPrintToConsole;
extern void noui_connect();

BasicTestingSetup::BasicTestingSetup(const std::string& chainName)
{
        SHA256AutoDetect();
        RandomInit();
        ECC_Start();
        SetupEnvironment();
        SetupNetworking();
        InitSignatureCache();
        InitScriptExecutionCache();
        fPrintToDebugLog = false; // don't want to write to debug.log file
        fCheckBlockIndex = true;
        SelectParams(chainName);
        noui_connect();
}

BasicTestingSetup::~BasicTestingSetup()
{
        ECC_Stop();
}

TestingSetup::TestingSetup(const std::string& chainName) : BasicTestingSetup(chainName)
{
    const CChainParams& chainparams = Params();
        // Ideally we'd move all the RPC tests to the functional testing framework
        // instead of unit tests, but for now we need these here.

        RegisterAllCoreRPCCommands(tableRPC);
        ClearDatadirCache();
        pathTemp = fs::temp_directory_path() / strprintf("test_paicoin_%lu_%i", (unsigned long)GetTime(), (int)(InsecureRandRange(100000)));
        fs::create_directories(pathTemp);
        gArgs.ForceSetArg("-datadir", pathTemp.string());

        // Note that because we don't bother running a scheduler thread here,
        // callbacks via CValidationInterface are unreliable, but that's OK,
        // our unit tests aren't testing multiple parts of the code at once.
        GetMainSignals().RegisterBackgroundSignalScheduler(scheduler);

        mempool.setSanityCheck(1.0);
        pblocktree = new CBlockTreeDB(1 << 20, true);
        pcoinsdbview = new CCoinsViewDB(1 << 23, true);
        pcoinsTip = new CCoinsViewCache(pcoinsdbview);
        if (!LoadGenesisBlock(chainparams)) {
            throw std::runtime_error("LoadGenesisBlock failed.");
        }
        {
            CValidationState state;
            if (!ActivateBestChain(state, chainparams)) {
                throw std::runtime_error("ActivateBestChain failed.");
            }
        }
        nScriptCheckThreads = 3;
        for (int i=0; i < nScriptCheckThreads-1; i++)
            threadGroup.create_thread(&ThreadScriptCheck);
        g_connman = std::unique_ptr<CConnman>(new CConnman(0x1337, 0x1337)); // Deterministic randomness for tests.
        connman = g_connman.get();
        peerLogic.reset(new PeerLogicValidation(connman));
}

TestingSetup::~TestingSetup()
{
        threadGroup.interrupt_all();
        threadGroup.join_all();
        GetMainSignals().FlushBackgroundCallbacks();
        GetMainSignals().UnregisterBackgroundSignalScheduler();
        g_connman.reset();
        peerLogic.reset();
        UnloadBlockIndex();
        delete pcoinsTip;
        delete pcoinsdbview;
        delete pblocktree;
        fs::remove_all(pathTemp);
}

TestChain100Setup::TestChain100Setup(scriptPubKeyType pkType) : TestingSetup(CBaseChainParams::REGTEST)
{
    CScript scriptPubKey = CScript();
    coinbaseKey.MakeNewKey(true);

    switch (pkType)
    {
    case scriptPubKeyType::NoKey:
        // do nothing use the empty script
        break;

    case scriptPubKeyType::P2PK:
        scriptPubKey = CScript() <<  ToByteVector(coinbaseKey.GetPubKey()) << OP_CHECKSIG;
        break;

    case scriptPubKeyType::P2PKH: 
        scriptPubKey = CScript() << OP_DUP << OP_HASH160 << ToByteVector(coinbaseKey.GetPubKey().GetID()) << OP_EQUALVERIFY << OP_CHECKSIG;
        break;
    
    default:
        assert(!"Unknown scriptPubKeyType");
        break;
    }

    // Generate a 100-block chain:
    for (int i = 0; i < COINBASE_MATURITY; i++)
    {
        std::vector<CMutableTransaction> noTxns;
        CBlock b = CreateAndProcessBlock(noTxns, scriptPubKey);
        coinbaseTxns.push_back(*b.vtx[0]);
    }
}

//
// Create a new block with just given transactions, coinbase paying to
// scriptPubKey, and try to add it to the current chain.
//
CBlock
TestChain100Setup::CreateAndProcessBlock(const std::vector<CMutableTransaction>& txns, const CScript& scriptPubKey)
{
    const CChainParams& chainparams = Params();
    std::unique_ptr<CBlockTemplate> pblocktemplate = BlockAssembler(chainparams).CreateNewBlock(scriptPubKey);
    CBlock& block = pblocktemplate->block;

    // Replace mempool-selected txns with just coinbase plus passed-in txns:
    block.vtx.resize(1);
    for (const CMutableTransaction& tx : txns)
        block.vtx.push_back(MakeTransactionRef(tx));
    // IncrementExtraNonce creates a valid coinbase and merkleRoot
    unsigned int extraNonce = 0;
    IncrementExtraNonce(&block, chainActive.Tip(), extraNonce);

    while (!CheckProofOfWork(block.GetHash(), block.nBits, chainparams.GetConsensus())) ++block.nNonce;

    std::shared_ptr<const CBlock> shared_pblock = std::make_shared<const CBlock>(block);
    ProcessNewBlock(chainparams, shared_pblock, true, nullptr);

    CBlock result = block;
    return result;
}

TestChain100Setup::~TestChain100Setup()
{
}



Generator::Generator(const std::string& chainName)
: TestingSetup(chainName)
, coinbaseKey{ [](){
    auto key = CKey();
    key.MakeNewKey(true/*compressed as in TestChain100Setup*/);
    return key;}()
  }
, stakeKey{coinbaseKey}, rewardKey{coinbaseKey}, changeKey{coinbaseKey}
, coinbaseAddr{coinbaseKey.GetPubKey().GetID()},stakeAddr{coinbaseAddr}, rewardAddr{coinbaseAddr}, changeAddr{coinbaseAddr}
, coinbaseScript{GetScriptForDestination(coinbaseAddr)}, stakeScript{coinbaseScript}, rewardScript{coinbaseScript}, changeScript{coinbaseScript}
{
    tipName = "genesis"; // genesis block created in TestingSetup
    // coinbaseKey.MakeNewKey(true);
    // coinbaseAddr = coinbaseKey.GetPubKey().GetID();
    // coinbaseScript = CScript() << OP_DUP << OP_HASH160 << ToByteVector(coinbaseAddr) << OP_EQUALVERIFY << OP_CHECKSIG;
    // use same key, address and script
    // stakeKey = rewardKey = changeKey = coinbaseKey;
    // stakeAddr = rewardAddr = changeAddr = p2shOpTrueAddr;
    // stakeScript = rewardScript = changeScript = coinbaseScript = p2shOpTrueScript;
}

Generator::~Generator()
{
    ;
}

void Generator::SignTx(CMutableTransaction& tx, unsigned int nIn, const CScript& script, const CKey& key) const
{
    std::vector<unsigned char> vchSig;
    uint256 hash = SignatureHash(script, tx, nIn, SIGHASH_ALL, 0, SIGVERSION_BASE);
    key.Sign(hash, vchSig);
    vchSig.push_back((unsigned char)SIGHASH_ALL);
    tx.vin[nIn].scriptSig << vchSig << ToByteVector(key.GetPubKey());
}

CMutableTransaction Generator::CreateTicketPurchaseTx(const SpendableOut& spend, const CAmount& ticketPrice, const CAmount& fee)
{
    CMutableTransaction mtx;
    // create input to fund the transaction
    const auto& txin = CTxIn(spend.prevOut.hash, spend.prevOut.n);
    mtx.vin.push_back(txin);

    // create a structured OP_RETURN output containing tx declaration
    BuyTicketData buyTicketData = { 1 };    // version
    CScript declScript = GetScriptForBuyTicketDecl(buyTicketData);
    mtx.vout.push_back(CTxOut(0, declScript));

    // create an output that pays ticket stake
    mtx.vout.push_back(CTxOut(ticketPrice, stakeScript));

    // create an OP_RETURN push containing a dummy address to send rewards to, and the amount contributed to stake
    TicketContribData ticketContribData = { 1, rewardAddr, ticketPrice + fee };
    CScript contributorInfoScript = GetScriptForTicketContrib(ticketContribData);
    mtx.vout.push_back(CTxOut(0, contributorInfoScript));

    // create an output which pays back change
    CAmount change = spend.amount - ticketPrice - fee;
    assert(change >= 0);
    mtx.vout.push_back(CTxOut(change, changeScript));

    SignTx(mtx, 0, coinbaseScript, coinbaseKey);
    
    boughtTicketHashToPrice[mtx.GetHash()] = ticketPrice;

    return mtx;
}
    
CMutableTransaction Generator::CreateVoteTx(const uint256& voteBlockHash, int voteBlockHeight, const uint256& ticketTxHash, uint32_t voteBits) const
{
    CMutableTransaction mtx;

    const auto& voterSubsidy = GetVoterSubsidy(voteBlockHeight+1/*spend height*/,Params().GetConsensus());
    const auto& ticketPrice  = boughtTicketHashToPrice.at(ticketTxHash);
    const auto& contributedAmount = ticketPrice + 2 /*fee*/;
    const auto& reward = CalcContributorRemuneration( contributedAmount, ticketPrice, voterSubsidy, contributedAmount);
    // create a reward generation input
    mtx.vin.push_back(CTxIn(COutPoint(), Params().GetConsensus().stakeBaseSigScript));

    mtx.vin.push_back(CTxIn(COutPoint(ticketTxHash, ticketStakeOutputIndex)));

    // create a structured OP_RETURN output containing tx declaration and voting data
    int voteVersion = 1;
    VoteData voteData = { voteVersion, voteBlockHash, static_cast<uint32_t>(voteBlockHeight), voteBits };
    CScript declScript = GetScriptForVoteDecl(voteData);
    mtx.vout.push_back(CTxOut(0, declScript));

    // Create an output which pays back a reward
    mtx.vout.push_back(CTxOut(reward, rewardScript));

    SignTx(mtx, voteStakeInputIndex, stakeScript, coinbaseKey);

    return mtx;
}

CMutableTransaction Generator::CreateRevocationTx(const uint256& ticketTxHash) const
{
    CMutableTransaction mtx;

    // create an input from the purchased ticket stake
    mtx.vin.push_back(CTxIn(COutPoint(ticketTxHash, ticketStakeOutputIndex)));

    // create a structured OP_RETURN output containing tx declaration
    RevokeTicketData revokeTicketData = { 1 };
    CScript declScript = GetScriptForRevokeTicketDecl(revokeTicketData);
    mtx.vout.push_back(CTxOut(0, declScript));

    // Create an output which pays back ticket price as a refund
    const auto& ticketPrice  = boughtTicketHashToPrice.at(ticketTxHash); 
    mtx.vout.push_back(CTxOut(ticketPrice, rewardScript));

    SignTx(mtx, revocationStakeInputIndex, stakeScript, coinbaseKey);

    return mtx;
}

CMutableTransaction Generator::CreateSpendTx(const SpendableOut& spend, const CAmount& fee) const
{
    CMutableTransaction mtx;
    // create input to fund the transaction
    const auto& txin = CTxIn(spend.prevOut.hash, spend.prevOut.n);
    mtx.vin.push_back(txin);

    // create an output that spends all 
    mtx.vout.push_back(CTxOut(spend.amount - fee, rewardScript));

    SignTx(mtx, spend.prevOut.n, coinbaseScript, coinbaseKey);
    
    return mtx;
}

CMutableTransaction Generator::CreateSplitSpendTx(const SpendableOut& spend, const std::vector<CAmount>& payments, const CAmount& fee) const
{
    CMutableTransaction mtx;
    // create input to fund the transaction
    const auto& txin = CTxIn(spend.prevOut.hash, spend.prevOut.n);
    mtx.vin.push_back(txin);

    // create an output that spends all
    auto sum = CAmount(0);
    for (const auto& payment: payments){
        mtx.vout.push_back(CTxOut(payment, rewardScript));
        sum += payment;
    }

    mtx.vout.push_back(CTxOut(spend.amount - sum - fee, changeScript));

    SignTx(mtx, spend.prevOut.n, coinbaseScript, coinbaseKey);
    
    return mtx;
}

void Generator::SaveCoinbaseOut(const CBlock& b)
{
    SaveSpendableOuts(b, 0UL /*coinbase tx*/, {0UL});
}

void Generator::SaveSpendableOuts(const CBlock& b, uint32_t indexBlock, const std::vector<uint32_t>& indicesTxOut)
{
    const auto& tx = b.vtx[indexBlock];
    auto outs = std::list<SpendableOut>{};
    for (const auto& indexTxOut : indicesTxOut) {
        outs.push_back(MakeSpendableOut(*tx, indexTxOut));
    }
    spendableOuts.push_back(outs);
}

void Generator::SaveAllSpendableOuts(const CBlock& b)
{
    auto outs = std::list<SpendableOut>{};
    for (const auto& tx : b.vtx ) {
        if (tx->IsCoinBase()) {
            outs.push_back(MakeSpendableOut(*tx, 0UL));
        }
        else {
            // we assume that these outputs are not spent inside the same block
            const auto& txClass = ParseTxClass(*tx);
            switch(txClass){
            case TX_Regular:
                for (size_t i = 0; i < tx->vout.size(); ++i) { 
                    outs.push_back(MakeSpendableOut(*tx, i));
                }
                break;
            case TX_BuyTicket:
                outs.push_back(MakeSpendableOut(*tx, ticketChangeOutputIndex));
                break;
            case TX_RevokeTicket:
                outs.push_back(MakeSpendableOut(*tx, revocationRefundOutputIndex));
                break;
            }
        }
    }
    spendableOuts.push_back(outs);
}

Generator::SpendableOut Generator::MakeSpendableOut(const CTransaction& tx, uint32_t indexOut) const
{
    return Generator::SpendableOut{COutPoint{tx.GetHash(), indexOut}, Tip()->nHeight, tx.vout[indexOut].nValue};
}

std::list<Generator::SpendableOut> Generator::OldestCoinOuts()
{
    if (spendableOuts.size() == 0)
        return std::list<Generator::SpendableOut>{};
    const auto oldest = spendableOuts.front();
    spendableOuts.pop_front();
    return oldest;
}

const CBlockIndex* Generator::Tip() const
{
    const auto& tip = chainActive.Tip();
    return tip;
}

const Consensus::Params& Generator::ConsensusParams() const
{
    return Params().GetConsensus();
}

CAmount Generator::NextRequiredStakeDifficulty() const
{
    CBlock dummyBlock;
    const auto& ticketPrice = calcNextRequiredStakeDifficulty(dummyBlock, chainActive.Tip(), Params());
    return ticketPrice == 0 ? 2e4 : ticketPrice; // nMinimumStakeDiff is set to 0 until CBlockHeader correctly serializes nStakeDifficulty
<<<<<<< HEAD
=======
}

void Generator::ReplaceVoteBits(CTransactionRef& tx, uint32_t voteBits) const
{
    // Regenerate vote tx using the same hash/height, but change the voteBits
    CMutableTransaction voteTx = *tx;
    assert(ParseTxClass(voteTx)==TX_Vote);
    const auto& ticketHash = voteTx.vin[voteStakeInputIndex].prevout.hash;
    voteTx = CreateVoteTx(Tip()->GetBlockHash(), Tip()->nHeight, ticketHash, voteBits);
    tx = MakeTransactionRef(voteTx);
}

void Generator::ReplaceStakeBaseSigScript(CTransactionRef& tx, const CScript& sigScript) const
{
    CMutableTransaction voteTx = *tx;
    assert(ParseTxClass(voteTx)==TX_Vote);
    voteTx.vin[voteSubsidyInputIndex].scriptSig = sigScript;
    tx = MakeTransactionRef(voteTx);
}

CScript Generator::RepeatOpCode(opcodetype opCode, uint16_t numRepeats) const
{
    auto result = CScript();
    for(auto i = 0u ; i < numRepeats; ++i)
    {
        result << opCode;
    }
    return result;
>>>>>>> 7c2a06e5
}

CBlock Generator::NextBlock(const std::string& blockName
                    , const SpendableOut* spend
                    , const std::list<SpendableOut>& ticketSpends
                    , const MungerType& munger)
{
    const CChainParams& chainparams = Params();
    const Consensus::Params& params = chainparams.GetConsensus();

    TestMemPoolEntryHelper entry;
    const auto& nextHeight = Tip()->nHeight + 1;

    mempool.clear();

    if (nextHeight > COINBASE_MATURITY) {
        // Generate votes once the stake validation height has been
        // reached.
        if (nextHeight >= params.nStakeValidationHeight){
            // Generate and add the vote transactions for the winning tickets
            const auto& winners = chainActive.Tip()->pstakeNode->Winners();
            const auto& voteBlockHash = Tip()->GetBlockHash();
            const auto& voteBlockHeight = Tip()->nHeight;
            for (const auto& ticket: winners) {
                const auto& voteTx = CreateVoteTx(voteBlockHash, voteBlockHeight, ticket);
                mempool.addUnchecked(voteTx.GetHash(), entry.Fee(0LL).SpendsCoinbase(false).FromTx(voteTx));
            }
        }

        // if (nextHeight >= params.nStakeEnabledHeight)
        {
            const auto& ticketPrice = NextRequiredStakeDifficulty();
            const auto& ticketFee = CAmount(2);
            for (const auto& it : ticketSpends){
                const auto& purchaseTx = CreateTicketPurchaseTx(it, ticketPrice, ticketFee);
                mempool.addUnchecked(purchaseTx.GetHash(), entry.Fee(0LL).SpendsCoinbase(true).FromTx(purchaseTx));
            }
        }

        // Generate and add revocations for any missed tickets.
        const auto& misses = chainActive.Tip()->pstakeNode->MissedTickets();
        for (const auto& missedHash: misses) {
            const auto& revocationTx = CreateRevocationTx(missedHash);
            mempool.addUnchecked(revocationTx.GetHash(), entry.Fee(0LL).SpendsCoinbase(false).FromTx(revocationTx));
        }
    } 

    if (spend != nullptr)
    {
        const auto& fee = CAmount(2000);
        const auto& spendTx = CreateSpendTx(*spend, fee);
        mempool.addUnchecked(spendTx.GetHash(), entry.Fee(fee).SpendsCoinbase(false).FromTx(spendTx));
    }

    std::unique_ptr<CBlockTemplate> pblocktemplate = BlockAssembler(chainparams).CreateNewBlock(coinbaseScript);
    CBlock& block = pblocktemplate->block;

    if (munger){
        mempool.clear();
        const auto& mungerTxs = munger(block);
        block.vtx.resize(1);
        for (const CMutableTransaction& tx : mungerTxs)
            block.vtx.push_back(MakeTransactionRef(tx));

        // Re-create coinbase transaction to be able to generate a new commitment
        CMutableTransaction coinbaseTx;
        coinbaseTx.vin.resize(1);
        coinbaseTx.vin[0].prevout.SetNull();
        coinbaseTx.vout.resize(1);
        coinbaseTx.vout[0].scriptPubKey = coinbaseScript;
        coinbaseTx.vout[0].nValue = 0/*nFees*/ + GetMinerSubsidy(nextHeight, chainparams.GetConsensus());
        coinbaseTx.vin[0].scriptSig = CScript() << nextHeight << OP_0;
        block.vtx[0] = MakeTransactionRef(std::move(coinbaseTx));
        GenerateCoinbaseCommitment(block, Tip(), chainparams.GetConsensus());
    }

    // IncrementExtraNonce creates a valid coinbase and merkleRoot
    unsigned int extraNonce = 0;
    IncrementExtraNonce(&block, chainActive.Tip(), extraNonce);

    while (!CheckProofOfWork(block.GetHash(), block.nBits, chainparams.GetConsensus())) ++block.nNonce;

    std::shared_ptr<const CBlock> shared_pblock = std::make_shared<const CBlock>(block);
    submitblock_StateCatcher sc(shared_pblock->GetHash());
    RegisterValidationInterface(&sc);
    const auto bAccepted = ProcessNewBlock(chainparams, shared_pblock, true, nullptr);
    UnregisterValidationInterface(&sc);
    if (!bAccepted || sc.found)
    {
        lastValidationState = sc.state;
    }
    else {
        lastValidationState = CValidationState{};
    }

    CBlock result = block;
    return result;
}

CTxMemPoolEntry TestMemPoolEntryHelper::FromTx(const CMutableTransaction &tx) {
    CTransaction txn(tx);
    return FromTx(txn);
}

CTxMemPoolEntry TestMemPoolEntryHelper::FromTx(const CTransaction &txn) {
    return CTxMemPoolEntry(MakeTransactionRef(txn), nFee, nTime, nHeight,
                           spendsCoinbase, sigOpCost, lp);
}

/**
 * @returns a real block (0000000000013b8ab2cd513b0261a14096412195a72a0c4827d229dcc7e0f7af)
 *      with 9 txs.
 */
CBlock getBlock13b8a()
{
    CBlock block;
    CDataStream stream(ParseHex("0100000090f0a9f110702f808219ebea1173056042a714bad51b916cb6800000000000005275289558f51c9966699404ae2294730c3c9f9bda53523ce50e9b95e558da2fdb261b4d4c86041b1ab1bf930901000000010000000000000000000000000000000000000000000000000000000000000000ffffffff07044c86041b0146ffffffff0100f2052a01000000434104e18f7afbe4721580e81e8414fc8c24d7cfacf254bb5c7b949450c3e997c2dc1242487a8169507b631eb3771f2b425483fb13102c4eb5d858eef260fe70fbfae0ac00000000010000000196608ccbafa16abada902780da4dc35dafd7af05fa0da08cf833575f8cf9e836000000004a493046022100dab24889213caf43ae6adc41cf1c9396c08240c199f5225acf45416330fd7dbd022100fe37900e0644bf574493a07fc5edba06dbc07c311b947520c2d514bc5725dcb401ffffffff0100f2052a010000001976a914f15d1921f52e4007b146dfa60f369ed2fc393ce288ac000000000100000001fb766c1288458c2bafcfec81e48b24d98ec706de6b8af7c4e3c29419bfacb56d000000008c493046022100f268ba165ce0ad2e6d93f089cfcd3785de5c963bb5ea6b8c1b23f1ce3e517b9f022100da7c0f21adc6c401887f2bfd1922f11d76159cbc597fbd756a23dcbb00f4d7290141042b4e8625a96127826915a5b109852636ad0da753c9e1d5606a50480cd0c40f1f8b8d898235e571fe9357d9ec842bc4bba1827daaf4de06d71844d0057707966affffffff0280969800000000001976a9146963907531db72d0ed1a0cfb471ccb63923446f388ac80d6e34c000000001976a914f0688ba1c0d1ce182c7af6741e02658c7d4dfcd388ac000000000100000002c40297f730dd7b5a99567eb8d27b78758f607507c52292d02d4031895b52f2ff010000008b483045022100f7edfd4b0aac404e5bab4fd3889e0c6c41aa8d0e6fa122316f68eddd0a65013902205b09cc8b2d56e1cd1f7f2fafd60a129ed94504c4ac7bdc67b56fe67512658b3e014104732012cb962afa90d31b25d8fb0e32c94e513ab7a17805c14ca4c3423e18b4fb5d0e676841733cb83abaf975845c9f6f2a8097b7d04f4908b18368d6fc2d68ecffffffffca5065ff9617cbcba45eb23726df6498a9b9cafed4f54cbab9d227b0035ddefb000000008a473044022068010362a13c7f9919fa832b2dee4e788f61f6f5d344a7c2a0da6ae740605658022006d1af525b9a14a35c003b78b72bd59738cd676f845d1ff3fc25049e01003614014104732012cb962afa90d31b25d8fb0e32c94e513ab7a17805c14ca4c3423e18b4fb5d0e676841733cb83abaf975845c9f6f2a8097b7d04f4908b18368d6fc2d68ecffffffff01001ec4110200000043410469ab4181eceb28985b9b4e895c13fa5e68d85761b7eee311db5addef76fa8621865134a221bd01f28ec9999ee3e021e60766e9d1f3458c115fb28650605f11c9ac000000000100000001cdaf2f758e91c514655e2dc50633d1e4c84989f8aa90a0dbc883f0d23ed5c2fa010000008b48304502207ab51be6f12a1962ba0aaaf24a20e0b69b27a94fac5adf45aa7d2d18ffd9236102210086ae728b370e5329eead9accd880d0cb070aea0c96255fae6c4f1ddcce1fd56e014104462e76fd4067b3a0aa42070082dcb0bf2f388b6495cf33d789904f07d0f55c40fbd4b82963c69b3dc31895d0c772c812b1d5fbcade15312ef1c0e8ebbb12dcd4ffffffff02404b4c00000000001976a9142b6ba7c9d796b75eef7942fc9288edd37c32f5c388ac002d3101000000001976a9141befba0cdc1ad56529371864d9f6cb042faa06b588ac000000000100000001b4a47603e71b61bc3326efd90111bf02d2f549b067f4c4a8fa183b57a0f800cb010000008a4730440220177c37f9a505c3f1a1f0ce2da777c339bd8339ffa02c7cb41f0a5804f473c9230220585b25a2ee80eb59292e52b987dad92acb0c64eced92ed9ee105ad153cdb12d001410443bd44f683467e549dae7d20d1d79cbdb6df985c6e9c029c8d0c6cb46cc1a4d3cf7923c5021b27f7a0b562ada113bc85d5fda5a1b41e87fe6e8802817cf69996ffffffff0280651406000000001976a9145505614859643ab7b547cd7f1f5e7e2a12322d3788ac00aa0271000000001976a914ea4720a7a52fc166c55ff2298e07baf70ae67e1b88ac00000000010000000586c62cd602d219bb60edb14a3e204de0705176f9022fe49a538054fb14abb49e010000008c493046022100f2bc2aba2534becbdf062eb993853a42bbbc282083d0daf9b4b585bd401aa8c9022100b1d7fd7ee0b95600db8535bbf331b19eed8d961f7a8e54159c53675d5f69df8c014104462e76fd4067b3a0aa42070082dcb0bf2f388b6495cf33d789904f07d0f55c40fbd4b82963c69b3dc31895d0c772c812b1d5fbcade15312ef1c0e8ebbb12dcd4ffffffff03ad0e58ccdac3df9dc28a218bcf6f1997b0a93306faaa4b3a28ae83447b2179010000008b483045022100be12b2937179da88599e27bb31c3525097a07cdb52422d165b3ca2f2020ffcf702200971b51f853a53d644ebae9ec8f3512e442b1bcb6c315a5b491d119d10624c83014104462e76fd4067b3a0aa42070082dcb0bf2f388b6495cf33d789904f07d0f55c40fbd4b82963c69b3dc31895d0c772c812b1d5fbcade15312ef1c0e8ebbb12dcd4ffffffff2acfcab629bbc8685792603762c921580030ba144af553d271716a95089e107b010000008b483045022100fa579a840ac258871365dd48cd7552f96c8eea69bd00d84f05b283a0dab311e102207e3c0ee9234814cfbb1b659b83671618f45abc1326b9edcc77d552a4f2a805c0014104462e76fd4067b3a0aa42070082dcb0bf2f388b6495cf33d789904f07d0f55c40fbd4b82963c69b3dc31895d0c772c812b1d5fbcade15312ef1c0e8ebbb12dcd4ffffffffdcdc6023bbc9944a658ddc588e61eacb737ddf0a3cd24f113b5a8634c517fcd2000000008b4830450221008d6df731df5d32267954bd7d2dda2302b74c6c2a6aa5c0ca64ecbabc1af03c75022010e55c571d65da7701ae2da1956c442df81bbf076cdbac25133f99d98a9ed34c014104462e76fd4067b3a0aa42070082dcb0bf2f388b6495cf33d789904f07d0f55c40fbd4b82963c69b3dc31895d0c772c812b1d5fbcade15312ef1c0e8ebbb12dcd4ffffffffe15557cd5ce258f479dfd6dc6514edf6d7ed5b21fcfa4a038fd69f06b83ac76e010000008b483045022023b3e0ab071eb11de2eb1cc3a67261b866f86bf6867d4558165f7c8c8aca2d86022100dc6e1f53a91de3efe8f63512850811f26284b62f850c70ca73ed5de8771fb451014104462e76fd4067b3a0aa42070082dcb0bf2f388b6495cf33d789904f07d0f55c40fbd4b82963c69b3dc31895d0c772c812b1d5fbcade15312ef1c0e8ebbb12dcd4ffffffff01404b4c00000000001976a9142b6ba7c9d796b75eef7942fc9288edd37c32f5c388ac00000000010000000166d7577163c932b4f9690ca6a80b6e4eb001f0a2fa9023df5595602aae96ed8d000000008a4730440220262b42546302dfb654a229cefc86432b89628ff259dc87edd1154535b16a67e102207b4634c020a97c3e7bbd0d4d19da6aa2269ad9dded4026e896b213d73ca4b63f014104979b82d02226b3a4597523845754d44f13639e3bf2df5e82c6aab2bdc79687368b01b1ab8b19875ae3c90d661a3d0a33161dab29934edeb36aa01976be3baf8affffffff02404b4c00000000001976a9144854e695a02af0aeacb823ccbc272134561e0a1688ac40420f00000000001976a914abee93376d6b37b5c2940655a6fcaf1c8e74237988ac0000000001000000014e3f8ef2e91349a9059cb4f01e54ab2597c1387161d3da89919f7ea6acdbb371010000008c49304602210081f3183471a5ca22307c0800226f3ef9c353069e0773ac76bb580654d56aa523022100d4c56465bdc069060846f4fbf2f6b20520b2a80b08b168b31e66ddb9c694e240014104976c79848e18251612f8940875b2b08d06e6dc73b9840e8860c066b7e87432c477e9a59a453e71e6d76d5fe34058b800a098fc1740ce3012e8fc8a00c96af966ffffffff02c0e1e400000000001976a9144134e75a6fcb6042034aab5e18570cf1f844f54788ac404b4c00000000001976a9142b6ba7c9d796b75eef7942fc9288edd37c32f5c388ac00000000"), SER_NETWORK, PROTOCOL_VERSION);
    stream >> block;
    return block;
}<|MERGE_RESOLUTION|>--- conflicted
+++ resolved
@@ -395,8 +395,6 @@
     CBlock dummyBlock;
     const auto& ticketPrice = calcNextRequiredStakeDifficulty(dummyBlock, chainActive.Tip(), Params());
     return ticketPrice == 0 ? 2e4 : ticketPrice; // nMinimumStakeDiff is set to 0 until CBlockHeader correctly serializes nStakeDifficulty
-<<<<<<< HEAD
-=======
 }
 
 void Generator::ReplaceVoteBits(CTransactionRef& tx, uint32_t voteBits) const
@@ -425,7 +423,6 @@
         result << opCode;
     }
     return result;
->>>>>>> 7c2a06e5
 }
 
 CBlock Generator::NextBlock(const std::string& blockName
