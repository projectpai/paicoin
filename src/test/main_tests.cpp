--- conflicted
+++ resolved
@@ -16,11 +16,7 @@
 static void TestBlockSubsidyHalvings(const Consensus::Params& consensusParams)
 {
     int maxHalvings = 64;
-<<<<<<< HEAD
-    // TODO PAICOIN If the initial block subsidy has been changed,
-=======
     // PAICOIN Note: If the initial block subsidy has been changed,
->>>>>>> 5c233cf4
     // update the subsidy with the correct value
     CAmount nInitialSubsidy = 1500 * COIN;
 
@@ -57,21 +53,13 @@
     CAmount nSum = 0;
     for (int nHeight = 0; nHeight < 14000000; nHeight += 1000) {
         CAmount nSubsidy = GetBlockSubsidy(nHeight, chainParams->GetConsensus());
-<<<<<<< HEAD
-        // TODO PAICOIN If the initial block subsidy has been changed,
-=======
         // PAICOIN Note: If the initial block subsidy has been changed,
->>>>>>> 5c233cf4
         // update the subsidy with the correct value
         BOOST_CHECK(nSubsidy <= 1500 * COIN);
         nSum += nSubsidy * 1000;
         BOOST_CHECK(MoneyRange(nSum));
     }
-<<<<<<< HEAD
-    // TODO PAICOIN If the initial block subsidy has been changed,
-=======
     // PAICOIN Note: If the initial block subsidy has been changed,
->>>>>>> 5c233cf4
     // update this sum with the correct value
     BOOST_CHECK_EQUAL(nSum, 62999999996850000ULL);
 }
