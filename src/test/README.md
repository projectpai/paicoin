### Compiling/running unit tests

Unit tests will be automatically compiled if dependencies were met in `./configure`
and tests weren't explicitly disabled.

After configuring, they can be run with `make check`.

To run the paicoind tests manually, launch `src/test/test_paicoin`. To recompile
after a test file was modified, run `make` and then run the test again. If you
modify a non-test file, use `make -C src/test` to recompile only what's needed
to run the paicoind tests.

To add more paicoind tests, add `BOOST_AUTO_TEST_CASE` functions to the existing
.cpp files in the `test/` directory or add new .cpp files that
implement new BOOST_AUTO_TEST_SUITE sections.

To run the paicoin-qt tests manually, launch `src/qt/test/test_paicoin-qt`

To add more paicoin-qt tests, add them to the `src/qt/test/` directory and
the `src/qt/test/test_main.cpp` file.

### Running individual tests

test_paicoin has some built-in command-line arguments; for
example, to run just the getarg_tests verbosely:

    test_paicoin --log_level=all --run_test=getarg_tests

... or to run just the doubledash test:

    test_paicoin --run_test=getarg_tests/doubledash

Run `test_paicoin --help` for the full list.

### Note on adding test cases

The sources in this directory are unit test cases.  Boost includes a
<<<<<<< HEAD
unit testing framework, and since paicoin already uses boost, it makes
=======
unit testing framework, and since PAI Coin already uses boost, it makes
>>>>>>> 2ba481be
sense to simply use this framework rather than require developers to
configure some other framework (we want as few impediments to creating
unit tests as possible).

The build system is setup to compile an executable called `test_paicoin`
that runs all of the unit tests.  The main source file is called
test_paicoin.cpp. To add a new unit test file to our test suite you need 
to add the file to `src/Makefile.test.include`. The pattern is to create 
one test file for each class or source file for which you want to create 
unit tests.  The file naming convention is `<source_filename>_tests.cpp` 
and such files should wrap their tests in a test suite 
called `<source_filename>_tests`. For an example of this pattern, 
examine `uint256_tests.cpp`.

For further reading, I found the following website to be helpful in
explaining how the boost unit test framework works:
[http://www.alittlemadness.com/2009/03/31/c-unit-testing-with-boosttest/](http://www.alittlemadness.com/2009/03/31/c-unit-testing-with-boosttest/).<|MERGE_RESOLUTION|>--- conflicted
+++ resolved
@@ -35,11 +35,7 @@
 ### Note on adding test cases
 
 The sources in this directory are unit test cases.  Boost includes a
-<<<<<<< HEAD
-unit testing framework, and since paicoin already uses boost, it makes
-=======
 unit testing framework, and since PAI Coin already uses boost, it makes
->>>>>>> 2ba481be
 sense to simply use this framework rather than require developers to
 configure some other framework (we want as few impediments to creating
 unit tests as possible).
