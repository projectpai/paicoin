--- conflicted
+++ resolved
@@ -113,11 +113,7 @@
       "\"vout\":1,\"scriptPubKey\":\"a914b10c9df5f7edf436c697f02f1efdba4cf399615187\","
       "\"redeemScript\":\"512103debedc17b3df2badbcdd86d5feb4562b86fe182e5998abd8bcd4f122c6155b1b21027e940bb73ab8732bfdf7f9216ecefca5b94d6df834e77e108f68e66f126044c052ae\"}]";
     /**
-<<<<<<< HEAD
-     * TODO PAICOIN if unit test updating is required
-=======
      * Note: if unit test updating is required
->>>>>>> 5c233cf4
      * Updating methodology:
      * Helpers:
      * - http://incoherency.co.uk/base58/
