--- conflicted
+++ resolved
@@ -1380,36 +1380,16 @@
         BOOST_CHECK_EQUAL(b.vtx.size(), 1 + ((ConsensusParams().nTicketsPerBlock / 2) + 1));
     }
 
-<<<<<<< HEAD
-    auto PurchaseMaxTicketsMinVotes = [this](CBlock& b)
-=======
     auto MinVotes = [this](const CBlock& b)
->>>>>>> 7519b9f8
     {
         const auto& winners = Tip()->pstakeNode->Winners();
         const auto& majority = (ConsensusParams().nTicketsPerBlock / 2) + 1;
-<<<<<<< HEAD
-
-        const auto& voteBlockHash = Tip()->GetBlockHash();
-        const auto& voteBlockHeight = Tip()->nHeight;
-        b.vtx.erase(b.vtx.begin() + majority + 1, b.vtx.end());
-
-        const auto& spend = OldestCoinOuts();
-        const auto& ticketPrice = NextRequiredStakeDifficulty();
-        const auto& ticketFee = CAmount(2);
-        auto purchaseTx =  CreateTicketPurchaseTx(spend.front(), ticketPrice, ticketFee);
-        b.vtx.push_back(MakeTransactionRef(purchaseTx));
-        while(b.vtx.size() < ConsensusParams().nMaxFreshStakePerBlock + majority + 1) {
-            purchaseTx =  CreateTicketPurchaseTx(MakeSpendableOut(purchaseTx,ticketChangeOutputIndex), ticketPrice, ticketFee);
-            b.vtx.push_back(MakeTransactionRef(purchaseTx));
-        }
-=======
+
         for(int i = 0; txns.size() < majority && i < winners.size(); ++i) {
             const auto& voteTx = CreateVoteTx(*Tip(), winners[i]);
             txns.push_back(voteTx);
         }
         return txns;
->>>>>>> 7519b9f8
     };
 
     // re-construct only a majority of votes
