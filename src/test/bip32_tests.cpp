// Copyright (c) 2013-2015 The Bitcoin Core developers
// Distributed under the MIT software license, see the accompanying
// file COPYING or http://www.opensource.org/licenses/mit-license.php.

#include <boost/test/unit_test.hpp>

#include "base58.h"
#include "key.h"
#include "uint256.h"
#include "util.h"
#include "utilstrencodings.h"
#include "test/test_paicoin.h"

#include <string>
#include <vector>

struct TestDerivation {
    std::string pub;
    std::string prv;
    unsigned int nChild;
};

struct TestVector {
    std::string strHexMaster;
    std::vector<TestDerivation> vDerive;

    explicit TestVector(std::string strHexMasterIn) : strHexMaster(strHexMasterIn) {}

    TestVector& operator()(std::string pub, std::string prv, unsigned int nChild) {
        vDerive.push_back(TestDerivation());
        TestDerivation &der = vDerive.back();
        der.pub = pub;
        der.prv = prv;
        der.nChild = nChild;
        return *this;
    }
};

/**
<<<<<<< HEAD
 * TODO PAICOIN if unit test updating is required
=======
 * PAICOIN Note: if unit test updating is required
>>>>>>> 5c233cf4
 * For updating the following test vectors:
 * - clone bip32utils from https://github.com/prusnak/bip32utils.git;
 * - in BIP32Key.py (lines 26-29), update the EX_MAIN_PRIVATE, EX_MAIN_PUBLIC, EX_TEST_PRIVATE and EX_TEST_PUBLIC with their corresponding base58Prefixes from chainparams.cpp;
 * - in BIP32Key.py (line 43), change the hmac seed to "PAIcoin seed";
 * - in BIP32Key.py (at the end of file) add the following lines:

    # BIP0032 Test vector 3
    entropy = '4b381541583be4423346c643850da4b320e46a87ae3d2a4e6da11eba819cd4acba45d239319ac14f863b8d5ab5a0d0c64d2e8a1e7d1457df2e5a3c51c73235be'.decode('hex')
    m = BIP32Key.fromEntropy(entropy)
    print("Test vector 3:")
    print("Master (hex):", entropy.encode('hex'))
    print("* [Chain m]")
    m.dump()

    print("* [Chain m/0]")
    m = m.ChildKey(0+BIP32_HARDEN)
    m.dump()

 * - in bip0032-vectors.sh (at the end of file) add the following lines:
 # BIP0032 Test vector #3

echo Generating BIP0032 test vector 3:
echo 4b381541583be4423346c643850da4b320e46a87ae3d2a4e6da11eba819cd4acba45d239319ac14f863b8d5ab5a0d0c64d2e8a1e7d1457df2e5a3c51c73235be | \
    ../bip32gen -v \
    -i entropy -f - -x -n 512 \
    -o privkey,wif,pubkey,addr,xprv,xpub -F - -X \
    m \
    m/0h

 * - run the bip0032-vectors.sh script with the following command line:

 ./bip0032-vectors.sh > bip0032-vectors.out

  * - copy the public and private keys from the bip0032-vectors.out file into the three vectors below (test1, test2 and test3).
  * - run make check
 */

TestVector test1 =
  TestVector("000102030405060708090a0b0c0d0e0f")
    ("paip6Nt6Wry8bUrjUJgwaB5mfZAobHkoMeic9HwtM3EZP6pG6QJLkjX8wc821h4BidygTyxU22iDwqvkcQdNeJ27i7fMkERLSixhWiaXQniWwPQ",
     "paiv7CLsatDqdaCRhYkYcLaRJw8kK4KT8CJvtgKUiZoRYPycRK8UGamMWniBfmvJsbC2ZrHCFZewWpbCS34MqSH9p8SfdXpM2LGBBeUyDMdQvd4",
     0x80000000)
    ("paip6SRvmPLVLwHysmHwFzfGaHpGq2q5i8t9g5Mn5i72UnoLEhnF46xPJ65DJ6EXzbUWkXNkmDJ3zt2dwx9aTyka6JhY1k77vVgZKYzQcXkw1oT",
     "paiv7FthqQbCP2dg71MYJA9vDfnDYoPjUgUURTjNTEfte5xgZccNZxCbsGfNxBK74nsgJCbbuSBnnDnAiuDmznH3Y3aPhUREx5GJAdPTRf1aNbC",
     1)
    ("paip6UCNGVj9vzSryvEk5pDQwWuWXU8FvkJwToYj8JihCQkBa4cKZ5cBysrAszDpV1E8J2CswGp3HNwpPtprQ9aehDZUPrRscFVVhiUUazt2qMo",
     "paiv7Hf9LWyry5nZDAJM7yi4atsTFEguhHuGDBvKVqHZMhuXtyST4vrQZ4SLY5Ab65njmhntLyfPkGaW1UPfmEphVwer7wDC8umdGwvXLyedDLi",
     0x80000002)
    ("paip6UceSKRzir7g5aKELGrWuAUoc6WqmKokD3rmPAmQ1UrX85C9hMp6BYp99ZV5HL7nEpEupDtmpT3VvRAUAC5aoEBxE1L9tPayDnMKitLPe6p",
     "paiv7J5RWLghkwTNJpNqNSMAYYSkKs5VXsQ4xSEMkhLGAn1sSz2HDD4JkjQJoeKALRnWwsqLNwEiaaKuDKwjNsBXysJPMMQ3wutDsDg1zB99t83",
     2)
    ("paip6WbzoJDzJsN5VKMMsF4aAVMd3HMKDT9ike8FkHRz3tYAF7kAztQdN1hwWHra3jj9tTuSVawiCwhdivKUppFBBp1DSYqHmZfxeEJZqWBC2Zx",
     "paiv7L4msKUhLxhmiZQxuQZDosKZm3uxyzk3W2Vr7ozrDBhWa2aJWjeqwCJ7ALN98S9puWV7d7xNafYh5os8gJVVMGZRgNuvc5oyYM57VmjD7n2",
     1000000000)
    ("paip6YHrjJpeUoZr8THiz3uVMR1L7pMTSzSW8KnXFk3v3aYzUJe6meBKNXNF75F6Vf53rXCkGXPcRxEdPTKwVQh14ikgcj1VyZqNfVCnb2gnJvT",
     "paiv7MkdoL5MWtuYMhML2DQ8znyGqav7DY2psiA7dGcnCsiLoDUEHVRXwhxQm9qNRQoS8HiZwHzgsRUU4F76sVwo9FEgNDUnMV7vfnkqns2eytj",
     0);

TestVector test2 =
  TestVector("fffcf9f6f3f0edeae7e4e1dedbd8d5d2cfccc9c6c3c0bdbab7b4b1aeaba8a5a29f9c999693908d8a8784817e7b7875726f6c696663605d5a5754514e4b484542")
    ("paip6Nt6Wry8bUrjSDPVm5PVwibMAq52UKyJez1qPycJ8nikg3FJvZYTRrpMmNNVkUTwAz59zzyFT34oM4VBRhBMaEBtnZndxUiKhKotKzGXieS",
     "paiv7CLsatDqdaCRfTT6oEt9b6ZHtbdgEsZdQNPRmWBAJ5t6zx5SSQng13QXRU6GkNfaMAqRfAGV51xeBrnq7QWGCezx8oCSuA2W8Jy3tApQKnS",
     0)
    ("paip6RixW9YiJHW4agYXi6vLVPeTJtiv5TrcWMqk6joryuwjZhm3Aq6xLcoXr8ZGES7cDNaT2qtrr7v3rr68DzPz6FFJ2gme5FQBi9KJzpxwiPF",
     "paiv7FBjaAoRLNqkovc8kGQz8mcQ2fHZr1SwFkDLUGNj9D75tcbAggMAuoPhWBPGXSqnkxvs6LwGc5ASzPkZxKBGaXvGLdrGcnErYDC3s6gdWL3",
     0xFFFFFFFF)
    ("paip6TkJFjSdFTPfo9aRGgegkmYF21pmjhZNDPDArY6NJgWqvV67i2LBaiaUMzuCDhhby8gh7jfDD31NofjZfBqKiHZeCfMkGhMkM77LxWV9qnF",
     "paiv7HD5KkhLHYjN2Pe2Jr9LQ9WBjnPRWF9gxmamE4fETygCFPvFDsaQ9uAe236h17wHz7Lsia12UfnxpwEZdfUYp2bzKv2X1SUUTqv3rck5wS9",
     1)
    ("paip6Vys62tENxi2d1FEERQYde7mhNbmu7LFazarDPo2U5nR8rwa6RMCYvmix7egugWg3jV8jm73RgjzQCuhJRypHkos8vrLcEuTvi2fgj6TnXP",
     "paiv7KSeA48wR43irFJqGauCH25iR9ARfevaLNxSavMtdNwmTmmhcGbR87MtcBL1Mntqwu5d4AqY7SSFsW8q8WcYbDxyCDej54a5f3zRP8a252J",
     0xFFFFFFFE)
    ("paip6Xhvk2nLekq5VdD9UXDzdobjVoLQWkKqEFSs683RQjdTQRqFU4CcJS3NUjxAPdBy462QtbSvMdvrYUx1VYGjoUyi1Bk6u1w1nyR6stfeNeu",
     "paiv7MAhp433grAmisGkWgieHBZgDZu4HHv9ydpTTecHa2nojLfNyuSpscdY8muU5hJr1BayZzULSF1XX9FxMFo8aZLbXgYzS57Wk99DdG3ygmQ",
     2)
    ("paip6YadnNQHCXMEQ1GZKCd5N1dcPGcvJ3JHvom6QAfZ2cBNzm4aJGRt5WwFveUXv9mon2LJDaaPf1xPayHKhJ1AMi7cC7pxXVBQu7KP4wgWWyf",
     "paiv7N3QrPezEcgvdFLAMN7j1PbZ73Ba4atcgC8gmhERBuLjKfthp7g6ehXRafzL4HH9SfxttXjd5cvf8fZgQBdyhjyApMkEexeCBhuYjwvLFCe",
     0);

TestVector test3 =
  TestVector("4b381541583be4423346c643850da4b320e46a87ae3d2a4e6da11eba819cd4acba45d239319ac14f863b8d5ab5a0d0c64d2e8a1e7d1457df2e5a3c51c73235be")
    ("paip6Nt6Wry8bUrjUjTeLKx1haZWqUkZJnW1mi1EBNCp9nnpqttM9bSv88yoxQqJA7YvVCSH7gP3dRYARLHSVH3Z4M6oAne5j1SP4S5zLwzGqGX",
     "paiv7CLsatDqdaCRhyXFNVSfLxXTZFKD5L6LX6NpYtmgK5xBAoiUfSh8hKZycTfsuiPgFvb3L8rdAqWbqbWDbBq2Y2umEboKnMHUTBcT4CLC5SA",
      0x80000000)
    ("paip6Rgffm8JAf9PDs8fG4JBKWVsAuHXXDeP3z6WytiAPC9pSjJ5JnXzdGhTB1pscU8KiW9JteqAapWZXTPn9TYUG1UYeH7DRcNjrurFV9jhyy5",
     "paiv7F9SjnP1CkV5T7CGJDnpxtTotfrBHmEhoNU7MRH2YVKAme8CpdnDCTHcq4oakLm5Qg68ZU1KYWKARdkvoM28ToZqE8kRELTGYq8b1MLSEoi",
      0);

void RunTest(const TestVector &test) {
    std::vector<unsigned char> seed = ParseHex(test.strHexMaster);
    CExtKey key;
    CExtPubKey pubkey;
    key.SetMaster(&seed[0], seed.size());
    pubkey = key.Neuter();
    for (const TestDerivation &derive : test.vDerive) {
        unsigned char data[74];
        key.Encode(data);
        pubkey.Encode(data);

        // Test private key
        CPAIcoinExtKey b58key; b58key.SetKey(key);
        BOOST_CHECK(b58key.ToString() == derive.prv);

        CPAIcoinExtKey b58keyDecodeCheck(derive.prv);
        CExtKey checkKey = b58keyDecodeCheck.GetKey();
        assert(checkKey == key); //ensure a base58 decoded key also matches

        // Test public key
        CPAIcoinExtPubKey b58pubkey; b58pubkey.SetKey(pubkey);
        BOOST_CHECK(b58pubkey.ToString() == derive.pub);

        CPAIcoinExtPubKey b58PubkeyDecodeCheck(derive.pub);
        CExtPubKey checkPubKey = b58PubkeyDecodeCheck.GetKey();
        assert(checkPubKey == pubkey); //ensure a base58 decoded pubkey also matches

        // Derive new keys
        CExtKey keyNew;
        BOOST_CHECK(key.Derive(keyNew, derive.nChild));
        CExtPubKey pubkeyNew = keyNew.Neuter();
        if (!(derive.nChild & 0x80000000)) {
            // Compare with public derivation
            CExtPubKey pubkeyNew2;
            BOOST_CHECK(pubkey.Derive(pubkeyNew2, derive.nChild));
            BOOST_CHECK(pubkeyNew == pubkeyNew2);
        }
        key = keyNew;
        pubkey = pubkeyNew;

        CDataStream ssPub(SER_DISK, CLIENT_VERSION);
        ssPub << pubkeyNew;
        BOOST_CHECK(ssPub.size() == 75);

        CDataStream ssPriv(SER_DISK, CLIENT_VERSION);
        ssPriv << keyNew;
        BOOST_CHECK(ssPriv.size() == 75);

        CExtPubKey pubCheck;
        CExtKey privCheck;
        ssPub >> pubCheck;
        ssPriv >> privCheck;

        BOOST_CHECK(pubCheck == pubkeyNew);
        BOOST_CHECK(privCheck == keyNew);
    }
}

BOOST_FIXTURE_TEST_SUITE(bip32_tests, BasicTestingSetup)

BOOST_AUTO_TEST_CASE(bip32_test1) {
    RunTest(test1);
}

BOOST_AUTO_TEST_CASE(bip32_test2) {
    RunTest(test2);
}

BOOST_AUTO_TEST_CASE(bip32_test3) {
    RunTest(test3);
}

BOOST_AUTO_TEST_SUITE_END()<|MERGE_RESOLUTION|>--- conflicted
+++ resolved
@@ -37,11 +37,7 @@
 };
 
 /**
-<<<<<<< HEAD
- * TODO PAICOIN if unit test updating is required
-=======
  * PAICOIN Note: if unit test updating is required
->>>>>>> 5c233cf4
  * For updating the following test vectors:
  * - clone bip32utils from https://github.com/prusnak/bip32utils.git;
  * - in BIP32Key.py (lines 26-29), update the EX_MAIN_PRIVATE, EX_MAIN_PUBLIC, EX_TEST_PRIVATE and EX_TEST_PUBLIC with their corresponding base58Prefixes from chainparams.cpp;
