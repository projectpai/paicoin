// Copyright (c) 2012-2015 The Bitcoin Core developers
// Distributed under the MIT software license, see the accompanying
// file COPYING or http://www.opensource.org/licenses/mit-license.php.

#include "key.h"

#include "base58.h"
#include "script/script.h"
#include "uint256.h"
#include "util.h"
#include "utilstrencodings.h"
#include "test/test_paicoin.h"

#include <string>
#include <vector>

#include <boost/test/unit_test.hpp>

/**
<<<<<<< HEAD
 * TODO PAICOIN if unit test updating is required
=======
 * PAICOIN Note: if unit test updating is required
>>>>>>> 5c233cf4
 * Updating methodology:
 * Helpers:
 * - http://incoherency.co.uk/base58/
 * - http://www.fileformat.info/tool/hash.htm
 * - http://gobittest.appspot.com/Address
 * Secret
 * - strSecret1 -> un-Base58 -> replace first byte with the network's one (base58Prefixes[SECRET_KEY]) -> replace the last 4 bytes with the starting 4 bytes of the double SHA256 of the string -> Base58 -> strSecret1
 * Address uncompressed:
 * - addr1 -> un-Base58 -> remove first byte -> remove the last 4 bytes -> get the public key for the private one (the remaining hex so far) -> prefix with 04 -> SHA256 -> RIPEMD160 -> prefix with network's byte (base58Prefixes[PUBKEY_ADDRESS]) -> append the first 4 bytes of the double SHA256 of the string -> Base58 -> addr1
 * Address compressed:
 * - addr1 -> un-Base58 -> remove first byte -> remove the last 6 bytes (4 for the double SHA256 checksum and 2 for the private compressed indicator 01) -> get the public key for the private one (the remaining hex so far) -> prefix with 03 or 02 according to the lobe of the elliptic curve -> SHA256 -> RIPEMD160 -> prefix with network's byte (base58Prefixes[PUBKEY_ADDRESS]) -> append the first 4 bytes of the double SHA256 of the string -> Base58 -> addr1
 */

static const std::string strSecret1 = "9HH6vX5i1L1mbAyMvsAfSG1z8JWc5oQevjKZbZ8xxk3sEtJG3SV";
static const std::string strSecret2 = "9JWeeLG29YV24sRsG1yzzNMrzwq4S82s5RQj3c8eJU4NgGzLRGB";
static const std::string strSecret1C = "dYr59DmmzSvPoq1mNkReeVHM9EHfrBqQQ9nvsWrA131ejsMPvbKq";
static const std::string strSecret2C = "deHs9n1J4hxfi5akqHLaxDH5gm189t3E2WjiaW4je6RtfvaHkdhs";
static const std::string addr1 = "PwBcySALqBWYqf75g4YRUE7U1ymGvbuThA";
static const std::string addr2 = "Pn1kDJmP7i2cnu7jYeMBjVt7HWen2AvWFc";
static const std::string addr1C = "Puj5zta1iV8PTU6kg26uSbsN6mr3xSfmrt";
static const std::string addr2C = "PjMWANfUmJUanYyNhuYZRNDjvcsyMAfXy6";

static const std::string strAddressBad = "PpQvUgk18PX2jzsR7bK2CA8J1SHobbFVMF";


BOOST_FIXTURE_TEST_SUITE(key_tests, BasicTestingSetup)

BOOST_AUTO_TEST_CASE(key_test1)
{
    CPAIcoinSecret bsecret1, bsecret2, bsecret1C, bsecret2C, baddress1;
    BOOST_CHECK( bsecret1.SetString (strSecret1));
    BOOST_CHECK( bsecret2.SetString (strSecret2));
    BOOST_CHECK( bsecret1C.SetString(strSecret1C));
    BOOST_CHECK( bsecret2C.SetString(strSecret2C));
    BOOST_CHECK(!baddress1.SetString(strAddressBad));

    CKey key1  = bsecret1.GetKey();
    BOOST_CHECK(key1.IsCompressed() == false);
    CKey key2  = bsecret2.GetKey();
    BOOST_CHECK(key2.IsCompressed() == false);
    CKey key1C = bsecret1C.GetKey();
    BOOST_CHECK(key1C.IsCompressed() == true);
    CKey key2C = bsecret2C.GetKey();
    BOOST_CHECK(key2C.IsCompressed() == true);

    CPubKey pubkey1  = key1. GetPubKey();
    CPubKey pubkey2  = key2. GetPubKey();
    CPubKey pubkey1C = key1C.GetPubKey();
    CPubKey pubkey2C = key2C.GetPubKey();

    BOOST_CHECK(key1.VerifyPubKey(pubkey1));
    BOOST_CHECK(!key1.VerifyPubKey(pubkey1C));
    BOOST_CHECK(!key1.VerifyPubKey(pubkey2));
    BOOST_CHECK(!key1.VerifyPubKey(pubkey2C));

    BOOST_CHECK(!key1C.VerifyPubKey(pubkey1));
    BOOST_CHECK(key1C.VerifyPubKey(pubkey1C));
    BOOST_CHECK(!key1C.VerifyPubKey(pubkey2));
    BOOST_CHECK(!key1C.VerifyPubKey(pubkey2C));

    BOOST_CHECK(!key2.VerifyPubKey(pubkey1));
    BOOST_CHECK(!key2.VerifyPubKey(pubkey1C));
    BOOST_CHECK(key2.VerifyPubKey(pubkey2));
    BOOST_CHECK(!key2.VerifyPubKey(pubkey2C));

    BOOST_CHECK(!key2C.VerifyPubKey(pubkey1));
    BOOST_CHECK(!key2C.VerifyPubKey(pubkey1C));
    BOOST_CHECK(!key2C.VerifyPubKey(pubkey2));
    BOOST_CHECK(key2C.VerifyPubKey(pubkey2C));

    BOOST_CHECK(DecodeDestination(addr1)  == CTxDestination(pubkey1.GetID()));
    BOOST_CHECK(DecodeDestination(addr2)  == CTxDestination(pubkey2.GetID()));
    BOOST_CHECK(DecodeDestination(addr1C) == CTxDestination(pubkey1C.GetID()));
    BOOST_CHECK(DecodeDestination(addr2C) == CTxDestination(pubkey2C.GetID()));

    for (int n=0; n<16; n++)
    {
        std::string strMsg = strprintf("Very secret message %i: 11", n);
        uint256 hashMsg = Hash(strMsg.begin(), strMsg.end());

        // normal signatures

        std::vector<unsigned char> sign1, sign2, sign1C, sign2C;

        BOOST_CHECK(key1.Sign (hashMsg, sign1));
        BOOST_CHECK(key2.Sign (hashMsg, sign2));
        BOOST_CHECK(key1C.Sign(hashMsg, sign1C));
        BOOST_CHECK(key2C.Sign(hashMsg, sign2C));

        BOOST_CHECK( pubkey1.Verify(hashMsg, sign1));
        BOOST_CHECK(!pubkey1.Verify(hashMsg, sign2));
        BOOST_CHECK( pubkey1.Verify(hashMsg, sign1C));
        BOOST_CHECK(!pubkey1.Verify(hashMsg, sign2C));

        BOOST_CHECK(!pubkey2.Verify(hashMsg, sign1));
        BOOST_CHECK( pubkey2.Verify(hashMsg, sign2));
        BOOST_CHECK(!pubkey2.Verify(hashMsg, sign1C));
        BOOST_CHECK( pubkey2.Verify(hashMsg, sign2C));

        BOOST_CHECK( pubkey1C.Verify(hashMsg, sign1));
        BOOST_CHECK(!pubkey1C.Verify(hashMsg, sign2));
        BOOST_CHECK( pubkey1C.Verify(hashMsg, sign1C));
        BOOST_CHECK(!pubkey1C.Verify(hashMsg, sign2C));

        BOOST_CHECK(!pubkey2C.Verify(hashMsg, sign1));
        BOOST_CHECK( pubkey2C.Verify(hashMsg, sign2));
        BOOST_CHECK(!pubkey2C.Verify(hashMsg, sign1C));
        BOOST_CHECK( pubkey2C.Verify(hashMsg, sign2C));

        // compact signatures (with key recovery)

        std::vector<unsigned char> csign1, csign2, csign1C, csign2C;

        BOOST_CHECK(key1.SignCompact (hashMsg, csign1));
        BOOST_CHECK(key2.SignCompact (hashMsg, csign2));
        BOOST_CHECK(key1C.SignCompact(hashMsg, csign1C));
        BOOST_CHECK(key2C.SignCompact(hashMsg, csign2C));

        CPubKey rkey1, rkey2, rkey1C, rkey2C;

        BOOST_CHECK(rkey1.RecoverCompact (hashMsg, csign1));
        BOOST_CHECK(rkey2.RecoverCompact (hashMsg, csign2));
        BOOST_CHECK(rkey1C.RecoverCompact(hashMsg, csign1C));
        BOOST_CHECK(rkey2C.RecoverCompact(hashMsg, csign2C));

        BOOST_CHECK(rkey1  == pubkey1);
        BOOST_CHECK(rkey2  == pubkey2);
        BOOST_CHECK(rkey1C == pubkey1C);
        BOOST_CHECK(rkey2C == pubkey2C);
    }

    // test deterministic signing

    std::vector<unsigned char> detsig, detsigc;
    std::string strMsg = "Very deterministic message";
    uint256 hashMsg = Hash(strMsg.begin(), strMsg.end());
    BOOST_CHECK(key1.Sign(hashMsg, detsig));
    BOOST_CHECK(key1C.Sign(hashMsg, detsigc));
    BOOST_CHECK(detsig == detsigc);
    BOOST_CHECK(detsig == ParseHex("304402205dbbddda71772d95ce91cd2d14b592cfbc1dd0aabd6a394b6c2d377bbe59d31d022014ddda21494a4e221f0824f0b8b924c43fa43c0ad57dccdaa11f81a6bd4582f6"));
    BOOST_CHECK(key2.Sign(hashMsg, detsig));
    BOOST_CHECK(key2C.Sign(hashMsg, detsigc));
    BOOST_CHECK(detsig == detsigc);
    BOOST_CHECK(detsig == ParseHex("3044022052d8a32079c11e79db95af63bb9600c5b04f21a9ca33dc129c2bfa8ac9dc1cd5022061d8ae5e0f6c1a16bde3719c64c2fd70e404b6428ab9a69566962e8771b5944d"));
    BOOST_CHECK(key1.SignCompact(hashMsg, detsig));
    BOOST_CHECK(key1C.SignCompact(hashMsg, detsigc));
    BOOST_CHECK(detsig == ParseHex("1c5dbbddda71772d95ce91cd2d14b592cfbc1dd0aabd6a394b6c2d377bbe59d31d14ddda21494a4e221f0824f0b8b924c43fa43c0ad57dccdaa11f81a6bd4582f6"));
    BOOST_CHECK(detsigc == ParseHex("205dbbddda71772d95ce91cd2d14b592cfbc1dd0aabd6a394b6c2d377bbe59d31d14ddda21494a4e221f0824f0b8b924c43fa43c0ad57dccdaa11f81a6bd4582f6"));
    BOOST_CHECK(key2.SignCompact(hashMsg, detsig));
    BOOST_CHECK(key2C.SignCompact(hashMsg, detsigc));
    BOOST_CHECK(detsig == ParseHex("1c52d8a32079c11e79db95af63bb9600c5b04f21a9ca33dc129c2bfa8ac9dc1cd561d8ae5e0f6c1a16bde3719c64c2fd70e404b6428ab9a69566962e8771b5944d"));
    BOOST_CHECK(detsigc == ParseHex("2052d8a32079c11e79db95af63bb9600c5b04f21a9ca33dc129c2bfa8ac9dc1cd561d8ae5e0f6c1a16bde3719c64c2fd70e404b6428ab9a69566962e8771b5944d"));
}

BOOST_AUTO_TEST_SUITE_END()<|MERGE_RESOLUTION|>--- conflicted
+++ resolved
@@ -17,11 +17,7 @@
 #include <boost/test/unit_test.hpp>
 
 /**
-<<<<<<< HEAD
- * TODO PAICOIN if unit test updating is required
-=======
  * PAICOIN Note: if unit test updating is required
->>>>>>> 5c233cf4
  * Updating methodology:
  * Helpers:
  * - http://incoherency.co.uk/base58/
