// Copyright (c) 2016 The Bitcoin Core developers
// Distributed under the MIT software license, see the accompanying
// file COPYING or http://www.opensource.org/licenses/mit-license.php.

#include "rpcnestedtests.h"

#include "chainparams.h"
#include "consensus/validation.h"
#include "fs.h"
#include "validation.h"
#include "rpc/register.h"
#include "rpc/server.h"
#include "rpcconsole.h"
#include "test/test_paicoin.h"
#include "univalue.h"
#include "util.h"

#include <QDir>
#include <QtGlobal>

static UniValue rpcNestedTest_rpc(const JSONRPCRequest& request)
{
    if (request.fHelp) {
        return "help message";
    }
    return request.params.write(0, 0);
}

static const CRPCCommand vRPCCommands[] =
{
    { "test", "rpcNestedTest", &rpcNestedTest_rpc, {} },
};

void RPCNestedTests::rpcNestedTests()
{
    // do some test setup
    // could be moved to a more generic place when we add more tests on QT level
    tableRPC.appendCommand("rpcNestedTest", &vRPCCommands[0]);
    //mempool.setSanityCheck(1.0);

    TestingSetup test;

    SetRPCWarmupFinished();

    std::string result;
    std::string result2;
    std::string filtered;
    RPCConsole::RPCExecuteCommandLine(result, "getblockchaininfo()[chain]", &filtered); //simple result filtering with path
    QVERIFY(result=="main");
    QVERIFY(filtered == "getblockchaininfo()[chain]");

    RPCConsole::RPCExecuteCommandLine(result, "getblock(getbestblockhash())"); //simple 2 level nesting
    RPCConsole::RPCExecuteCommandLine(result, "getblock(getblock(getbestblockhash())[hash], true)");

    RPCConsole::RPCExecuteCommandLine(result, "getblock( getblock( getblock(getbestblockhash())[hash] )[hash], true)"); //4 level nesting with whitespace, filtering path and boolean parameter

    RPCConsole::RPCExecuteCommandLine(result, "getblockchaininfo");
    QVERIFY(result.substr(0,1) == "{");

    RPCConsole::RPCExecuteCommandLine(result, "getblockchaininfo()");
    QVERIFY(result.substr(0,1) == "{");

    RPCConsole::RPCExecuteCommandLine(result, "getblockchaininfo "); //whitespace at the end will be tolerated
    QVERIFY(result.substr(0,1) == "{");

    (RPCConsole::RPCExecuteCommandLine(result, "getblockchaininfo()[\"chain\"]")); //Quote path identifier are allowed, but look after a child containing the quotes in the key
    QVERIFY(result == "null");

    (RPCConsole::RPCExecuteCommandLine(result, "createrawtransaction [] {} 0")); //parameter not in brackets are allowed
    (RPCConsole::RPCExecuteCommandLine(result2, "createrawtransaction([],{},0)")); //parameter in brackets are allowed
    QVERIFY(result == result2);
    (RPCConsole::RPCExecuteCommandLine(result2, "createrawtransaction( [],  {} , 0   )")); //whitespace between parameters is allowed
    QVERIFY(result == result2);

    RPCConsole::RPCExecuteCommandLine(result, "getblock(getbestblockhash())[tx][0]", &filtered);
<<<<<<< HEAD
    // TODO PAICOIN Update the expected result with the genesis block merkle root, if needed
=======
    // PAICOIN Note: Update the expected result with the genesis block merkle root, if needed
>>>>>>> 5c233cf4
    QVERIFY(result == "4121f4f0d8528d506a3b373035250bf9889846fac61fd90787a3ecdebf22d87e");
    QVERIFY(filtered == "getblock(getbestblockhash())[tx][0]");

    RPCConsole::RPCParseCommandLine(result, "importprivkey", false, &filtered);
    QVERIFY(filtered == "importprivkey(…)");
    RPCConsole::RPCParseCommandLine(result, "signmessagewithprivkey abc", false, &filtered);
    QVERIFY(filtered == "signmessagewithprivkey(…)");
    RPCConsole::RPCParseCommandLine(result, "signmessagewithprivkey abc,def", false, &filtered);
    QVERIFY(filtered == "signmessagewithprivkey(…)");
    RPCConsole::RPCParseCommandLine(result, "signrawtransaction(abc)", false, &filtered);
    QVERIFY(filtered == "signrawtransaction(…)");
    RPCConsole::RPCParseCommandLine(result, "walletpassphrase(help())", false, &filtered);
    QVERIFY(filtered == "walletpassphrase(…)");
    RPCConsole::RPCParseCommandLine(result, "walletpassphrasechange(help(walletpassphrasechange(abc)))", false, &filtered);
    QVERIFY(filtered == "walletpassphrasechange(…)");
    RPCConsole::RPCParseCommandLine(result, "help(encryptwallet(abc, def))", false, &filtered);
    QVERIFY(filtered == "help(encryptwallet(…))");
    RPCConsole::RPCParseCommandLine(result, "help(importprivkey())", false, &filtered);
    QVERIFY(filtered == "help(importprivkey(…))");
    RPCConsole::RPCParseCommandLine(result, "help(importprivkey(help()))", false, &filtered);
    QVERIFY(filtered == "help(importprivkey(…))");
    RPCConsole::RPCParseCommandLine(result, "help(importprivkey(abc), walletpassphrase(def))", false, &filtered);
    QVERIFY(filtered == "help(importprivkey(…), walletpassphrase(…))");

    RPCConsole::RPCExecuteCommandLine(result, "rpcNestedTest");
    QVERIFY(result == "[]");
    RPCConsole::RPCExecuteCommandLine(result, "rpcNestedTest ''");
    QVERIFY(result == "[\"\"]");
    RPCConsole::RPCExecuteCommandLine(result, "rpcNestedTest \"\"");
    QVERIFY(result == "[\"\"]");
    RPCConsole::RPCExecuteCommandLine(result, "rpcNestedTest '' abc");
    QVERIFY(result == "[\"\",\"abc\"]");
    RPCConsole::RPCExecuteCommandLine(result, "rpcNestedTest abc '' abc");
    QVERIFY(result == "[\"abc\",\"\",\"abc\"]");
    RPCConsole::RPCExecuteCommandLine(result, "rpcNestedTest abc  abc");
    QVERIFY(result == "[\"abc\",\"abc\"]");
    RPCConsole::RPCExecuteCommandLine(result, "rpcNestedTest abc\t\tabc");
    QVERIFY(result == "[\"abc\",\"abc\"]");
    RPCConsole::RPCExecuteCommandLine(result, "rpcNestedTest(abc )");
    QVERIFY(result == "[\"abc\"]");
    RPCConsole::RPCExecuteCommandLine(result, "rpcNestedTest( abc )");
    QVERIFY(result == "[\"abc\"]");
    RPCConsole::RPCExecuteCommandLine(result, "rpcNestedTest(   abc   ,   cba )");
    QVERIFY(result == "[\"abc\",\"cba\"]");

#if QT_VERSION >= 0x050300
    // do the QVERIFY_EXCEPTION_THROWN checks only with Qt5.3 and higher (QVERIFY_EXCEPTION_THROWN was introduced in Qt5.3)
    QVERIFY_EXCEPTION_THROWN(RPCConsole::RPCExecuteCommandLine(result, "getblockchaininfo() .\n"), std::runtime_error); //invalid syntax
    QVERIFY_EXCEPTION_THROWN(RPCConsole::RPCExecuteCommandLine(result, "getblockchaininfo() getblockchaininfo()"), std::runtime_error); //invalid syntax
    (RPCConsole::RPCExecuteCommandLine(result, "getblockchaininfo(")); //tolerate non closing brackets if we have no arguments
    (RPCConsole::RPCExecuteCommandLine(result, "getblockchaininfo()()()")); //tolerate non command brackts
    QVERIFY_EXCEPTION_THROWN(RPCConsole::RPCExecuteCommandLine(result, "getblockchaininfo(True)"), UniValue); //invalid argument
    QVERIFY_EXCEPTION_THROWN(RPCConsole::RPCExecuteCommandLine(result, "a(getblockchaininfo(True))"), UniValue); //method not found
    QVERIFY_EXCEPTION_THROWN(RPCConsole::RPCExecuteCommandLine(result, "rpcNestedTest abc,,abc"), std::runtime_error); //don't tollerate empty arguments when using ,
    QVERIFY_EXCEPTION_THROWN(RPCConsole::RPCExecuteCommandLine(result, "rpcNestedTest(abc,,abc)"), std::runtime_error); //don't tollerate empty arguments when using ,
    QVERIFY_EXCEPTION_THROWN(RPCConsole::RPCExecuteCommandLine(result, "rpcNestedTest(abc,,)"), std::runtime_error); //don't tollerate empty arguments when using ,
#endif
}<|MERGE_RESOLUTION|>--- conflicted
+++ resolved
@@ -73,11 +73,7 @@
     QVERIFY(result == result2);
 
     RPCConsole::RPCExecuteCommandLine(result, "getblock(getbestblockhash())[tx][0]", &filtered);
-<<<<<<< HEAD
-    // TODO PAICOIN Update the expected result with the genesis block merkle root, if needed
-=======
     // PAICOIN Note: Update the expected result with the genesis block merkle root, if needed
->>>>>>> 5c233cf4
     QVERIFY(result == "4121f4f0d8528d506a3b373035250bf9889846fac61fd90787a3ecdebf22d87e");
     QVERIFY(filtered == "getblock(getbestblockhash())[tx][0]");
 
