--- conflicted
+++ resolved
@@ -74,11 +74,7 @@
 
     RPCConsole::RPCExecuteCommandLine(result, "getblock(getbestblockhash())[tx][0]", &filtered);
     // PAICOIN Note: Update the expected result with the genesis block merkle root, if needed
-<<<<<<< HEAD
-    QVERIFY(result == "4121f4f0d8528d506a3b373035250bf9889846fac61fd90787a3ecdebf22d87e");
-=======
     QVERIFY(result == "585ac65f505138efceefb3255086b6d7f63c606219b01f115a2941bb93c8362b");
->>>>>>> 2ba481be
     QVERIFY(filtered == "getblock(getbestblockhash())[tx][0]");
 
     RPCConsole::RPCParseCommandLine(result, "importprivkey", false, &filtered);
