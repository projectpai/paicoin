<?xml version="1.0" encoding="utf-8"?>
<!DOCTYPE TS>
<TS version="2.1" language="en">
<context>
    <name>AddressBookPage</name>
    <message>
        <location filename="../forms/addressbookpage.ui" line="+30"/>
        <source>Right-click to edit address or label</source>
        <translation>Right-click to edit address or label</translation>
    </message>
    <message>
        <location line="+27"/>
        <source>Create a new address</source>
        <translation>Create a new address</translation>
    </message>
    <message>
        <location line="+3"/>
        <source>&amp;New</source>
        <translation>&amp;New</translation>
    </message>
    <message>
        <location line="+14"/>
        <source>Copy the currently selected address to the system clipboard</source>
        <translation>Copy the currently selected address to the system clipboard</translation>
    </message>
    <message>
        <location line="+3"/>
        <source>&amp;Copy</source>
        <translation>&amp;Copy</translation>
    </message>
    <message>
        <location line="+67"/>
        <source>C&amp;lose</source>
        <translation>C&amp;lose</translation>
    </message>
    <message>
        <location line="-53"/>
        <source>Delete the currently selected address from the list</source>
        <translation>Delete the currently selected address from the list</translation>
    </message>
    <message>
        <location line="+30"/>
        <source>Export the data in the current tab to a file</source>
        <translation>Export the data in the current tab to a file</translation>
    </message>
    <message>
        <location line="+3"/>
        <source>&amp;Export</source>
        <translation>&amp;Export</translation>
    </message>
    <message>
        <location line="-30"/>
        <source>&amp;Delete</source>
        <translation>&amp;Delete</translation>
    </message>
    <message>
        <location filename="../addressbookpage.cpp" line="+50"/>
        <source>Choose the address to send coins to</source>
        <translation>Choose the address to send coins to</translation>
    </message>
    <message>
        <location line="+1"/>
        <source>Choose the address to receive coins with</source>
        <translation>Choose the address to receive coins with</translation>
    </message>
    <message>
        <location line="+5"/>
        <source>C&amp;hoose</source>
        <translation>C&amp;hoose</translation>
    </message>
    <message>
        <location line="+6"/>
        <source>Sending addresses</source>
        <translation>Sending addresses</translation>
    </message>
    <message>
        <location line="+1"/>
        <source>Receiving addresses</source>
        <translation>Receiving addresses</translation>
    </message>
    <message>
        <location line="+7"/>
        <source>These are your PAI Coin addresses for sending payments. Always check the amount and the receiving address before sending coins.</source>
        <translation>These are your PAI Coin addresses for sending payments. Always check the amount and the receiving address before sending coins.</translation>
    </message>
    <message>
        <location line="+4"/>
        <source>These are your PAI Coin addresses for receiving payments. It is recommended to use a new receiving address for each transaction.</source>
        <translation>These are your PAI Coin addresses for receiving payments. It is recommended to use a new receiving address for each transaction.</translation>
    </message>
    <message>
        <location line="+6"/>
        <source>&amp;Copy Address</source>
        <translation>&amp;Copy Address</translation>
    </message>
    <message>
        <location line="+1"/>
        <source>Copy &amp;Label</source>
        <translation>Copy &amp;Label</translation>
    </message>
    <message>
        <location line="+1"/>
        <source>&amp;Edit</source>
        <translation>&amp;Edit</translation>
    </message>
    <message>
        <location line="+193"/>
        <source>Export Address List</source>
        <translation>Export Address List</translation>
    </message>
    <message>
        <location line="+1"/>
        <source>Comma separated file (*.csv)</source>
        <translation>Comma separated file (*.csv)</translation>
    </message>
    <message>
        <location line="+13"/>
        <source>Exporting Failed</source>
        <translation>Exporting Failed</translation>
    </message>
    <message>
        <location line="+1"/>
        <source>There was an error trying to save the address list to %1. Please try again.</source>
        <translation>There was an error trying to save the address list to %1. Please try again.</translation>
    </message>
</context>
<context>
    <name>AddressTableModel</name>
    <message>
        <location filename="../addresstablemodel.cpp" line="+169"/>
        <source>Label</source>
        <translation>Label</translation>
    </message>
    <message>
        <location line="+0"/>
        <source>Address</source>
        <translation>Address</translation>
    </message>
    <message>
        <location line="+36"/>
        <source>(no label)</source>
        <translation>(no label)</translation>
    </message>
</context>
<context>
    <name>AskPassphraseDialog</name>
    <message>
        <location filename="../forms/askpassphrasedialog.ui" line="+26"/>
        <source>Passphrase Dialog</source>
        <translation>Passphrase Dialog</translation>
    </message>
    <message>
        <location line="+30"/>
        <source>Enter passphrase</source>
        <translation>Enter passphrase</translation>
    </message>
    <message>
        <location line="+14"/>
        <source>New passphrase</source>
        <translation>New passphrase</translation>
    </message>
    <message>
        <location line="+14"/>
        <source>Repeat new passphrase</source>
        <translation>Repeat new passphrase</translation>
    </message>
    <message>
        <location filename="../askpassphrasedialog.cpp" line="+46"/>
        <source>Enter the new passphrase to the wallet.&lt;br/&gt;Please use a passphrase of &lt;b&gt;ten or more random characters&lt;/b&gt;, or &lt;b&gt;eight or more words&lt;/b&gt;.</source>
        <translation type="unfinished"></translation>
    </message>
    <message>
        <location line="+3"/>
        <source>Encrypt wallet</source>
        <translation type="unfinished"></translation>
    </message>
    <message>
        <location line="+3"/>
        <source>This operation needs your wallet passphrase to unlock the wallet.</source>
        <translation type="unfinished"></translation>
    </message>
    <message>
        <location line="+5"/>
        <source>Unlock wallet</source>
        <translation type="unfinished"></translation>
    </message>
    <message>
        <location line="+3"/>
        <source>This operation needs your wallet passphrase to decrypt the wallet.</source>
        <translation type="unfinished"></translation>
    </message>
    <message>
        <location line="+5"/>
        <source>Decrypt wallet</source>
        <translation type="unfinished"></translation>
    </message>
    <message>
        <location line="+3"/>
        <source>Change passphrase</source>
        <translation type="unfinished"></translation>
    </message>
    <message>
        <location line="+1"/>
        <source>Enter the old passphrase and new passphrase to the wallet.</source>
        <translation type="unfinished"></translation>
    </message>
    <message>
        <location line="+44"/>
        <source>Confirm wallet encryption</source>
        <translation type="unfinished"></translation>
    </message>
    <message>
        <location line="+1"/>
        <source>Warning: If you encrypt your wallet and lose your passphrase, you will &lt;b&gt;LOSE ALL OF YOUR PAICOINS&lt;/b&gt;!</source>
        <translation type="unfinished"></translation>
    </message>
    <message>
        <location line="+0"/>
        <source>Are you sure you wish to encrypt your wallet?</source>
        <translation type="unfinished"></translation>
    </message>
    <message>
        <location line="+9"/>
        <location line="+58"/>
        <source>Wallet encrypted</source>
        <translation type="unfinished"></translation>
    </message>
    <message>
        <location line="-56"/>
        <source>%1 will close now to finish the encryption process. Remember that encrypting your wallet cannot fully protect your paicoins from being stolen by malware infecting your computer.</source>
        <translation type="unfinished"></translation>
    </message>
    <message>
        <location line="+4"/>
        <source>IMPORTANT: Any previous backups you have made of your wallet file should be replaced with the newly generated, encrypted wallet file. For security reasons, previous backups of the unencrypted wallet file will become useless as soon as you start using the new, encrypted wallet.</source>
        <translation type="unfinished"></translation>
    </message>
    <message>
        <location line="+9"/>
        <location line="+7"/>
        <location line="+42"/>
        <location line="+6"/>
        <source>Wallet encryption failed</source>
        <translation type="unfinished"></translation>
    </message>
    <message>
        <location line="-54"/>
        <source>Wallet encryption failed due to an internal error. Your wallet was not encrypted.</source>
        <translation type="unfinished"></translation>
    </message>
    <message>
        <location line="+7"/>
        <location line="+48"/>
        <source>The supplied passphrases do not match.</source>
        <translation type="unfinished"></translation>
    </message>
    <message>
        <location line="-37"/>
        <source>Wallet unlock failed</source>
        <translation type="unfinished"></translation>
    </message>
    <message>
        <location line="+1"/>
        <location line="+11"/>
        <location line="+19"/>
        <source>The passphrase entered for the wallet decryption was incorrect.</source>
        <translation type="unfinished"></translation>
    </message>
    <message>
        <location line="-20"/>
        <source>Wallet decryption failed</source>
        <translation type="unfinished"></translation>
    </message>
    <message>
        <location line="+14"/>
        <source>Wallet passphrase was successfully changed.</source>
        <translation type="unfinished"></translation>
    </message>
    <message>
        <location line="+47"/>
        <location line="+24"/>
        <source>Warning: The Caps Lock key is on!</source>
        <translation type="unfinished"></translation>
    </message>
</context>
<context>
    <name>AuthManager</name>
    <message>
        <location filename="../authmanager.cpp" line="+40"/>
        <source>Invalid PIN, please try again</source>
        <translation>Invalid PIN, please try again</translation>
    </message>
</context>
<context>
    <name>BanTableModel</name>
    <message>
        <location filename="../bantablemodel.cpp" line="+89"/>
        <source>IP/Netmask</source>
        <translation type="unfinished"></translation>
    </message>
    <message>
        <location line="+0"/>
        <source>Banned Until</source>
        <translation type="unfinished">Banned Until</translation>
    </message>
</context>
<context>
    <name>CoinControlDialog</name>
    <message>
        <location filename="../forms/coincontroldialog.ui" line="+14"/>
        <source>Coin Selection</source>
        <translation type="unfinished"></translation>
    </message>
    <message>
        <location line="+34"/>
        <source>Quantity:</source>
        <translation type="unfinished"></translation>
    </message>
    <message>
        <location line="+29"/>
        <source>Bytes:</source>
        <translation type="unfinished"></translation>
    </message>
    <message>
        <location line="+45"/>
        <source>Amount:</source>
        <translation type="unfinished"></translation>
    </message>
    <message>
        <location line="+80"/>
        <source>Fee:</source>
        <translation type="unfinished"></translation>
    </message>
    <message>
        <location line="-48"/>
        <source>Dust:</source>
        <translation type="unfinished"></translation>
    </message>
    <message>
        <location line="+93"/>
        <source>After Fee:</source>
        <translation type="unfinished"></translation>
    </message>
    <message>
        <location line="+32"/>
        <source>Change:</source>
        <translation type="unfinished"></translation>
    </message>
    <message>
        <location line="+56"/>
        <source>(un)select all</source>
        <translation type="unfinished"></translation>
    </message>
    <message>
        <location line="+16"/>
        <source>Tree mode</source>
        <translation type="unfinished"></translation>
    </message>
    <message>
        <location line="+13"/>
        <source>List mode</source>
        <translation type="unfinished"></translation>
    </message>
    <message>
        <location line="+56"/>
        <source>Amount</source>
        <translation type="unfinished">Amount</translation>
    </message>
    <message>
        <location line="+5"/>
        <source>Received with label</source>
        <translation type="unfinished"></translation>
    </message>
    <message>
        <location line="+5"/>
        <source>Received with address</source>
        <translation type="unfinished"></translation>
    </message>
    <message>
        <location line="+5"/>
        <source>Date</source>
        <translation type="unfinished">Date</translation>
    </message>
    <message>
        <location line="+5"/>
        <source>Confirmations</source>
        <translation type="unfinished"></translation>
    </message>
    <message>
        <location line="+3"/>
        <source>Confirmed</source>
        <translation type="unfinished">Confirmed</translation>
    </message>
    <message>
        <location filename="../coincontroldialog.cpp" line="+55"/>
        <source>Copy address</source>
        <translation type="unfinished"></translation>
    </message>
    <message>
        <location line="+1"/>
        <source>Copy label</source>
        <translation type="unfinished"></translation>
    </message>
    <message>
        <location line="+1"/>
        <location line="+26"/>
        <source>Copy amount</source>
        <translation type="unfinished"></translation>
    </message>
    <message>
        <location line="-25"/>
        <source>Copy transaction ID</source>
        <translation type="unfinished"></translation>
    </message>
    <message>
        <location line="+1"/>
        <source>Lock unspent</source>
        <translation type="unfinished"></translation>
    </message>
    <message>
        <location line="+1"/>
        <source>Unlock unspent</source>
        <translation type="unfinished"></translation>
    </message>
    <message>
        <location line="+22"/>
        <source>Copy quantity</source>
        <translation type="unfinished"></translation>
    </message>
    <message>
        <location line="+2"/>
        <source>Copy fee</source>
        <translation type="unfinished"></translation>
    </message>
    <message>
        <location line="+1"/>
        <source>Copy after fee</source>
        <translation type="unfinished"></translation>
    </message>
    <message>
        <location line="+1"/>
        <source>Copy bytes</source>
        <translation type="unfinished"></translation>
    </message>
    <message>
        <location line="+1"/>
        <source>Copy dust</source>
        <translation type="unfinished"></translation>
    </message>
    <message>
        <location line="+1"/>
        <source>Copy change</source>
        <translation type="unfinished"></translation>
    </message>
    <message>
        <location line="+325"/>
        <source>(%1 locked)</source>
        <translation type="unfinished"></translation>
    </message>
    <message>
        <location line="+155"/>
        <source>yes</source>
        <translation type="unfinished"></translation>
    </message>
    <message>
        <location line="+0"/>
        <source>no</source>
        <translation type="unfinished"></translation>
    </message>
    <message>
        <location line="+14"/>
        <source>This label turns red if any recipient receives an amount smaller than the current dust threshold.</source>
        <translation type="unfinished"></translation>
    </message>
    <message>
        <location line="+5"/>
        <source>Can vary +/- %1 satoshi(s) per input.</source>
        <translation type="unfinished"></translation>
    </message>
    <message>
        <location line="+42"/>
        <location line="+52"/>
        <source>(no label)</source>
        <translation type="unfinished">(no label)</translation>
    </message>
    <message>
        <location line="-7"/>
        <source>change from %1 (%2)</source>
        <translation type="unfinished"></translation>
    </message>
    <message>
        <location line="+1"/>
        <source>(change)</source>
        <translation type="unfinished"></translation>
    </message>
</context>
<context>
    <name>ConfirmationDialog</name>
    <message>
        <location filename="../forms/confirmationdialog.ui" line="+26"/>
        <source>Dialog</source>
        <translation>Dialog</translation>
    </message>
</context>
<context>
    <name>EditAddressDialog</name>
    <message>
        <location filename="../forms/editaddressdialog.ui" line="+14"/>
        <source>Edit Address</source>
        <translation>Edit Address</translation>
    </message>
    <message>
        <location line="+11"/>
        <source>&amp;Label</source>
        <translation>&amp;Label</translation>
    </message>
    <message>
        <location line="+10"/>
        <source>The label associated with this address list entry</source>
        <translation type="unfinished"></translation>
    </message>
    <message>
        <location line="+17"/>
        <source>The address associated with this address list entry. This can only be modified for sending addresses.</source>
        <translation type="unfinished"></translation>
    </message>
    <message>
        <location line="-10"/>
        <source>&amp;Address</source>
        <translation>&amp;Address</translation>
    </message>
    <message>
        <location filename="../editaddressdialog.cpp" line="+28"/>
        <source>New receiving address</source>
        <translation type="unfinished"></translation>
    </message>
    <message>
        <location line="+4"/>
        <source>New sending address</source>
        <translation type="unfinished"></translation>
    </message>
    <message>
        <location line="+3"/>
        <source>Edit receiving address</source>
        <translation type="unfinished"></translation>
    </message>
    <message>
        <location line="+4"/>
        <source>Edit sending address</source>
        <translation type="unfinished"></translation>
    </message>
    <message>
        <location line="+71"/>
        <source>The entered address &quot;%1&quot; is not a valid PAI Coin address.</source>
        <translation type="unfinished"></translation>
    </message>
    <message>
        <location line="+5"/>
        <source>The entered address &quot;%1&quot; is already in the address book.</source>
        <translation type="unfinished"></translation>
    </message>
    <message>
        <location line="+5"/>
        <source>Could not unlock wallet.</source>
        <translation type="unfinished"></translation>
    </message>
    <message>
        <location line="+5"/>
        <source>New key generation failed.</source>
        <translation type="unfinished"></translation>
    </message>
</context>
<context>
    <name>FreespaceChecker</name>
    <message>
        <location filename="../intro.cpp" line="+76"/>
        <source>A new data directory will be created.</source>
        <translation>A new data directory will be created.</translation>
    </message>
    <message>
        <location line="+22"/>
        <source>name</source>
        <translation>name</translation>
    </message>
    <message>
        <location line="+2"/>
        <source>Directory already exists. Add %1 if you intend to create a new directory here.</source>
        <translation>Directory already exists. Add %1 if you intend to create a new directory here.</translation>
    </message>
    <message>
        <location line="+3"/>
        <source>Path already exists, and is not a directory.</source>
        <translation>Path already exists, and is not a directory.</translation>
    </message>
    <message>
        <location line="+7"/>
        <source>Cannot create data directory here.</source>
        <translation>Cannot create data directory here.</translation>
    </message>
</context>
<context>
    <name>FundsInHoldingDialog</name>
    <message>
        <location filename="../forms/fundsinholdingdialog.ui" line="+23"/>
        <source>Dialog</source>
        <translation>Dialog</translation>
    </message>
    <message>
        <location line="+47"/>
        <source>Funds in Holding</source>
        <translation>Funds in Holding</translation>
    </message>
    <message>
        <location line="+13"/>
        <source>Your initial PAI Coin investment is currently in the holding period and is unavailable for transactions. You will receive a notification once the holding period is complete.

You may still send and receive any PAI Coin in your &quot;Available Funds&quot;</source>
        <translation>Your initial PAI Coin investment is currently in the holding period and is unavailable for transactions. You will receive a notification once the holding period is complete.

You may still send and receive any PAI Coin in your &quot;Available Funds&quot;</translation>
    </message>
    <message>
        <location line="+59"/>
        <source>Okay</source>
        <translation>Okay</translation>
    </message>
    <message>
        <location line="+40"/>
        <source>Don&apos;t show this again</source>
        <translation>Don&apos;t show this again</translation>
    </message>
</context>
<context>
    <name>HelpMessageDialog</name>
    <message>
        <location filename="../utilitydialog.cpp" line="+40"/>
        <source>version</source>
        <translation>version</translation>
    </message>
    <message>
        <location line="+5"/>
        <location line="+2"/>
        <source>(%1-bit)</source>
        <translation type="unfinished"></translation>
    </message>
    <message>
        <location line="+5"/>
        <source>About %1</source>
        <translation type="unfinished"></translation>
    </message>
    <message>
        <location line="+19"/>
        <source>Command-line options</source>
        <translation type="unfinished"></translation>
    </message>
    <message>
        <location line="+1"/>
        <source>Usage:</source>
        <translation type="unfinished">Usage:</translation>
    </message>
    <message>
        <location line="+1"/>
        <source>command-line options</source>
        <translation type="unfinished">command-line options</translation>
    </message>
    <message>
        <location line="+9"/>
        <source>UI Options:</source>
        <translation type="unfinished"></translation>
    </message>
    <message>
        <location line="+4"/>
        <source>Choose data directory on startup (default: %u)</source>
        <translation type="unfinished"></translation>
    </message>
    <message>
        <location line="+1"/>
        <source>Set language, for example &quot;de_DE&quot; (default: system locale)</source>
        <translation type="unfinished"></translation>
    </message>
    <message>
        <location line="+1"/>
        <source>Start minimized</source>
        <translation type="unfinished"></translation>
    </message>
    <message>
        <location line="+1"/>
        <source>Set SSL root certificates for payment request (default: -system-)</source>
        <translation type="unfinished"></translation>
    </message>
    <message>
        <location line="+1"/>
        <source>Show splash screen on startup (default: %u)</source>
        <translation type="unfinished"></translation>
    </message>
    <message>
        <location line="+1"/>
        <source>Reset all settings changed in the GUI</source>
        <translation type="unfinished"></translation>
    </message>
</context>
<context>
    <name>HoldingPeriodCompleteDialog</name>
    <message>
        <location filename="../forms/holdingperiodcompletedialog.ui" line="+20"/>
        <source>Dialog</source>
        <translation>Dialog</translation>
    </message>
    <message>
        <location line="+37"/>
        <source>Holding Period Complete</source>
        <translation>Holding Period Complete</translation>
    </message>
    <message>
        <location line="+55"/>
        <source>Okay</source>
        <translation>Okay</translation>
    </message>
    <message>
        <location filename="../holdingperiodcompletedialog.cpp" line="+16"/>
        <source>Please update PAI Coin wallet to unlock your investment.
You may update by downloading the latest version from Lanier.ai

If you do not update the application, your investment will remain in holding.</source>
        <translation>Please update PAI Coin wallet to unlock your investment.
You may update by downloading the latest version from Lanier.ai

If you do not update the application, your investment will remain in holding.</translation>
    </message>
    <message>
        <location line="+5"/>
        <source>Congratulations! Your initial PAI Coin investment is now available for transactions.</source>
        <translation>Congratulations! Your initial PAI Coin investment is now available for transactions.</translation>
    </message>
    <message>
        <location filename="../forms/holdingperiodcompletedialog.ui" line="+29"/>
        <source>Go to Lanier.ai</source>
        <translation>Go to Lanier.ai</translation>
    </message>
    <message>
        <location line="+45"/>
        <source>Not now</source>
        <translation>Not now</translation>
    </message>
</context>
<context>
    <name>Intro</name>
    <message>
        <location filename="../forms/intro.ui" line="+14"/>
        <source>Welcome</source>
        <translation>Welcome</translation>
    </message>
    <message>
        <location line="+9"/>
        <source>Welcome to %1.</source>
        <translation>Welcome to %1.</translation>
    </message>
    <message>
        <location line="+26"/>
        <source>As this is the first time the program is launched, you can choose where %1 will store its data.</source>
        <translation>As this is the first time the program is launched, you can choose where %1 will store its data.</translation>
    </message>
    <message>
        <location line="+157"/>
        <source>When you click OK, %1 will begin to download and process the full %2 blockchain starting with the earliest transactions when %2 initially launched.</source>
        <translation>When you click OK, %1 will begin to download and process the full %2 blockchain starting with the earliest transactions when %2 initially launched.</translation>
    </message>
    <message>
        <location line="+10"/>
        <source>If you have chosen to limit block chain storage (pruning), the historical data must still be downloaded and processed, but will be deleted afterward to keep your disk usage low.</source>
        <translation>If you have chosen to limit block chain storage (pruning), the historical data must still be downloaded and processed, but will be deleted afterward to keep your disk usage low.</translation>
    </message>
    <message>
        <location line="-150"/>
        <source>Use the default data directory</source>
        <translation>Use the default data directory</translation>
    </message>
    <message>
        <location line="+7"/>
        <source>Use a custom data directory:</source>
        <translation>Use a custom data directory:</translation>
    </message>
    <message>
        <location filename="../intro.cpp" line="+17"/>
        <source>PAIcoin</source>
        <translatorcomment>Should be changed to PAI Coin</translatorcomment>
        <translation type="unfinished">PAIcoin</translation>
    </message>
    <message>
        <location line="+10"/>
        <source>Approximately %1 GB of data will be stored in this directory.</source>
        <translation>Approximately %1 GB of data will be stored in this directory.</translation>
    </message>
    <message>
        <location line="-5"/>
        <source>The blockchain data will be stored in this directory, and it will grow over time.</source>
        <translation>The blockchain data will be stored in this directory, and it will grow over time.</translation>
    </message>
    <message>
        <location line="+13"/>
        <source>%1 will download and store a copy of the PAI Coin blockchain.</source>
        <translation>%1 will download and store a copy of the PAI Coin blockchain.</translation>
    </message>
    <message>
        <location line="+2"/>
        <source>The wallet will also be stored in this directory.</source>
        <translation type="unfinished">The wallet will also be stored in this directory.</translation>
    </message>
    <message>
        <location line="+75"/>
        <source>Error: Specified data directory &quot;%1&quot; cannot be created.</source>
        <translation>Error: Specified data directory &quot;%1&quot; cannot be created.</translation>
    </message>
    <message>
        <location line="+26"/>
        <source>Error</source>
        <translation>Error</translation>
    </message>
    <message numerus="yes">
        <location line="+9"/>
        <source>%n GB of free space available</source>
        <translation>
            <numerusform>%n GB of free space available</numerusform>
            <numerusform>%n GB of free space available</numerusform>
        </translation>
    </message>
    <message numerus="yes">
        <location line="+3"/>
        <source>(of %n GB needed)</source>
        <translation>
            <numerusform>(of %n GB needed)</numerusform>
            <numerusform>(of %n GB needed)</numerusform>
        </translation>
    </message>
</context>
<context>
    <name>ModalOverlay</name>
    <message>
        <location filename="../forms/modaloverlay.ui" line="+14"/>
        <source>Form</source>
        <translation type="unfinished">Form</translation>
    </message>
    <message>
        <location line="+119"/>
        <source>Recent transactions may not yet be visible, and therefore your wallet&apos;s balance might be incorrect. This information will be correct once your wallet has finished synchronizing with the PAI Coin network, as detailed below.</source>
        <translation type="unfinished"></translation>
    </message>
    <message>
        <location line="+19"/>
        <source>Attempting to spend paicoins that are affected by not-yet-displayed transactions will not be accepted by the network.</source>
        <translation type="unfinished"></translation>
    </message>
    <message>
        <location line="+63"/>
        <source>Number of blocks left</source>
        <translation type="unfinished"></translation>
    </message>
    <message>
        <location line="+7"/>
        <location line="+26"/>
        <location filename="../modaloverlay.cpp" line="+141"/>
        <source>Unknown...</source>
        <translation type="unfinished"></translation>
    </message>
    <message>
        <location line="-13"/>
        <source>Last block time</source>
        <translation type="unfinished">Last block time</translation>
    </message>
    <message>
        <location line="+26"/>
        <source>Progress</source>
        <translation type="unfinished"></translation>
    </message>
    <message>
        <location line="+34"/>
        <source>Progress increase per hour</source>
        <translation type="unfinished"></translation>
    </message>
    <message>
        <location line="+7"/>
        <location line="+20"/>
        <source>calculating...</source>
        <translation type="unfinished"></translation>
    </message>
    <message>
        <location line="-7"/>
        <source>Estimated time left until synced</source>
        <translation type="unfinished"></translation>
    </message>
    <message>
        <location line="+37"/>
        <source>Hide</source>
        <translation type="unfinished"></translation>
    </message>
    <message>
        <location filename="../modaloverlay.cpp" line="-1"/>
        <source>Unknown. Syncing Headers (%1)...</source>
        <translation type="unfinished"></translation>
    </message>
</context>
<context>
    <name>OpenURIDialog</name>
    <message>
        <location filename="../forms/openuridialog.ui" line="+14"/>
        <source>Open URI</source>
        <translation type="unfinished"></translation>
    </message>
    <message>
        <location line="+6"/>
        <source>Open payment request from URI or file</source>
        <translation type="unfinished"></translation>
    </message>
    <message>
        <location line="+9"/>
        <source>URI:</source>
        <translation type="unfinished"></translation>
    </message>
    <message>
        <location line="+10"/>
        <source>Select payment request file</source>
        <translation type="unfinished"></translation>
    </message>
    <message>
        <location filename="../openuridialog.cpp" line="+47"/>
        <source>Select payment request file to open</source>
        <translation type="unfinished"></translation>
    </message>
</context>
<context>
    <name>OptionsDialog</name>
    <message>
        <location filename="../forms/optionsdialog.ui" line="+14"/>
        <source>Options</source>
        <translation>Options</translation>
    </message>
    <message>
        <location line="+13"/>
        <source>&amp;Main</source>
        <translation>&amp;Main</translation>
    </message>
    <message>
        <location line="+6"/>
        <source>Automatically start %1 after logging in to the system.</source>
        <translation type="unfinished"></translation>
    </message>
    <message>
        <location line="+3"/>
        <source>&amp;Start %1 on system login</source>
        <translation type="unfinished"></translation>
    </message>
    <message>
        <location line="+9"/>
        <source>Size of &amp;database cache</source>
        <translation type="unfinished"></translation>
    </message>
    <message>
        <location line="+16"/>
        <source>MB</source>
        <translation type="unfinished"></translation>
    </message>
    <message>
        <location line="+27"/>
        <source>Number of script &amp;verification threads</source>
        <translation type="unfinished"></translation>
    </message>
    <message>
        <location line="+161"/>
        <location line="+187"/>
        <source>IP address of the proxy (e.g. IPv4: 127.0.0.1 / IPv6: ::1)</source>
        <translation type="unfinished"></translation>
    </message>
    <message>
        <location line="-118"/>
        <location line="+23"/>
        <location line="+23"/>
        <source>Shows if the supplied default SOCKS5 proxy is used to reach peers via this network type.</source>
        <translation type="unfinished"></translation>
    </message>
    <message>
        <location line="+38"/>
        <source>Use separate SOCKS&amp;5 proxy to reach peers via Tor hidden services:</source>
        <translation type="unfinished"></translation>
    </message>
    <message>
        <location line="+108"/>
        <source>Hide the icon from the system tray.</source>
        <translation type="unfinished"></translation>
    </message>
    <message>
        <location line="+3"/>
        <source>&amp;Hide tray icon</source>
        <translation type="unfinished"></translation>
    </message>
    <message>
        <location line="+17"/>
        <source>Minimize instead of exit the application when the window is closed. When this option is enabled, the application will be closed only after selecting Exit in the menu.</source>
        <translation type="unfinished"></translation>
    </message>
    <message>
        <location line="+80"/>
        <location line="+13"/>
        <source>Third party URLs (e.g. a block explorer) that appear in the transactions tab as context menu items. %s in the URL is replaced by transaction hash. Multiple URLs are separated by vertical bar |.</source>
        <translation type="unfinished"></translation>
    </message>
    <message>
        <location line="+31"/>
        <source>Active command-line options that override above options:</source>
        <translation type="unfinished"></translation>
    </message>
    <message>
        <location line="+45"/>
        <source>Open the %1 configuration file from the working directory.</source>
        <translation type="unfinished"></translation>
    </message>
    <message>
        <location line="+3"/>
        <source>Open Configuration File</source>
        <translation type="unfinished"></translation>
    </message>
    <message>
        <location line="+10"/>
        <source>Reset all client options to default.</source>
        <translation>Reset all client options to default.</translation>
    </message>
    <message>
        <location line="+3"/>
        <source>&amp;Reset Options</source>
        <translation>&amp;Reset Options</translation>
    </message>
    <message>
        <location line="-529"/>
        <source>&amp;Network</source>
        <translation>&amp;Network</translation>
    </message>
    <message>
        <location line="-85"/>
        <source>(0 = auto, &lt;0 = leave that many cores free)</source>
        <translation type="unfinished"></translation>
    </message>
    <message>
        <location line="+36"/>
        <source>W&amp;allet</source>
        <translation type="unfinished"></translation>
    </message>
    <message>
        <location line="+6"/>
        <source>Expert</source>
        <translation type="unfinished"></translation>
    </message>
    <message>
        <location line="+9"/>
        <source>Enable coin &amp;control features</source>
        <translation type="unfinished"></translation>
    </message>
    <message>
        <location line="+7"/>
        <source>If you disable the spending of unconfirmed change, the change from a transaction cannot be used until that transaction has at least one confirmation. This also affects how your balance is computed.</source>
        <translation type="unfinished"></translation>
    </message>
    <message>
        <location line="+3"/>
        <source>&amp;Spend unconfirmed change</source>
        <translation type="unfinished"></translation>
    </message>
    <message>
        <location line="+30"/>
        <source>Automatically open the PAI Coin client port on the router. This only works when your router supports UPnP and it is enabled.</source>
        <translation>Automatically open the PAI Coin client port on the router. This only works when your router supports UPnP and it is enabled.</translation>
    </message>
    <message>
        <location line="+3"/>
        <source>Map port using &amp;UPnP</source>
        <translation>Map port using &amp;UPnP</translation>
    </message>
    <message>
        <location line="+7"/>
        <source>Accept connections from outside.</source>
        <translation type="unfinished"></translation>
    </message>
    <message>
        <location line="+3"/>
        <source>Allow incomin&amp;g connections</source>
        <translation type="unfinished"></translation>
    </message>
    <message>
        <location line="+7"/>
        <source>Connect to the PAI Coin network through a SOCKS5 proxy.</source>
        <translation type="unfinished"></translation>
    </message>
    <message>
        <location line="+3"/>
        <source>&amp;Connect through SOCKS5 proxy (default proxy):</source>
        <translation type="unfinished"></translation>
    </message>
    <message>
        <location line="+9"/>
        <location line="+187"/>
        <source>Proxy &amp;IP:</source>
        <translation>Proxy &amp;IP:</translation>
    </message>
    <message>
        <location line="-155"/>
        <location line="+187"/>
        <source>&amp;Port:</source>
        <translation>&amp;Port:</translation>
    </message>
    <message>
        <location line="-162"/>
        <location line="+187"/>
        <source>Port of the proxy (e.g. 9050)</source>
        <translation>Port of the proxy (e.g. 9050)</translation>
    </message>
    <message>
        <location line="-163"/>
        <source>Used for reaching peers via:</source>
        <translation type="unfinished"></translation>
    </message>
    <message>
        <location line="+23"/>
        <source>IPv4</source>
        <translation type="unfinished"></translation>
    </message>
    <message>
        <location line="+23"/>
        <source>IPv6</source>
        <translation type="unfinished"></translation>
    </message>
    <message>
        <location line="+23"/>
        <source>Tor</source>
        <translation type="unfinished"></translation>
    </message>
    <message>
        <location line="+25"/>
        <source>Connect to the PAI Coin network through a separate SOCKS5 proxy for Tor hidden services.</source>
        <translation type="unfinished"></translation>
    </message>
    <message>
        <location line="+105"/>
        <source>&amp;Window</source>
        <translation>&amp;Window</translation>
    </message>
    <message>
        <location line="+16"/>
        <source>Show only a tray icon after minimizing the window.</source>
        <translation>Show only a tray icon after minimizing the window.</translation>
    </message>
    <message>
        <location line="+3"/>
        <source>&amp;Minimize to the tray instead of the taskbar</source>
        <translation>&amp;Minimize to the tray instead of the taskbar</translation>
    </message>
    <message>
        <location line="+10"/>
        <source>M&amp;inimize on close</source>
        <translation>M&amp;inimize on close</translation>
    </message>
    <message>
        <location line="+21"/>
        <source>&amp;Display</source>
        <translation>&amp;Display</translation>
    </message>
    <message>
        <location line="+8"/>
        <source>User Interface &amp;language:</source>
        <translation>User Interface &amp;language:</translation>
    </message>
    <message>
        <location line="+13"/>
        <source>The user interface language can be set here. This setting will take effect after restarting %1.</source>
        <translation type="unfinished"></translation>
    </message>
    <message>
        <location line="+11"/>
        <source>&amp;Unit to show amounts in:</source>
        <translation>&amp;Unit to show amounts in:</translation>
    </message>
    <message>
        <location line="+13"/>
        <source>Choose the default subdivision unit to show in the interface and when sending coins.</source>
        <translation>Choose the default subdivision unit to show in the interface and when sending coins.</translation>
    </message>
    <message>
        <location line="-450"/>
        <source>Whether to show coin control features or not.</source>
        <translation type="unfinished"></translation>
    </message>
    <message>
        <location line="+464"/>
        <source>&amp;Third party transaction URLs</source>
        <translation type="unfinished"></translation>
    </message>
    <message>
        <location line="+182"/>
        <source>&amp;OK</source>
        <translation>&amp;OK</translation>
    </message>
    <message>
        <location line="+13"/>
        <source>&amp;Cancel</source>
        <translation>&amp;Cancel</translation>
    </message>
    <message>
        <location filename="../optionsdialog.cpp" line="+82"/>
        <source>default</source>
        <translation>default</translation>
    </message>
    <message>
        <location line="+64"/>
        <source>none</source>
        <translation type="unfinished"></translation>
    </message>
    <message>
        <location line="+72"/>
        <source>Confirm options reset</source>
        <translation>Confirm options reset</translation>
    </message>
    <message>
        <location line="+1"/>
        <location line="+55"/>
        <source>Client restart required to activate changes.</source>
        <translation type="unfinished"></translation>
    </message>
    <message>
        <location line="-55"/>
        <source>Client will be shut down. Do you want to proceed?</source>
        <translation type="unfinished"></translation>
    </message>
    <message>
        <location line="+15"/>
        <source>Configuration options</source>
        <translation type="unfinished"></translation>
    </message>
    <message>
        <location line="+1"/>
        <source>The configuration file is used to specify advanced user options which override GUI settings. Additionally, any command-line options will override this configuration file.</source>
        <translation type="unfinished"></translation>
    </message>
    <message>
        <location line="+5"/>
        <source>Error</source>
        <translation type="unfinished">Error</translation>
    </message>
    <message>
        <location line="+0"/>
        <source>The configuration file could not be opened.</source>
        <translation type="unfinished"></translation>
    </message>
    <message>
        <location line="+38"/>
        <source>This change would require a client restart.</source>
        <translation type="unfinished"></translation>
    </message>
    <message>
        <location line="+28"/>
        <source>The supplied proxy address is invalid.</source>
        <translation>The supplied proxy address is invalid.</translation>
    </message>
</context>
<context>
    <name>OverviewPage</name>
    <message>
        <location filename="../forms/overviewpage.ui" line="+14"/>
        <source>Form</source>
        <translation>Form</translation>
    </message>
    <message>
        <location line="+68"/>
        <location line="+497"/>
        <source>The displayed information may be out of date. Your wallet automatically synchronizes with the PAI Coin network after a connection is established, but this process has not completed yet.</source>
        <translation>The displayed information may be out of date. Your wallet automatically synchronizes with the PAI Coin network after a connection is established, but this process has not completed yet.</translation>
    </message>
    <message>
        <location line="-250"/>
        <source>Watch-only:</source>
        <translation>Watch-only:</translation>
    </message>
    <message>
        <location line="+26"/>
        <source>Your current spendable balance</source>
        <translation>Your current spendable balance</translation>
    </message>
    <message>
        <location line="+41"/>
        <source>Pending:</source>
        <translation>Pending:</translation>
    </message>
    <message>
        <location line="-236"/>
        <source>Total of transactions that have yet to be confirmed, and do not yet count toward the spendable balance</source>
        <translation>Total of transactions that have yet to be confirmed, and do not yet count toward the spendable balance</translation>
    </message>
    <message>
        <location line="+112"/>
        <source>Immature:</source>
        <translation>Immature:</translation>
    </message>
    <message>
        <location line="-29"/>
        <source>Mined balance that has not yet matured</source>
        <translation>Mined balance that has not yet matured</translation>
    </message>
    <message>
        <location line="-177"/>
        <source>Balances</source>
        <translation>Balances</translation>
    </message>
    <message>
        <location line="+161"/>
        <source>Total:</source>
        <translation>Total:</translation>
    </message>
    <message>
        <location line="+61"/>
        <source>Your current total balance</source>
        <translation>Your current total balance</translation>
    </message>
    <message>
        <location line="+51"/>
        <source>Available Funds:</source>
        <translation>Available Funds:</translation>
    </message>
    <message>
        <location line="+41"/>
        <source>Your current balance in watch-only addresses</source>
        <translation>Your current balance in watch-only addresses</translation>
    </message>
    <message>
        <location line="+23"/>
        <source>Spendable:</source>
        <translation>Spendable:</translation>
    </message>
    <message>
        <location line="+32"/>
        <source>Days left in holding:</source>
        <translation>Days left in holding:</translation>
    </message>
    <message>
        <location line="+29"/>
        <source>days</source>
        <translation>days</translation>
    </message>
    <message>
        <location line="+27"/>
        <source>Funds in Holding:</source>
        <translation>Funds in Holding:</translation>
    </message>
    <message>
        <location line="+72"/>
        <source>Recent transactions</source>
        <translation>Recent transactions</translation>
    </message>
    <message>
        <location line="-428"/>
        <source>Unconfirmed transactions to watch-only addresses</source>
        <translation>Unconfirmed transactions to watch-only addresses</translation>
    </message>
    <message>
        <location line="+50"/>
        <source>Mined balance in watch-only addresses that has not yet matured</source>
        <translation>Mined balance in watch-only addresses that has not yet matured</translation>
    </message>
    <message>
        <location line="+128"/>
        <source>Current total balance in watch-only addresses</source>
        <translation>Current total balance in watch-only addresses</translation>
    </message>
</context>
<context>
    <name>PAIcoinGUI</name>
    <message>
        <location filename="../paicoingui.cpp" line="+447"/>
        <source>Sign &amp;message...</source>
        <translation>Sign &amp;message...</translation>
    </message>
    <message>
        <location line="+656"/>
        <source>Synchronizing with network...</source>
        <translation>Synchronizing with network...</translation>
    </message>
    <message>
        <location line="-736"/>
        <source>&amp;Overview</source>
        <translation>&amp;Overview</translation>
    </message>
    <message>
        <location line="-202"/>
        <source>Node</source>
        <translation>Node</translation>
    </message>
    <message>
        <location line="+203"/>
        <source>Show general overview of wallet</source>
        <translation>Show general overview of wallet</translation>
    </message>
    <message>
        <location line="+18"/>
        <source>Request payments (generates QR codes and paicoin:// URIs)</source>
        <translation>Request payments (generates QR codes and paicoin:// URIs)</translation>
    </message>
    <message>
        <location line="+10"/>
        <source>&amp;Transactions</source>
        <translation>&amp;Transactions</translation>
    </message>
    <message>
        <location line="+1"/>
        <source>Browse transaction history</source>
        <translation>Browse transaction history</translation>
    </message>
    <message>
        <location line="+23"/>
        <source>E&amp;xit</source>
        <translation>E&amp;xit</translation>
    </message>
    <message>
        <location line="+1"/>
        <source>Quit application</source>
        <translation>Quit application</translation>
    </message>
    <message>
        <location line="+3"/>
        <source>&amp;About %1</source>
        <translation>&amp;About %1</translation>
    </message>
    <message>
        <location line="+1"/>
        <source>Show information about %1</source>
        <translation>Show information about %1</translation>
    </message>
    <message>
        <location line="+3"/>
        <source>About &amp;Qt</source>
        <translation>About &amp;Qt</translation>
    </message>
    <message>
        <location line="+1"/>
        <source>Show information about Qt</source>
        <translation>Show information about Qt</translation>
    </message>
    <message>
        <location line="+2"/>
        <source>&amp;Options...</source>
        <translation>&amp;Options...</translation>
    </message>
    <message>
        <location line="+1"/>
        <source>Modify configuration options for %1</source>
        <translation>Modify configuration options for %1</translation>
    </message>
    <message>
        <location line="+7"/>
        <source>&amp;Encrypt Wallet...</source>
        <translation>&amp;Encrypt Wallet...</translation>
    </message>
    <message>
        <location line="+6"/>
        <source>&amp;Backup Wallet...</source>
        <translation>&amp;Backup Wallet...</translation>
    </message>
    <message>
        <location line="-3"/>
        <source>&amp;Change Passphrase...</source>
        <translation>&amp;Change Passphrase...</translation>
    </message>
    <message>
        <location line="+10"/>
        <source>&amp;View Investor Key</source>
        <translation>&amp;View Investor Key</translation>
    </message>
    <message>
        <location line="+1"/>
        <source>View Investor Key</source>
        <translation>View Investor Key</translation>
    </message>
    <message>
        <location line="+2"/>
        <source>&amp;Review Paper Key</source>
        <translation type="unfinished"></translation>
    </message>
    <message>
        <location line="+1"/>
        <source>Review Paper Key</source>
        <translation type="unfinished">Review Paper Key</translation>
    </message>
    <message>
        <location line="+7"/>
        <source>&amp;Sending addresses...</source>
        <translation>&amp;Sending addresses...</translation>
    </message>
    <message>
        <location line="+2"/>
        <source>&amp;Receiving addresses...</source>
        <translation>&amp;Receiving addresses...</translation>
    </message>
    <message>
        <location line="+3"/>
        <source>Open &amp;URI...</source>
        <translation>Open &amp;URI...</translation>
    </message>
    <message>
        <location line="+1"/>
        <source>Open a paicoin:// URI or payment request</source>
        <translation>Open a paicoin:// URI or payment request</translation>
    </message>
    <message>
        <location line="+316"/>
        <source>PIN Set</source>
        <translation>PIN Set</translation>
    </message>
    <message>
        <location line="+186"/>
        <source>Paper Key Complete</source>
        <translation>Paper Key Complete</translation>
    </message>
    <message>
        <location line="+64"/>
        <source>Click to disable network activity.</source>
        <translation>Click to disable network activity.</translation>
    </message>
    <message>
        <location line="+2"/>
        <source>Network activity disabled.</source>
        <translation>Network activity disabled.</translation>
    </message>
    <message>
        <location line="+0"/>
        <source>Click to enable network activity again.</source>
        <translation>Click to enable network activity again.</translation>
    </message>
    <message>
        <location line="+27"/>
        <source>Syncing Headers (%1%)...</source>
        <translation>Syncing Headers (%1%)...</translation>
    </message>
    <message>
        <location line="+50"/>
        <source>Reindexing blocks on disk...</source>
        <translation>Reindexing blocks on disk...</translation>
    </message>
    <message>
        <location line="-739"/>
        <source>Send coins to a PAI Coin address</source>
        <translation>Send coins to a PAI Coin address</translation>
    </message>
    <message>
        <location line="+71"/>
        <source>Backup wallet to another location</source>
        <translation>Backup wallet to another location</translation>
    </message>
    <message>
        <location line="-3"/>
        <source>Change the passphrase used for wallet encryption</source>
        <translation>Change the passphrase used for wallet encryption</translation>
    </message>
    <message>
        <location line="+15"/>
        <source>&amp;Debug window</source>
        <translation>&amp;Debug window</translation>
    </message>
    <message>
        <location line="+1"/>
        <source>Open debugging and diagnostic console</source>
        <translation>Open debugging and diagnostic console</translation>
    </message>
    <message>
        <location line="-10"/>
        <source>&amp;Verify message...</source>
        <translation>&amp;Verify message...</translation>
    </message>
    <message>
<<<<<<< HEAD
        <location line="-75"/>
=======
        <location line="+742"/>
        <source>PAIcoin</source>
        <translation>PAIcoin</translation>
    </message>
    <message>
        <location line="-817"/>
>>>>>>> a84d230d
        <source>&amp;Send</source>
        <translation>&amp;Send</translation>
    </message>
    <message>
        <location line="+11"/>
        <source>&amp;Receive</source>
        <translation>&amp;Receive</translation>
    </message>
    <message>
        <location line="+50"/>
        <source>&amp;Show / Hide</source>
        <translation>&amp;Show / Hide</translation>
    </message>
    <message>
        <location line="+1"/>
        <source>Show or hide the main Window</source>
        <translation>Show or hide the main Window</translation>
    </message>
    <message>
        <location line="+4"/>
        <source>Encrypt the private keys that belong to your wallet</source>
        <translation>Encrypt the private keys that belong to your wallet</translation>
    </message>
    <message>
        <location line="+8"/>
        <source>Sign messages with your PAI Coin addresses to prove you own them</source>
        <translation>Sign messages with your PAI Coin addresses to prove you own them</translation>
    </message>
    <message>
        <location line="+2"/>
        <source>Verify messages to ensure they were signed with specified PAI Coin addresses</source>
        <translation>Verify messages to ensure they were signed with specified PAI Coin addresses</translation>
    </message>
    <message>
        <location line="+70"/>
        <source>&amp;File</source>
        <translation>&amp;File</translation>
    </message>
    <message>
        <location line="+14"/>
        <source>&amp;Settings</source>
        <translation>&amp;Settings</translation>
    </message>
    <message>
        <location line="+13"/>
        <source>&amp;Help</source>
        <translation>&amp;Help</translation>
    </message>
    <message>
        <location line="+15"/>
        <source>Tabs toolbar</source>
        <translation>Tabs toolbar</translation>
    </message>
    <message>
        <location line="-98"/>
        <source>Show the list of used sending addresses and labels</source>
        <translation>Show the list of used sending addresses and labels</translation>
    </message>
    <message>
        <location line="+2"/>
        <source>Show the list of used receiving addresses and labels</source>
        <translation>Show the list of used receiving addresses and labels</translation>
    </message>
    <message>
        <location line="+5"/>
        <source>&amp;Command-line options</source>
        <translation>&amp;Command-line options</translation>
    </message>
    <message numerus="yes">
        <location line="+564"/>
        <source>%n active connection(s) to PAI Coin network</source>
        <translation>
            <numerusform>%n active connection to PAI Coin network</numerusform>
            <numerusform>%n active connections to PAI Coin network</numerusform>
        </translation>
    </message>
    <message>
        <location line="+73"/>
        <source>Indexing blocks on disk...</source>
        <translation>Indexing blocks on disk...</translation>
    </message>
    <message>
        <location line="+2"/>
        <source>Processing blocks on disk...</source>
        <translation>Processing blocks on disk...</translation>
    </message>
    <message numerus="yes">
        <location line="+19"/>
        <source>Processed %n block(s) of transaction history.</source>
        <translation>
            <numerusform>Processed %n block of transaction history.</numerusform>
            <numerusform>Processed %n blocks of transaction history.</numerusform>
        </translation>
    </message>
    <message>
        <location line="+24"/>
        <source>%1 behind</source>
        <translation>%1 behind</translation>
    </message>
    <message>
        <location line="+23"/>
        <source>Last received block was generated %1 ago.</source>
        <translation>Last received block was generated %1 ago.</translation>
    </message>
    <message>
        <location line="+2"/>
        <source>Transactions after this will not yet be visible.</source>
        <translation>Transactions after this will not yet be visible.</translation>
    </message>
    <message>
        <location line="-44"/>
        <source>Up to date</source>
        <translation>Up to date</translation>
    </message>
    <message>
        <location line="-661"/>
        <source>Show the %1 help message to get a list with possible PAI Coin command-line options</source>
        <translation>Show the %1 help message to get a list with possible PAI Coin command-line options</translation>
    </message>
    <message>
        <location line="+213"/>
        <source>%1 client</source>
        <translation>%1 client</translation>
    </message>
    <message>
        <location line="+434"/>
        <source>Connecting to peers...</source>
        <translation>Connecting to peers...</translation>
    </message>
    <message>
        <location line="+38"/>
        <source>Catching up...</source>
        <translation>Catching up...</translation>
    </message>
    <message>
        <location line="+105"/>
        <source>Date: %1
</source>
        <translation>Date: %1
</translation>
    </message>
    <message>
        <location line="+1"/>
        <source>Amount: %1
</source>
        <translation>Amount: %1
</translation>
    </message>
    <message>
        <location line="+1"/>
        <source>Type: %1
</source>
        <translation>Type: %1
</translation>
    </message>
    <message>
        <location line="+2"/>
        <source>Label: %1
</source>
        <translation>Label: %1
</translation>
    </message>
    <message>
        <location line="+2"/>
        <source>Address: %1
</source>
        <translation>Address: %1
</translation>
    </message>
    <message>
        <location line="+1"/>
        <source>Sent transaction</source>
        <translation>Sent transaction</translation>
    </message>
    <message>
        <location line="+0"/>
        <source>Incoming transaction</source>
        <translation>Incoming transaction</translation>
    </message>
    <message>
        <location line="+13"/>
        <source>Wallet Restored</source>
        <translation>Wallet Restored</translation>
    </message>
    <message>
        <location line="+108"/>
        <source>HD key generation is &lt;b&gt;enabled&lt;/b&gt;</source>
        <translation>HD key generation is &lt;b&gt;enabled&lt;/b&gt;</translation>
    </message>
    <message>
        <location line="+0"/>
        <source>HD key generation is &lt;b&gt;disabled&lt;/b&gt;</source>
        <translation>HD key generation is &lt;b&gt;disabled&lt;/b&gt;</translation>
    </message>
    <message>
        <location line="+20"/>
        <source>Wallet is &lt;b&gt;encrypted&lt;/b&gt; and currently &lt;b&gt;unlocked&lt;/b&gt;</source>
        <translation>Wallet is &lt;b&gt;encrypted&lt;/b&gt; and currently &lt;b&gt;unlocked&lt;/b&gt;</translation>
    </message>
    <message>
        <location line="+8"/>
        <source>Wallet is &lt;b&gt;encrypted&lt;/b&gt; and currently &lt;b&gt;locked&lt;/b&gt;</source>
        <translation>Wallet is &lt;b&gt;encrypted&lt;/b&gt; and currently &lt;b&gt;locked&lt;/b&gt;</translation>
    </message>
    <message>
<<<<<<< HEAD
        <location filename="../paicoin.cpp" line="+708"/>
=======
        <location filename="../paicoin.cpp" line="+699"/>
>>>>>>> a84d230d
        <source>A fatal error occurred. PAI Coin can no longer continue safely and will quit.</source>
        <translation>A fatal error occurred. PAI Coin can no longer continue safely and will quit.</translation>
    </message>
</context>
<context>
    <name>PaperKeyCompletionPage</name>
    <message>
        <location filename="../forms/paperkeycompletionpage.ui" line="+14"/>
        <source>Form</source>
        <translation>Form</translation>
    </message>
    <message>
        <location line="+94"/>
        <source>Paper Key</source>
        <translation>Paper Key</translation>
    </message>
    <message>
        <location line="+25"/>
        <source>To make sure everything was written down correctly, please enter the following words from your paper key.</source>
        <translation>To make sure everything was written down correctly, please enter the following words from your paper key.</translation>
    </message>
    <message>
        <location line="+82"/>
        <source>Submit</source>
        <translation>Submit</translation>
    </message>
    <message>
        <location filename="../paperkeycompletionpage.cpp" line="+78"/>
        <location line="+1"/>
        <source>Word #%1</source>
        <translation>Word #%1</translation>
    </message>
</context>
<context>
    <name>PaperKeyIntroPage</name>
    <message>
        <location filename="../forms/paperkeyintropage.ui" line="+14"/>
        <source>Form</source>
        <translation>Form</translation>
    </message>
    <message>
        <location line="+126"/>
        <source>Paper Key</source>
        <translation>Paper Key</translation>
    </message>
    <message>
        <location line="+25"/>
        <source>Your paper key is the only way to restore your PAI Coin Wallet if your device is lost, stolen, broken, or updated.

We will show you a list of words to write down on a piece of paper and keep safe.</source>
        <translation>Your paper key is the only way to restore your PAI Coin Wallet if your device is lost, stolen, broken, or updated.

We will show you a list of words to write down on a piece of paper and keep safe.</translation>
    </message>
    <message>
        <location line="+38"/>
        <source>Write down paper key</source>
        <translation>Write down paper key</translation>
    </message>
</context>
<context>
    <name>PaperKeyWritedownPage</name>
    <message>
        <location filename="../forms/paperkeywritedownpage.ui" line="+14"/>
        <source>Form</source>
        <translation>Form</translation>
    </message>
    <message>
        <location line="+100"/>
        <source>Paper Key</source>
        <translation>Paper Key</translation>
    </message>
    <message>
        <location line="+14"/>
        <source>Write down each word in order and store it in a safe place</source>
        <translation>Write down each word in order and store it in a safe place</translation>
    </message>
    <message>
        <location line="+39"/>
        <source>Word</source>
        <translation>Word</translation>
    </message>
    <message>
        <location line="+48"/>
        <source>Previous</source>
        <translation>Previous</translation>
    </message>
    <message>
        <location line="+30"/>
        <source>Next</source>
        <translation>Next</translation>
    </message>
    <message>
        <location filename="../paperkeywritedownpage.cpp" line="+92"/>
        <source>%1 of %2</source>
        <translation>%1 of %2</translation>
    </message>
</context>
<context>
    <name>PaymentServer</name>
    <message>
        <location filename="../paymentserver.cpp" line="+326"/>
        <location line="+215"/>
        <location line="+42"/>
        <location line="+113"/>
        <location line="+14"/>
        <location line="+18"/>
        <source>Payment request error</source>
        <translation type="unfinished"></translation>
    </message>
    <message>
        <location line="-401"/>
        <source>Cannot start paicoin:// click-to-pay handler</source>
        <translation type="unfinished"></translation>
    </message>
    <message>
        <location line="+103"/>
        <location line="+13"/>
        <location line="+7"/>
        <source>URI handling</source>
        <translation type="unfinished"></translation>
    </message>
    <message>
        <location line="-19"/>
        <source>Payment request fetch URL is invalid: %1</source>
        <translation type="unfinished"></translation>
    </message>
    <message>
        <location line="+12"/>
        <source>Invalid payment address %1</source>
        <translation type="unfinished"></translation>
    </message>
    <message>
        <location line="+8"/>
        <source>URI cannot be parsed! This can be caused by an invalid PAI Coin address or malformed URI parameters.</source>
        <translation type="unfinished"></translation>
    </message>
    <message>
        <location line="+13"/>
        <source>Payment request file handling</source>
        <translation type="unfinished"></translation>
    </message>
    <message>
        <location line="+1"/>
        <source>Payment request file cannot be read! This can be caused by an invalid payment request file.</source>
        <translation type="unfinished"></translation>
    </message>
    <message>
        <location line="+61"/>
        <location line="+9"/>
        <location line="+31"/>
        <location line="+10"/>
        <location line="+17"/>
        <location line="+88"/>
        <source>Payment request rejected</source>
        <translation type="unfinished"></translation>
    </message>
    <message>
        <location line="-155"/>
        <source>Payment request network doesn&apos;t match client network.</source>
        <translation type="unfinished"></translation>
    </message>
    <message>
        <location line="+9"/>
        <source>Payment request expired.</source>
        <translation type="unfinished"></translation>
    </message>
    <message>
        <location line="+6"/>
        <source>Payment request is not initialized.</source>
        <translation type="unfinished"></translation>
    </message>
    <message>
        <location line="+26"/>
        <source>Unverified payment requests to custom payment scripts are unsupported.</source>
        <translation type="unfinished"></translation>
    </message>
    <message>
        <location line="+9"/>
        <location line="+17"/>
        <source>Invalid payment request.</source>
        <translation type="unfinished"></translation>
    </message>
    <message>
        <location line="-10"/>
        <source>Requested payment amount of %1 is too small (considered dust).</source>
        <translation type="unfinished"></translation>
    </message>
    <message>
        <location line="+55"/>
        <source>Refund from %1</source>
        <translation type="unfinished"></translation>
    </message>
    <message>
        <location line="+44"/>
        <source>Payment request %1 is too large (%2 bytes, allowed %3 bytes).</source>
        <translation type="unfinished"></translation>
    </message>
    <message>
        <location line="+9"/>
        <source>Error communicating with %1: %2</source>
        <translation type="unfinished"></translation>
    </message>
    <message>
        <location line="+20"/>
        <source>Payment request cannot be parsed!</source>
        <translation type="unfinished"></translation>
    </message>
    <message>
        <location line="+13"/>
        <source>Bad response from server %1</source>
        <translation type="unfinished"></translation>
    </message>
    <message>
        <location line="+22"/>
        <source>Network request error</source>
        <translation type="unfinished"></translation>
    </message>
    <message>
        <location line="+11"/>
        <source>Payment acknowledged</source>
        <translation type="unfinished"></translation>
    </message>
</context>
<context>
    <name>PeerTableModel</name>
    <message>
        <location filename="../peertablemodel.cpp" line="+117"/>
        <source>User Agent</source>
        <translation type="unfinished"></translation>
    </message>
    <message>
        <location line="+0"/>
        <source>Node/Service</source>
        <translation type="unfinished"></translation>
    </message>
    <message>
        <location line="+0"/>
        <source>NodeId</source>
        <translation type="unfinished"></translation>
    </message>
    <message>
        <location line="+0"/>
        <source>Ping</source>
        <translation type="unfinished"></translation>
    </message>
</context>
<context>
    <name>QObject</name>
    <message>
        <location filename="../paicoinunits.cpp" line="+176"/>
        <source>Amount</source>
        <translation>Amount</translation>
    </message>
    <message>
        <location filename="../guiutil.cpp" line="+132"/>
        <source>Enter a PAI Coin address (e.g. %1)</source>
        <translation>Enter a PAI Coin address (e.g. %1)</translation>
    </message>
    <message>
        <location line="+777"/>
        <source>%1 d</source>
        <translation>%1 d</translation>
    </message>
    <message>
        <location line="+2"/>
        <source>%1 h</source>
        <translation>%1 h</translation>
    </message>
    <message>
        <location line="+2"/>
        <source>%1 m</source>
        <translation>%1 m</translation>
    </message>
    <message>
        <location line="+2"/>
        <location line="+50"/>
        <source>%1 s</source>
        <translation>%1 s</translation>
    </message>
    <message>
        <location line="-10"/>
        <source>None</source>
        <translation>None</translation>
    </message>
    <message>
        <location line="+5"/>
        <source>N/A</source>
        <translation>N/A</translation>
    </message>
    <message>
        <location line="+0"/>
        <source>%1 ms</source>
        <translation>%1 ms</translation>
    </message>
    <message numerus="yes">
        <location line="+18"/>
        <source>%n second(s)</source>
        <translation>
            <numerusform>%n second</numerusform>
            <numerusform>%n seconds</numerusform>
        </translation>
    </message>
    <message numerus="yes">
        <location line="+4"/>
        <source>%n minute(s)</source>
        <translation>
            <numerusform>%n minute</numerusform>
            <numerusform>%n minutes</numerusform>
        </translation>
    </message>
    <message numerus="yes">
        <location line="+4"/>
        <source>%n hour(s)</source>
        <translation>
            <numerusform>%n hour</numerusform>
            <numerusform>%n hours</numerusform>
        </translation>
    </message>
    <message numerus="yes">
        <location line="+4"/>
        <source>%n day(s)</source>
        <translation>
            <numerusform>%n day</numerusform>
            <numerusform>%n days</numerusform>
        </translation>
    </message>
    <message numerus="yes">
        <location line="+4"/>
        <location line="+6"/>
        <source>%n week(s)</source>
        <translation>
            <numerusform>%n week</numerusform>
            <numerusform>%n weeks</numerusform>
        </translation>
    </message>
    <message>
        <location line="+0"/>
        <source>%1 and %2</source>
        <translation>%1 and %2</translation>
    </message>
    <message numerus="yes">
        <location line="+0"/>
        <source>%n year(s)</source>
        <translation>
            <numerusform>%n year</numerusform>
            <numerusform>%n years</numerusform>
        </translation>
    </message>
    <message>
        <location line="+63"/>
        <source>PAIcoin</source>
        <translation type="unfinished">PAIcoin</translation>
    </message>
    <message>
        <location line="+13"/>
        <source>Error</source>
        <translation type="unfinished">Error</translation>
    </message>
    <message>
        <location line="+3"/>
        <source>Warning</source>
        <translation type="unfinished">Warning</translation>
    </message>
    <message>
        <location line="+3"/>
        <source>Information</source>
        <translation type="unfinished">Information</translation>
    </message>
    <message>
        <location filename="../paicoin.cpp" line="+179"/>
        <source>%1 didn&apos;t yet exit safely...</source>
        <translation>%1 didn&apos;t yet exit safely...</translation>
    </message>
    <message>
        <location filename="../modaloverlay.cpp" line="-29"/>
        <source>unknown</source>
        <translation>unknown</translation>
    </message>
</context>
<context>
    <name>QObject::QObject</name>
    <message>
<<<<<<< HEAD
        <location filename="../paicoingui.cpp" line="-602"/>
=======
        <location filename="../paicoingui.cpp" line="-645"/>
>>>>>>> a84d230d
        <source>Error: Specified data directory &quot;%1&quot; does not exist.</source>
        <translation type="unfinished"></translation>
    </message>
    <message>
        <location line="+13"/>
        <source>Error: Cannot parse configuration file: %1. Only use key=value syntax.</source>
        <translation type="unfinished"></translation>
    </message>
    <message>
        <location filename="../paicoin.cpp" line="-78"/>
        <source>Error: %1</source>
        <translation type="unfinished"></translation>
    </message>
</context>
<context>
    <name>QRImageWidget</name>
    <message>
        <location filename="../qrimagewidget.cpp" line="+12"/>
        <source>&amp;Save Image...</source>
        <translation>&amp;Save Image...</translation>
    </message>
    <message>
        <location line="+3"/>
        <source>&amp;Copy Image</source>
        <translation>&amp;Copy Image</translation>
    </message>
    <message>
        <location line="+42"/>
        <source>Save QR Code</source>
        <translation>Save QR Code</translation>
    </message>
    <message>
        <location line="+0"/>
        <source>PNG Image (*.png)</source>
        <translation>PNG Image (*.png)</translation>
    </message>
</context>
<context>
    <name>RPCConsole</name>
    <message>
        <location filename="../forms/debugwindow.ui" line="+56"/>
        <location line="+26"/>
        <location line="+26"/>
        <location line="+23"/>
        <location line="+26"/>
        <location line="+36"/>
        <location line="+23"/>
        <location line="+36"/>
        <location line="+23"/>
        <location line="+36"/>
        <location line="+23"/>
        <location line="+663"/>
        <location line="+23"/>
        <location line="+23"/>
        <location line="+23"/>
        <location line="+23"/>
        <location line="+23"/>
        <location line="+23"/>
        <location line="+23"/>
        <location line="+23"/>
        <location line="+23"/>
        <location line="+23"/>
        <location line="+23"/>
        <location line="+23"/>
        <location line="+23"/>
        <location line="+23"/>
        <location line="+26"/>
        <location line="+23"/>
        <location line="+23"/>
        <source>N/A</source>
        <translation>N/A</translation>
    </message>
    <message>
        <location line="-1345"/>
        <source>Client version</source>
        <translation>Client version</translation>
    </message>
    <message>
        <location line="-22"/>
        <source>&amp;Information</source>
        <translation>&amp;Information</translation>
    </message>
    <message>
        <location line="-10"/>
        <source>Debug window</source>
        <translation type="unfinished"></translation>
    </message>
    <message>
        <location line="+25"/>
        <source>General</source>
        <translation type="unfinished"></translation>
    </message>
    <message>
        <location line="+56"/>
        <source>Using BerkeleyDB version</source>
        <translation type="unfinished"></translation>
    </message>
    <message>
        <location line="+26"/>
        <source>Datadir</source>
        <translation type="unfinished"></translation>
    </message>
    <message>
        <location line="+26"/>
        <source>Startup time</source>
        <translation>Startup time</translation>
    </message>
    <message>
        <location line="+29"/>
        <source>Network</source>
        <translation>Network</translation>
    </message>
    <message>
        <location line="+7"/>
        <source>Name</source>
        <translation type="unfinished"></translation>
    </message>
    <message>
        <location line="+23"/>
        <source>Number of connections</source>
        <translation>Number of connections</translation>
    </message>
    <message>
        <location line="+29"/>
        <source>Block chain</source>
        <translation>Block chain</translation>
    </message>
    <message>
        <location line="+7"/>
        <source>Current number of blocks</source>
        <translation>Current number of blocks</translation>
    </message>
    <message>
        <location line="+52"/>
        <source>Memory Pool</source>
        <translation type="unfinished"></translation>
    </message>
    <message>
        <location line="+7"/>
        <source>Current number of transactions</source>
        <translation type="unfinished"></translation>
    </message>
    <message>
        <location line="+23"/>
        <source>Memory usage</source>
        <translation type="unfinished"></translation>
    </message>
    <message>
        <location line="+324"/>
        <source>&amp;Reset</source>
        <translation type="unfinished"></translation>
    </message>
    <message>
        <location line="+80"/>
        <location line="+558"/>
        <source>Received</source>
        <translation type="unfinished"></translation>
    </message>
    <message>
        <location line="-478"/>
        <location line="+455"/>
        <source>Sent</source>
        <translation type="unfinished"></translation>
    </message>
    <message>
        <location line="-414"/>
        <source>&amp;Peers</source>
        <translation type="unfinished"></translation>
    </message>
    <message>
        <location line="+53"/>
        <source>Banned peers</source>
        <translation type="unfinished"></translation>
    </message>
    <message>
        <location line="+60"/>
        <location filename="../rpcconsole.cpp" line="+468"/>
        <location line="+728"/>
        <source>Select a peer to view detailed information.</source>
        <translation type="unfinished"></translation>
    </message>
    <message>
        <location line="+25"/>
        <source>Whitelisted</source>
        <translation type="unfinished"></translation>
    </message>
    <message>
        <location line="+23"/>
        <source>Direction</source>
        <translation type="unfinished"></translation>
    </message>
    <message>
        <location line="+23"/>
        <source>Version</source>
        <translation type="unfinished"></translation>
    </message>
    <message>
        <location line="+69"/>
        <source>Starting Block</source>
        <translation type="unfinished"></translation>
    </message>
    <message>
        <location line="+23"/>
        <source>Synced Headers</source>
        <translation type="unfinished"></translation>
    </message>
    <message>
        <location line="+23"/>
        <source>Synced Blocks</source>
        <translation type="unfinished"></translation>
    </message>
    <message>
        <location line="-1079"/>
        <location line="+987"/>
        <source>User Agent</source>
        <translation type="unfinished"></translation>
    </message>
    <message>
        <location line="-684"/>
        <source>Open the %1 debug log file from the current data directory. This can take a few seconds for large log files.</source>
        <translation type="unfinished"></translation>
    </message>
    <message>
        <location line="+68"/>
        <source>Decrease font size</source>
        <translation type="unfinished"></translation>
    </message>
    <message>
        <location line="+29"/>
        <source>Increase font size</source>
        <translation type="unfinished"></translation>
    </message>
    <message>
        <location line="+610"/>
        <source>Services</source>
        <translation type="unfinished"></translation>
    </message>
    <message>
        <location line="+92"/>
        <source>Ban Score</source>
        <translation type="unfinished"></translation>
    </message>
    <message>
        <location line="+23"/>
        <source>Connection Time</source>
        <translation type="unfinished"></translation>
    </message>
    <message>
        <location line="+23"/>
        <source>Last Send</source>
        <translation type="unfinished"></translation>
    </message>
    <message>
        <location line="+23"/>
        <source>Last Receive</source>
        <translation type="unfinished"></translation>
    </message>
    <message>
        <location line="+69"/>
        <source>Ping Time</source>
        <translation type="unfinished"></translation>
    </message>
    <message>
        <location line="+23"/>
        <source>The duration of a currently outstanding ping.</source>
        <translation type="unfinished"></translation>
    </message>
    <message>
        <location line="+3"/>
        <source>Ping Wait</source>
        <translation type="unfinished"></translation>
    </message>
    <message>
        <location line="+23"/>
        <source>Min Ping</source>
        <translation type="unfinished"></translation>
    </message>
    <message>
        <location line="+23"/>
        <source>Time Offset</source>
        <translation type="unfinished"></translation>
    </message>
    <message>
        <location line="-1116"/>
        <source>Last block time</source>
        <translation>Last block time</translation>
    </message>
    <message>
        <location line="+110"/>
        <source>&amp;Open</source>
        <translation>&amp;Open</translation>
    </message>
    <message>
        <location line="+26"/>
        <source>&amp;Console</source>
        <translation>&amp;Console</translation>
    </message>
    <message>
        <location line="+195"/>
        <source>&amp;Network Traffic</source>
        <translation type="unfinished"></translation>
    </message>
    <message>
        <location line="+68"/>
        <source>Totals</source>
        <translation type="unfinished"></translation>
    </message>
    <message>
        <location filename="../rpcconsole.cpp" line="-413"/>
        <source>In:</source>
        <translation type="unfinished"></translation>
    </message>
    <message>
        <location line="+1"/>
        <source>Out:</source>
        <translation type="unfinished"></translation>
    </message>
    <message>
        <location filename="../forms/debugwindow.ui" line="-299"/>
        <source>Debug log file</source>
        <translation>Debug log file</translation>
    </message>
    <message>
        <location line="+136"/>
        <source>Clear console</source>
        <translation>Clear console</translation>
    </message>
    <message>
        <location filename="../rpcconsole.cpp" line="-223"/>
        <source>1 &amp;hour</source>
        <translation type="unfinished"></translation>
    </message>
    <message>
        <location line="+1"/>
        <source>1 &amp;day</source>
        <translation type="unfinished"></translation>
    </message>
    <message>
        <location line="+1"/>
        <source>1 &amp;week</source>
        <translation type="unfinished"></translation>
    </message>
    <message>
        <location line="+1"/>
        <source>1 &amp;year</source>
        <translation type="unfinished"></translation>
    </message>
    <message>
        <location line="-4"/>
        <source>&amp;Disconnect</source>
        <translation type="unfinished"></translation>
    </message>
    <message>
        <location line="+1"/>
        <location line="+1"/>
        <location line="+1"/>
        <location line="+1"/>
        <source>Ban for</source>
        <translation type="unfinished"></translation>
    </message>
    <message>
        <location line="+48"/>
        <source>&amp;Unban</source>
        <translation type="unfinished"></translation>
    </message>
    <message>
        <location line="+135"/>
        <source>Welcome to the %1 RPC console.</source>
        <translation type="unfinished"></translation>
    </message>
    <message>
        <location line="+2"/>
        <source>Type &lt;b&gt;help&lt;/b&gt; for an overview of available commands.</source>
        <translation>Type &lt;b&gt;help&lt;/b&gt; for an overview of available commands.</translation>
    </message>
    <message>
        <location line="-1"/>
        <source>Use up and down arrows to navigate history, and %1 to clear screen.</source>
        <translation type="unfinished"></translation>
    </message>
    <message>
        <location line="+3"/>
        <source>WARNING: Scammers have been active, telling users to type commands here, stealing their wallet contents. Do not use this console without fully understanding the ramifications of a command.</source>
        <translation type="unfinished"></translation>
    </message>
    <message>
        <location line="+36"/>
        <source>Network activity disabled</source>
        <translation type="unfinished"></translation>
    </message>
    <message>
        <location line="+150"/>
        <source>%1 B</source>
        <translation type="unfinished"></translation>
    </message>
    <message>
        <location line="+2"/>
        <source>%1 KB</source>
        <translation type="unfinished"></translation>
    </message>
    <message>
        <location line="+2"/>
        <source>%1 MB</source>
        <translation type="unfinished"></translation>
    </message>
    <message>
        <location line="+2"/>
        <source>%1 GB</source>
        <translation type="unfinished"></translation>
    </message>
    <message>
        <location line="+99"/>
        <source>(node id: %1)</source>
        <translation type="unfinished"></translation>
    </message>
    <message>
        <location line="+2"/>
        <source>via %1</source>
        <translation type="unfinished"></translation>
    </message>
    <message>
        <location line="+3"/>
        <location line="+1"/>
        <source>never</source>
        <translation type="unfinished"></translation>
    </message>
    <message>
        <location line="+10"/>
        <source>Inbound</source>
        <translation type="unfinished"></translation>
    </message>
    <message>
        <location line="+0"/>
        <source>Outbound</source>
        <translation type="unfinished"></translation>
    </message>
    <message>
        <location line="+2"/>
        <source>Yes</source>
        <translation type="unfinished">Yes</translation>
    </message>
    <message>
        <location line="+0"/>
        <source>No</source>
        <translation type="unfinished"></translation>
    </message>
    <message>
        <location line="+12"/>
        <location line="+6"/>
        <source>Unknown</source>
        <translation type="unfinished"></translation>
    </message>
</context>
<context>
    <name>ReceiveCoinsDialog</name>
    <message>
        <location filename="../forms/receivecoinsdialog.ui" line="+107"/>
        <source>&amp;Amount:</source>
        <translation type="unfinished"></translation>
    </message>
    <message>
        <location line="-16"/>
        <source>&amp;Label:</source>
        <translation type="unfinished">&amp;Label:</translation>
    </message>
    <message>
        <location line="-37"/>
        <source>&amp;Message:</source>
        <translation type="unfinished"></translation>
    </message>
    <message>
        <location line="-20"/>
        <source>Reuse one of the previously used receiving addresses. Reusing addresses has security and privacy issues. Do not use this unless re-generating a payment request made before.</source>
        <translation type="unfinished"></translation>
    </message>
    <message>
        <location line="+3"/>
        <source>R&amp;euse an existing receiving address (not recommended)</source>
        <translation type="unfinished"></translation>
    </message>
    <message>
        <location line="+14"/>
        <location line="+23"/>
        <source>An optional message to attach to the payment request, which will be displayed when the request is opened. Note: The message will not be sent with the payment over the PAI Coin network.</source>
        <translation type="unfinished"></translation>
    </message>
    <message>
        <location line="-7"/>
        <location line="+21"/>
        <source>An optional label to associate with the new receiving address.</source>
        <translation type="unfinished"></translation>
    </message>
    <message>
        <location line="-7"/>
        <source>Use this form to request payments. All fields are &lt;b&gt;optional&lt;/b&gt;.</source>
        <translation type="unfinished"></translation>
    </message>
    <message>
        <location line="+23"/>
        <location line="+22"/>
        <source>An optional amount to request. Leave this empty or zero to not request a specific amount.</source>
        <translation type="unfinished"></translation>
    </message>
    <message>
        <location line="+32"/>
        <source>Clear all fields of the form.</source>
        <translation type="unfinished"></translation>
    </message>
    <message>
        <location line="+3"/>
        <source>Clear</source>
        <translation type="unfinished"></translation>
    </message>
    <message>
        <location line="+75"/>
        <source>Requested payments history</source>
        <translation type="unfinished"></translation>
    </message>
    <message>
        <location line="-95"/>
        <source>&amp;Request payment</source>
        <translation type="unfinished"></translation>
    </message>
    <message>
        <location line="+120"/>
        <source>Show the selected request (does the same as double clicking an entry)</source>
        <translation type="unfinished"></translation>
    </message>
    <message>
        <location line="+3"/>
        <source>Show</source>
        <translation type="unfinished"></translation>
    </message>
    <message>
        <location line="+17"/>
        <source>Remove the selected entries from the list</source>
        <translation type="unfinished"></translation>
    </message>
    <message>
        <location line="+3"/>
        <source>Remove</source>
        <translation type="unfinished"></translation>
    </message>
    <message>
        <location filename="../receivecoinsdialog.cpp" line="+47"/>
        <source>Copy URI</source>
        <translation type="unfinished"></translation>
    </message>
    <message>
        <location line="+1"/>
        <source>Copy label</source>
        <translation type="unfinished"></translation>
    </message>
    <message>
        <location line="+1"/>
        <source>Copy message</source>
        <translation type="unfinished"></translation>
    </message>
    <message>
        <location line="+1"/>
        <source>Copy amount</source>
        <translation type="unfinished"></translation>
    </message>
</context>
<context>
    <name>ReceiveRequestDialog</name>
    <message>
        <location filename="../forms/receiverequestdialog.ui" line="+29"/>
        <source>QR Code</source>
        <translation type="unfinished"></translation>
    </message>
    <message>
        <location line="+46"/>
        <source>Copy &amp;URI</source>
        <translation type="unfinished"></translation>
    </message>
    <message>
        <location line="+10"/>
        <source>Copy &amp;Address</source>
        <translation type="unfinished"></translation>
    </message>
    <message>
        <location line="+10"/>
        <source>&amp;Save Image...</source>
        <translation type="unfinished">&amp;Save Image...</translation>
    </message>
    <message>
        <location filename="../receiverequestdialog.cpp" line="+76"/>
        <source>Request payment to %1</source>
        <translation type="unfinished"></translation>
    </message>
    <message>
        <location line="+6"/>
        <source>Payment information</source>
        <translation type="unfinished"></translation>
    </message>
    <message>
        <location line="+1"/>
        <source>URI</source>
        <translation type="unfinished"></translation>
    </message>
    <message>
        <location line="+2"/>
        <source>Address</source>
        <translation type="unfinished">Address</translation>
    </message>
    <message>
        <location line="+2"/>
        <source>Amount</source>
        <translation type="unfinished">Amount</translation>
    </message>
    <message>
        <location line="+2"/>
        <source>Label</source>
        <translation type="unfinished">Label</translation>
    </message>
    <message>
        <location line="+2"/>
        <source>Message</source>
        <translation type="unfinished"></translation>
    </message>
    <message>
        <location line="+10"/>
        <source>Resulting URI too long, try to reduce the text for label / message.</source>
        <translation type="unfinished"></translation>
    </message>
    <message>
        <location line="+5"/>
        <source>Error encoding URI into QR Code.</source>
        <translation type="unfinished"></translation>
    </message>
</context>
<context>
    <name>RecentRequestsTableModel</name>
    <message>
        <location filename="../recentrequeststablemodel.cpp" line="+28"/>
        <source>Date</source>
        <translation>Date</translation>
    </message>
    <message>
        <location line="+0"/>
        <source>Label</source>
        <translation type="unfinished">Label</translation>
    </message>
    <message>
        <location line="+0"/>
        <source>Message</source>
        <translation type="unfinished"></translation>
    </message>
    <message>
        <location line="+39"/>
        <source>(no label)</source>
        <translation type="unfinished">(no label)</translation>
    </message>
    <message>
        <location line="+9"/>
        <source>(no message)</source>
        <translation type="unfinished"></translation>
    </message>
    <message>
        <location line="+8"/>
        <source>(no amount requested)</source>
        <translation type="unfinished"></translation>
    </message>
    <message>
        <location line="+42"/>
        <source>Requested</source>
        <translation type="unfinished"></translation>
    </message>
</context>
<context>
    <name>RestoreWalletPage</name>
    <message>
        <location filename="../forms/restorewalletpage.ui" line="+14"/>
        <source>Form</source>
        <translation>Form</translation>
    </message>
    <message>
        <location line="+101"/>
        <source>Paper Key</source>
        <translation>Paper Key</translation>
    </message>
    <message>
        <location line="+13"/>
        <source>Enter the Paper Key of the wallet you want to restore</source>
        <translation>Enter the Paper Key of the wallet you want to restore</translation>
    </message>
    <message>
        <location line="+244"/>
        <source>Restore Wallet</source>
        <translation>Restore Wallet</translation>
    </message>
    <message>
        <location filename="../restorewalletpage.cpp" line="+12"/>
        <source>Word #%1</source>
        <translation>Word #%1</translation>
    </message>
    <message>
        <location line="+127"/>
        <source>Warning</source>
        <translation type="unfinished">Warning</translation>
    </message>
    <message>
        <location line="+1"/>
        <source>The Paper Key you entered is invalid. Please double-check each word and try again.</source>
        <translation type="unfinished"></translation>
    </message>
</context>
<context>
    <name>SendCoinsDialog</name>
    <message>
        <location filename="../forms/sendcoinsdialog.ui" line="+14"/>
        <location filename="../sendcoinsdialog.cpp" line="+615"/>
        <source>Send Coins</source>
        <translation>Send Coins</translation>
    </message>
    <message>
        <location line="+76"/>
        <source>Coin Control Features</source>
        <translation type="unfinished"></translation>
    </message>
    <message>
        <location line="+20"/>
        <source>Inputs...</source>
        <translation type="unfinished"></translation>
    </message>
    <message>
        <location line="+10"/>
        <source>automatically selected</source>
        <translation type="unfinished"></translation>
    </message>
    <message>
        <location line="+19"/>
        <source>Insufficient funds!</source>
        <translation type="unfinished"></translation>
    </message>
    <message>
        <location line="+89"/>
        <source>Quantity:</source>
        <translation type="unfinished"></translation>
    </message>
    <message>
        <location line="+35"/>
        <source>Bytes:</source>
        <translation type="unfinished"></translation>
    </message>
    <message>
        <location line="+48"/>
        <source>Amount:</source>
        <translation type="unfinished"></translation>
    </message>
    <message>
        <location line="+80"/>
        <source>Fee:</source>
        <translation type="unfinished"></translation>
    </message>
    <message>
        <location line="+51"/>
        <source>After Fee:</source>
        <translation type="unfinished"></translation>
    </message>
    <message>
        <location line="+32"/>
        <source>Change:</source>
        <translation type="unfinished"></translation>
    </message>
    <message>
        <location line="+44"/>
        <source>If this is activated, but the change address is empty or invalid, change will be sent to a newly generated address.</source>
        <translation type="unfinished"></translation>
    </message>
    <message>
        <location line="+3"/>
        <source>Custom change address</source>
        <translation type="unfinished"></translation>
    </message>
    <message>
        <location line="+206"/>
        <source>Transaction Fee:</source>
        <translation type="unfinished"></translation>
    </message>
    <message>
        <location line="+14"/>
        <source>Choose...</source>
        <translation type="unfinished"></translation>
    </message>
    <message>
        <location line="+24"/>
        <source>Using the fallbackfee can result in sending a transaction that will take several hours or days (or never) to confirm. Consider choosing your fee manually or wait until you have validated the complete chain.</source>
        <translation type="unfinished"></translation>
    </message>
    <message>
        <location line="+9"/>
        <source>Warning: Fee estimation is currently not possible.</source>
        <translation type="unfinished"></translation>
    </message>
    <message>
        <location line="+26"/>
        <source>collapse fee-settings</source>
        <translation type="unfinished"></translation>
    </message>
    <message>
        <location line="+54"/>
        <source>per kilobyte</source>
        <translation type="unfinished"></translation>
    </message>
    <message>
        <location line="-3"/>
        <source>If the custom fee is set to 1000 satoshis and the transaction is only 250 bytes, then &quot;per kilobyte&quot; only pays 250 satoshis in fee, while &quot;total at least&quot; pays 1000 satoshis. For transactions bigger than a kilobyte both pay by kilobyte.</source>
        <translation type="unfinished"></translation>
    </message>
    <message>
        <location line="-48"/>
        <source>Hide</source>
        <translation type="unfinished"></translation>
    </message>
    <message>
        <location line="+84"/>
        <location line="+13"/>
        <source>Paying only the minimum fee is just fine as long as there is less transaction volume than space in the blocks. But be aware that this can end up in a never confirming transaction once there is more demand for paicoin transactions than the network can process.</source>
        <translation type="unfinished"></translation>
    </message>
    <message>
        <location line="+3"/>
        <source>(read the tooltip)</source>
        <translation type="unfinished"></translation>
    </message>
    <message>
        <location line="+29"/>
        <source>Recommended:</source>
        <translation type="unfinished"></translation>
    </message>
    <message>
        <location line="+30"/>
        <source>Custom:</source>
        <translation type="unfinished"></translation>
    </message>
    <message>
        <location line="+52"/>
        <source>(Smart fee not initialized yet. This usually takes a few blocks...)</source>
        <translation type="unfinished"></translation>
    </message>
    <message>
        <location line="+103"/>
        <source>Request Replace-By-Fee</source>
        <translation type="unfinished"></translation>
    </message>
    <message>
        <location line="+3"/>
        <source>Indicates that the sender may wish to replace this transaction with a new one paying higher fees (prior to being confirmed).</source>
        <translation type="unfinished"></translation>
    </message>
    <message>
        <location line="+79"/>
        <source>Send to multiple recipients at once</source>
        <translation>Send to multiple recipients at once</translation>
    </message>
    <message>
        <location line="+3"/>
        <source>Add &amp;Recipient</source>
        <translation>Add &amp;Recipient</translation>
    </message>
    <message>
        <location line="-20"/>
        <source>Clear all fields of the form.</source>
        <translation type="unfinished"></translation>
    </message>
    <message>
        <location line="-839"/>
        <source>Dust:</source>
        <translation type="unfinished"></translation>
    </message>
    <message>
        <location line="+700"/>
        <source>Confirmation time target:</source>
        <translation type="unfinished"></translation>
    </message>
    <message>
        <location line="+142"/>
        <source>Clear &amp;All</source>
        <translation>Clear &amp;All</translation>
    </message>
    <message>
        <location line="+55"/>
        <source>Balance:</source>
        <translation>Balance:</translation>
    </message>
    <message>
        <location line="-84"/>
        <source>Confirm the send action</source>
        <translation>Confirm the send action</translation>
    </message>
    <message>
        <location line="+3"/>
        <source>S&amp;end</source>
        <translation>S&amp;end</translation>
    </message>
    <message>
        <location filename="../sendcoinsdialog.cpp" line="-522"/>
        <source>Copy quantity</source>
        <translation type="unfinished"></translation>
    </message>
    <message>
        <location line="+1"/>
        <source>Copy amount</source>
        <translation type="unfinished"></translation>
    </message>
    <message>
        <location line="+1"/>
        <source>Copy fee</source>
        <translation type="unfinished"></translation>
    </message>
    <message>
        <location line="+1"/>
        <source>Copy after fee</source>
        <translation type="unfinished"></translation>
    </message>
    <message>
        <location line="+1"/>
        <source>Copy bytes</source>
        <translation type="unfinished"></translation>
    </message>
    <message>
        <location line="+1"/>
        <source>Copy dust</source>
        <translation type="unfinished"></translation>
    </message>
    <message>
        <location line="+1"/>
        <source>Copy change</source>
        <translation type="unfinished"></translation>
    </message>
    <message>
        <location line="+84"/>
        <source>%1 (%2 blocks)</source>
        <translation type="unfinished"></translation>
    </message>
    <message>
        <location line="+129"/>
        <location line="+5"/>
        <location line="+5"/>
        <location line="+4"/>
        <source>%1 to %2</source>
        <translation type="unfinished"></translation>
    </message>
    <message>
        <location line="+6"/>
        <source>Are you sure you want to send?</source>
        <translation type="unfinished"></translation>
    </message>
    <message>
        <location line="+9"/>
        <source>added as transaction fee</source>
        <translation type="unfinished"></translation>
    </message>
    <message>
        <location line="+15"/>
        <source>Total Amount %1</source>
        <translation type="unfinished"></translation>
    </message>
    <message>
        <location line="+3"/>
        <source>or</source>
        <translation type="unfinished"></translation>
    </message>
    <message>
        <location line="+5"/>
        <source>This transaction signals replaceability (optin-RBF).</source>
        <translation type="unfinished"></translation>
    </message>
    <message>
        <location line="+4"/>
        <source>Confirm send coins</source>
        <translation type="unfinished"></translation>
    </message>
    <message>
        <location line="+212"/>
        <source>The recipient address is not valid. Please recheck.</source>
        <translation type="unfinished"></translation>
    </message>
    <message>
        <location line="+3"/>
        <source>The amount to pay must be larger than 0.</source>
        <translation type="unfinished"></translation>
    </message>
    <message>
        <location line="+3"/>
        <source>The amount exceeds your balance.</source>
        <translation type="unfinished"></translation>
    </message>
    <message>
        <location line="+3"/>
        <source>The total exceeds your balance when the %1 transaction fee is included.</source>
        <translation type="unfinished"></translation>
    </message>
    <message>
        <location line="+3"/>
        <source>Duplicate address found: addresses should only be used once each.</source>
        <translation type="unfinished"></translation>
    </message>
    <message>
        <location line="+3"/>
        <source>Transaction creation failed!</source>
        <translation type="unfinished"></translation>
    </message>
    <message>
        <location line="+4"/>
        <source>The transaction was rejected with the following reason: %1</source>
        <translation type="unfinished"></translation>
    </message>
    <message>
        <location line="+4"/>
        <source>A fee higher than %1 is considered an absurdly high fee.</source>
        <translation type="unfinished"></translation>
    </message>
    <message>
        <location line="+3"/>
        <source>Payment request expired.</source>
        <translation type="unfinished"></translation>
    </message>
    <message>
        <location line="+68"/>
        <source>Pay only the required fee of %1</source>
        <translation type="unfinished"></translation>
    </message>
    <message numerus="yes">
        <location line="+77"/>
        <source>Estimated to begin confirmation within %n block(s).</source>
        <translation>
            <numerusform>Estimated to begin confirmation within %n block.</numerusform>
            <numerusform>Estimated to begin confirmation within %n blocks.</numerusform>
        </translation>
    </message>
    <message>
        <location line="+20"/>
        <source>Could not create transaction.</source>
        <translation type="unfinished"></translation>
    </message>
    <message>
        <location line="+99"/>
        <source>Warning: Invalid PAI Coin address</source>
        <translation type="unfinished"></translation>
    </message>
    <message>
        <location line="+5"/>
        <source>Warning: Unknown change address</source>
        <translation type="unfinished"></translation>
    </message>
    <message>
        <location line="+3"/>
        <source>Confirm custom change address</source>
        <translation type="unfinished"></translation>
    </message>
    <message>
        <location line="+0"/>
        <source>The address you selected for change is not part of this wallet. Any or all funds in your wallet may be sent to this address. Are you sure?</source>
        <translation type="unfinished"></translation>
    </message>
    <message>
        <location line="+21"/>
        <source>(no label)</source>
        <translation type="unfinished">(no label)</translation>
    </message>
</context>
<context>
    <name>SendCoinsEntry</name>
    <message>
        <location filename="../forms/sendcoinsentry.ui" line="+155"/>
        <location line="+539"/>
        <location line="+533"/>
        <source>A&amp;mount:</source>
        <translation>A&amp;mount:</translation>
    </message>
    <message>
        <location line="-1185"/>
        <source>Pay &amp;To:</source>
        <translation>Pay &amp;To:</translation>
    </message>
    <message>
        <location line="+93"/>
        <source>&amp;Label:</source>
        <translation>&amp;Label:</translation>
    </message>
    <message>
        <location line="-68"/>
        <source>Choose previously used address</source>
        <translation type="unfinished"></translation>
    </message>
    <message>
        <location line="-46"/>
        <source>This is a normal payment.</source>
        <translation type="unfinished"></translation>
    </message>
    <message>
        <location line="+39"/>
        <source>The PAI Coin address to send the payment to</source>
        <translation type="unfinished"></translation>
    </message>
    <message>
        <location line="+23"/>
        <source>Alt+A</source>
        <translation>Alt+A</translation>
    </message>
    <message>
        <location line="+7"/>
        <source>Paste address from clipboard</source>
        <translation>Paste address from clipboard</translation>
    </message>
    <message>
        <location line="+16"/>
        <source>Alt+P</source>
        <translation>Alt+P</translation>
    </message>
    <message>
        <location line="+7"/>
        <location line="+548"/>
        <location line="+533"/>
        <source>Remove this entry</source>
        <translation type="unfinished"></translation>
    </message>
    <message>
        <location line="-1021"/>
        <source>The fee will be deducted from the amount being sent. The recipient will receive less paicoins than you enter in the amount field. If multiple recipients are selected, the fee is split equally.</source>
        <translation type="unfinished"></translation>
    </message>
    <message>
        <location line="+3"/>
        <source>S&amp;ubtract fee from amount</source>
        <translation type="unfinished"></translation>
    </message>
    <message>
        <location line="+9"/>
        <source>Message:</source>
        <translation type="unfinished"></translation>
    </message>
    <message>
        <location line="+10"/>
        <source>A message that was attached to the paicoin:// URI which will be stored with the transaction for your reference. Note: This message will not be sent over the PAI Coin network.</source>
        <translation type="unfinished"></translation>
    </message>
    <message>
        <location line="+433"/>
        <source>This is an unauthenticated payment request.</source>
        <translation type="unfinished"></translation>
    </message>
    <message>
        <location line="+529"/>
        <source>This is an authenticated payment request.</source>
        <translation type="unfinished"></translation>
    </message>
    <message>
        <location line="-1009"/>
        <source>Enter a label for this address to add it to the list of used addresses</source>
        <translation type="unfinished"></translation>
    </message>
    <message>
        <location line="+495"/>
        <location line="+529"/>
        <source>Pay To:</source>
        <translation type="unfinished"></translation>
    </message>
    <message>
        <location line="-495"/>
        <location line="+533"/>
        <source>Memo:</source>
        <translation type="unfinished"></translation>
    </message>
    <message>
        <location filename="../sendcoinsentry.cpp" line="+37"/>
        <source>Enter a label for this address to add it to your address book</source>
        <translation type="unfinished"></translation>
    </message>
</context>
<context>
    <name>SendConfirmationDialog</name>
    <message>
        <location filename="../sendcoinsdialog.cpp" line="+84"/>
        <location line="+5"/>
        <source>Yes</source>
        <translation>Yes</translation>
    </message>
</context>
<context>
    <name>SetPinPage</name>
    <message>
        <location filename="../forms/setpinpage.ui" line="+14"/>
        <source>Form</source>
        <translation>Form</translation>
    </message>
    <message>
        <location line="+106"/>
        <location filename="../setpinpage.cpp" line="+109"/>
        <source>Set PIN</source>
        <translation>Set PIN</translation>
    </message>
    <message>
        <location line="+22"/>
        <source>Your PIN will be used to unlock your PAI Coin Wallet and send money. Use only numbers to create your PIN.</source>
        <translation>Your PIN will be used to unlock your PAI Coin Wallet and send money. Use only numbers to create your PIN.</translation>
    </message>
    <message>
        <location line="+158"/>
        <source>Remember this PIN. If you forget it, you won&apos;t be able to access your PAIcoin</source>
        <translation>Remember this PIN. If you forget it, you won&apos;t be able to access your PAI Coin</translation>
    </message>
    <message>
        <location filename="../setpinpage.cpp" line="+11"/>
        <source>Re-Enter PIN</source>
        <translation>Re-Enter PIN</translation>
    </message>
    <message>
        <location line="+11"/>
        <source>PIN Required</source>
        <translation>PIN Required</translation>
    </message>
    <message>
        <location line="+1"/>
        <source>Please enter your PIN to continue</source>
        <translation>Please enter your PIN to continue</translation>
    </message>
</context>
<context>
    <name>ShutdownWindow</name>
    <message>
        <location filename="../utilitydialog.cpp" line="+78"/>
        <source>%1 is shutting down...</source>
        <translation type="unfinished"></translation>
    </message>
    <message>
        <location line="+1"/>
        <source>Do not shut down the computer until this window disappears.</source>
        <translation type="unfinished"></translation>
    </message>
</context>
<context>
    <name>SignVerifyMessageDialog</name>
    <message>
        <location filename="../forms/signverifymessagedialog.ui" line="+14"/>
        <source>Signatures - Sign / Verify a Message</source>
        <translation>Signatures - Sign / Verify a Message</translation>
    </message>
    <message>
        <location line="+13"/>
        <source>&amp;Sign Message</source>
        <translation>&amp;Sign Message</translation>
    </message>
    <message>
        <location line="+6"/>
        <source>You can sign messages/agreements with your addresses to prove you can receive paicoins sent to them. Be careful not to sign anything vague or random, as phishing attacks may try to trick you into signing your identity over to them. Only sign fully-detailed statements you agree to.</source>
        <translation type="unfinished"></translation>
    </message>
    <message>
        <location line="+18"/>
        <source>The PAI Coin address to sign the message with</source>
        <translation type="unfinished"></translation>
    </message>
    <message>
        <location line="+7"/>
        <location line="+210"/>
        <source>Choose previously used address</source>
        <translation type="unfinished"></translation>
    </message>
    <message>
        <location line="-200"/>
        <location line="+210"/>
        <source>Alt+A</source>
        <translation>Alt+A</translation>
    </message>
    <message>
        <location line="-200"/>
        <source>Paste address from clipboard</source>
        <translation>Paste address from clipboard</translation>
    </message>
    <message>
        <location line="+10"/>
        <source>Alt+P</source>
        <translation>Alt+P</translation>
    </message>
    <message>
        <location line="+12"/>
        <source>Enter the message you want to sign here</source>
        <translation>Enter the message you want to sign here</translation>
    </message>
    <message>
        <location line="+7"/>
        <source>Signature</source>
        <translation>Signature</translation>
    </message>
    <message>
        <location line="+27"/>
        <source>Copy the current signature to the system clipboard</source>
        <translation>Copy the current signature to the system clipboard</translation>
    </message>
    <message>
        <location line="+21"/>
        <source>Sign the message to prove you own this PAI Coin address</source>
        <translation>Sign the message to prove you own this PAI Coin address</translation>
    </message>
    <message>
        <location line="+3"/>
        <source>Sign &amp;Message</source>
        <translation>Sign &amp;Message</translation>
    </message>
    <message>
        <location line="+14"/>
        <source>Reset all sign message fields</source>
        <translation>Reset all sign message fields</translation>
    </message>
    <message>
        <location line="+3"/>
        <location line="+143"/>
        <source>Clear &amp;All</source>
        <translation>Clear &amp;All</translation>
    </message>
    <message>
        <location line="-84"/>
        <source>&amp;Verify Message</source>
        <translation>&amp;Verify Message</translation>
    </message>
    <message>
        <location line="+6"/>
        <source>Enter the receiver&apos;s address, message (ensure you copy line breaks, spaces, tabs, etc. exactly) and signature below to verify the message. Be careful not to read more into the signature than what is in the signed message itself, to avoid being tricked by a man-in-the-middle attack. Note that this only proves the signing party receives with the address, it cannot prove sendership of any transaction!</source>
        <translation type="unfinished"></translation>
    </message>
    <message>
        <location line="+21"/>
        <source>The PAI Coin address the message was signed with</source>
        <translation type="unfinished"></translation>
    </message>
    <message>
        <location line="+37"/>
        <source>Verify the message to ensure it was signed with the specified PAI Coin address</source>
        <translation>Verify the message to ensure it was signed with the specified PAI Coin address</translation>
    </message>
    <message>
        <location line="+3"/>
        <source>Verify &amp;Message</source>
        <translation>Verify &amp;Message</translation>
    </message>
    <message>
        <location line="+14"/>
        <source>Reset all verify message fields</source>
        <translation>Reset all verify message fields</translation>
    </message>
    <message>
        <location filename="../signverifymessagedialog.cpp" line="+41"/>
        <source>Click &quot;Sign Message&quot; to generate signature</source>
        <translation type="unfinished"></translation>
    </message>
    <message>
        <location line="+82"/>
        <location line="+78"/>
        <source>The entered address is invalid.</source>
        <translation type="unfinished"></translation>
    </message>
    <message>
        <location line="-78"/>
        <location line="+7"/>
        <location line="+71"/>
        <location line="+6"/>
        <source>Please check the address and try again.</source>
        <translation type="unfinished"></translation>
    </message>
    <message>
        <location line="-77"/>
        <location line="+77"/>
        <source>The entered address does not refer to a key.</source>
        <translation type="unfinished"></translation>
    </message>
    <message>
        <location line="-69"/>
        <source>Wallet unlock was cancelled.</source>
        <translation type="unfinished"></translation>
    </message>
    <message>
        <location line="+8"/>
        <source>Private key for the entered address is not available.</source>
        <translation type="unfinished"></translation>
    </message>
    <message>
        <location line="+12"/>
        <source>Message signing failed.</source>
        <translation type="unfinished"></translation>
    </message>
    <message>
        <location line="+5"/>
        <source>Message signed.</source>
        <translation type="unfinished"></translation>
    </message>
    <message>
        <location line="+55"/>
        <source>The signature could not be decoded.</source>
        <translation type="unfinished"></translation>
    </message>
    <message>
        <location line="+0"/>
        <location line="+13"/>
        <source>Please check the signature and try again.</source>
        <translation type="unfinished"></translation>
    </message>
    <message>
        <location line="+0"/>
        <source>The signature did not match the message digest.</source>
        <translation type="unfinished"></translation>
    </message>
    <message>
        <location line="+6"/>
        <source>Message verification failed.</source>
        <translation type="unfinished"></translation>
    </message>
    <message>
        <location line="+5"/>
        <source>Message verified.</source>
        <translation type="unfinished"></translation>
    </message>
</context>
<context>
    <name>SplashScreen</name>
    <message>
        <location filename="../networkstyle.cpp" line="+19"/>
        <source>[testnet]</source>
        <translation>[testnet]</translation>
    </message>
</context>
<context>
    <name>TrafficGraphWidget</name>
    <message>
        <location filename="../trafficgraphwidget.cpp" line="+80"/>
        <source>KB/s</source>
        <translation type="unfinished"></translation>
    </message>
</context>
<context>
    <name>TransactionDesc</name>
    <message numerus="yes">
        <location filename="../transactiondesc.cpp" line="+30"/>
        <source>Open for %n more block(s)</source>
        <translation>
            <numerusform>Open for %n more block</numerusform>
            <numerusform>Open for %n more blocks</numerusform>
        </translation>
    </message>
    <message>
        <location line="+2"/>
        <source>Open until %1</source>
        <translation type="unfinished"></translation>
    </message>
    <message>
        <location line="+6"/>
        <source>conflicted with a transaction with %1 confirmations</source>
        <translation type="unfinished"></translation>
    </message>
    <message>
        <location line="+2"/>
        <source>%1/offline</source>
        <translation type="unfinished"></translation>
    </message>
    <message>
        <location line="+2"/>
        <source>0/unconfirmed, %1</source>
        <translation type="unfinished"></translation>
    </message>
    <message>
        <location line="+0"/>
        <source>in memory pool</source>
        <translation type="unfinished"></translation>
    </message>
    <message>
        <location line="+0"/>
        <source>not in memory pool</source>
        <translation type="unfinished"></translation>
    </message>
    <message>
        <location line="+0"/>
        <source>abandoned</source>
        <translation type="unfinished"></translation>
    </message>
    <message>
        <location line="+2"/>
        <source>%1/unconfirmed</source>
        <translation type="unfinished"></translation>
    </message>
    <message>
        <location line="+2"/>
        <source>%1 confirmations</source>
        <translation type="unfinished"></translation>
    </message>
    <message>
        <location line="+17"/>
        <source>Status</source>
        <translation type="unfinished"></translation>
    </message>
    <message>
        <location line="+5"/>
        <source>, has not been successfully broadcast yet</source>
        <translation type="unfinished"></translation>
    </message>
    <message numerus="yes">
        <location line="+2"/>
        <source>, broadcast through %n node(s)</source>
        <translation>
            <numerusform>, broadcast through %n node</numerusform>
            <numerusform>, broadcast through %n nodes</numerusform>
        </translation>
    </message>
    <message>
        <location line="+4"/>
        <source>Date</source>
        <translation type="unfinished">Date</translation>
    </message>
    <message>
        <location line="+7"/>
        <source>Source</source>
        <translation type="unfinished"></translation>
    </message>
    <message>
        <location line="+0"/>
        <source>Generated</source>
        <translation type="unfinished"></translation>
    </message>
    <message>
        <location line="+5"/>
        <location line="+12"/>
        <location line="+72"/>
        <source>From</source>
        <translation type="unfinished"></translation>
    </message>
    <message>
        <location line="-72"/>
        <source>unknown</source>
        <translation type="unfinished">unknown</translation>
    </message>
    <message>
        <location line="+1"/>
        <location line="+20"/>
        <location line="+69"/>
        <source>To</source>
        <translation type="unfinished"></translation>
    </message>
    <message>
        <location line="-87"/>
        <source>own address</source>
        <translation type="unfinished"></translation>
    </message>
    <message>
        <location line="+0"/>
        <location line="+69"/>
        <source>watch-only</source>
        <translation type="unfinished"></translation>
    </message>
    <message>
        <location line="-67"/>
        <source>label</source>
        <translation type="unfinished"></translation>
    </message>
    <message>
        <location line="+34"/>
        <location line="+12"/>
        <location line="+53"/>
        <location line="+26"/>
        <location line="+55"/>
        <source>Credit</source>
        <translation type="unfinished"></translation>
    </message>
    <message numerus="yes">
        <location line="-144"/>
        <source>matures in %n more block(s)</source>
        <translation>
            <numerusform>matures in %n more block</numerusform>
            <numerusform>matures in %n more blocks</numerusform>
        </translation>
    </message>
    <message>
        <location line="+2"/>
        <source>not accepted</source>
        <translation type="unfinished"></translation>
    </message>
    <message>
        <location line="+59"/>
        <location line="+25"/>
        <location line="+55"/>
        <source>Debit</source>
        <translation type="unfinished"></translation>
    </message>
    <message>
        <location line="-70"/>
        <source>Total debit</source>
        <translation type="unfinished"></translation>
    </message>
    <message>
        <location line="+1"/>
        <source>Total credit</source>
        <translation type="unfinished"></translation>
    </message>
    <message>
        <location line="+5"/>
        <source>Transaction fee</source>
        <translation type="unfinished"></translation>
    </message>
    <message>
        <location line="+16"/>
        <source>Net amount</source>
        <translation type="unfinished"></translation>
    </message>
    <message>
        <location line="+6"/>
        <location line="+11"/>
        <source>Message</source>
        <translation type="unfinished"></translation>
    </message>
    <message>
        <location line="-9"/>
        <source>Comment</source>
        <translation type="unfinished"></translation>
    </message>
    <message>
        <location line="+2"/>
        <source>Transaction ID</source>
        <translation type="unfinished"></translation>
    </message>
    <message>
        <location line="+1"/>
        <source>Transaction total size</source>
        <translation type="unfinished"></translation>
    </message>
    <message>
        <location line="+1"/>
        <source>Output index</source>
        <translation type="unfinished"></translation>
    </message>
    <message>
        <location line="+18"/>
        <source>Merchant</source>
        <translation type="unfinished"></translation>
    </message>
    <message>
        <location line="+7"/>
        <source>Generated coins must mature %1 blocks before they can be spent. When you generated this block, it was broadcast to the network to be added to the block chain. If it fails to get into the chain, its state will change to &quot;not accepted&quot; and it won&apos;t be spendable. This may occasionally happen if another node generates a block within a few seconds of yours.</source>
        <translation type="unfinished"></translation>
    </message>
    <message>
        <location line="+8"/>
        <source>Debug information</source>
        <translation type="unfinished"></translation>
    </message>
    <message>
        <location line="+8"/>
        <source>Transaction</source>
        <translation type="unfinished"></translation>
    </message>
    <message>
        <location line="+3"/>
        <source>Inputs</source>
        <translation type="unfinished"></translation>
    </message>
    <message>
        <location line="+20"/>
        <source>Amount</source>
        <translation type="unfinished">Amount</translation>
    </message>
    <message>
        <location line="+1"/>
        <location line="+1"/>
        <source>true</source>
        <translation type="unfinished"></translation>
    </message>
    <message>
        <location line="-1"/>
        <location line="+1"/>
        <source>false</source>
        <translation type="unfinished"></translation>
    </message>
</context>
<context>
    <name>TransactionDescDialog</name>
    <message>
        <location filename="../forms/transactiondescdialog.ui" line="+20"/>
        <source>This pane shows a detailed description of the transaction</source>
        <translation>This pane shows a detailed description of the transaction</translation>
    </message>
    <message>
        <location filename="../transactiondescdialog.cpp" line="+17"/>
        <source>Details for %1</source>
        <translation type="unfinished"></translation>
    </message>
</context>
<context>
    <name>TransactionTableModel</name>
    <message>
        <location filename="../transactiontablemodel.cpp" line="+248"/>
        <source>Date</source>
        <translation type="unfinished">Date</translation>
    </message>
    <message>
        <location line="+0"/>
        <source>Type</source>
        <translation type="unfinished"></translation>
    </message>
    <message>
        <location line="+0"/>
        <source>Label</source>
        <translation type="unfinished">Label</translation>
    </message>
    <message numerus="yes">
        <location line="+58"/>
        <source>Open for %n more block(s)</source>
        <translation>
            <numerusform>Open for %n more block</numerusform>
            <numerusform>Open for %n more blocks</numerusform>
        </translation>
    </message>
    <message>
        <location line="+3"/>
        <source>Open until %1</source>
        <translation type="unfinished"></translation>
    </message>
    <message>
        <location line="+3"/>
        <source>Offline</source>
        <translation type="unfinished"></translation>
    </message>
    <message>
        <location line="+3"/>
        <source>Unconfirmed</source>
        <translation type="unfinished"></translation>
    </message>
    <message>
        <location line="+3"/>
        <source>Abandoned</source>
        <translation type="unfinished"></translation>
    </message>
    <message>
        <location line="+3"/>
        <source>Confirming (%1 of %2 recommended confirmations)</source>
        <translation type="unfinished"></translation>
    </message>
    <message>
        <location line="+3"/>
        <source>Confirmed (%1 confirmations)</source>
        <translation type="unfinished"></translation>
    </message>
    <message>
        <location line="+3"/>
        <source>Conflicted</source>
        <translation type="unfinished"></translation>
    </message>
    <message>
        <location line="+3"/>
        <source>Immature (%1 confirmations, will be available after %2)</source>
        <translation type="unfinished"></translation>
    </message>
    <message>
        <location line="+3"/>
        <source>This block was not received by any other nodes and will probably not be accepted!</source>
        <translation type="unfinished"></translation>
    </message>
    <message>
        <location line="+3"/>
        <source>Generated but not accepted</source>
        <translation type="unfinished"></translation>
    </message>
    <message>
        <location line="+42"/>
        <source>Received with</source>
        <translation type="unfinished"></translation>
    </message>
    <message>
        <location line="+2"/>
        <source>Received from</source>
        <translation type="unfinished"></translation>
    </message>
    <message>
        <location line="+3"/>
        <source>Sent to</source>
        <translation type="unfinished"></translation>
    </message>
    <message>
        <location line="+2"/>
        <source>Payment to yourself</source>
        <translation type="unfinished"></translation>
    </message>
    <message>
        <location line="+2"/>
        <source>Mined</source>
        <translation type="unfinished"></translation>
    </message>
    <message>
        <location line="+33"/>
        <source>watch-only</source>
        <translation type="unfinished"></translation>
    </message>
    <message>
        <location line="-81"/>
        <location line="+86"/>
        <source>Locked</source>
        <translation>Locked</translation>
    </message>
    <message>
        <location line="+14"/>
        <source>(n/a)</source>
        <translation type="unfinished"></translation>
    </message>
    <message>
        <location line="+215"/>
        <source>(no label)</source>
        <translation type="unfinished">(no label)</translation>
    </message>
    <message>
        <location line="+39"/>
        <source>Transaction status. Hover over this field to show number of confirmations.</source>
        <translation type="unfinished"></translation>
    </message>
    <message>
        <location line="+2"/>
        <source>Date and time that the transaction was received.</source>
        <translation type="unfinished"></translation>
    </message>
    <message>
        <location line="+2"/>
        <source>Type of transaction.</source>
        <translation type="unfinished"></translation>
    </message>
    <message>
        <location line="+2"/>
        <source>Whether or not a watch-only address is involved in this transaction.</source>
        <translation type="unfinished"></translation>
    </message>
    <message>
        <location line="+2"/>
        <source>User-defined intent/purpose of the transaction.</source>
        <translation type="unfinished"></translation>
    </message>
    <message>
        <location line="+2"/>
        <source>Amount removed from or added to balance.</source>
        <translation type="unfinished"></translation>
    </message>
</context>
<context>
    <name>TransactionView</name>
    <message>
        <location filename="../transactionview.cpp" line="+70"/>
        <location line="+16"/>
        <source>All</source>
        <translation type="unfinished"></translation>
    </message>
    <message>
        <location line="-15"/>
        <source>Today</source>
        <translation type="unfinished"></translation>
    </message>
    <message>
        <location line="+1"/>
        <source>This week</source>
        <translation type="unfinished"></translation>
    </message>
    <message>
        <location line="+1"/>
        <source>This month</source>
        <translation type="unfinished"></translation>
    </message>
    <message>
        <location line="+1"/>
        <source>Last month</source>
        <translation type="unfinished"></translation>
    </message>
    <message>
        <location line="+1"/>
        <source>This year</source>
        <translation type="unfinished"></translation>
    </message>
    <message>
        <location line="+1"/>
        <source>Range...</source>
        <translation type="unfinished"></translation>
    </message>
    <message>
        <location line="+11"/>
        <source>Received with</source>
        <translation type="unfinished"></translation>
    </message>
    <message>
        <location line="+2"/>
        <source>Sent to</source>
        <translation type="unfinished"></translation>
    </message>
    <message>
        <location line="+2"/>
        <source>To yourself</source>
        <translation type="unfinished"></translation>
    </message>
    <message>
        <location line="+1"/>
        <source>Mined</source>
        <translation type="unfinished"></translation>
    </message>
    <message>
        <location line="+1"/>
        <source>Other</source>
        <translation type="unfinished"></translation>
    </message>
    <message>
        <location line="+6"/>
        <source>Enter address or label to search</source>
        <translation type="unfinished"></translation>
    </message>
    <message>
        <location line="+6"/>
        <source>Min amount</source>
        <translation type="unfinished"></translation>
    </message>
    <message>
        <location line="+37"/>
        <source>Abandon transaction</source>
        <translation type="unfinished"></translation>
    </message>
    <message>
        <location line="+1"/>
        <source>Increase transaction fee</source>
        <translation type="unfinished"></translation>
    </message>
    <message>
        <location line="+2"/>
        <source>Copy address</source>
        <translation type="unfinished"></translation>
    </message>
    <message>
        <location line="+1"/>
        <source>Copy label</source>
        <translation type="unfinished"></translation>
    </message>
    <message>
        <location line="+1"/>
        <source>Copy amount</source>
        <translation type="unfinished"></translation>
    </message>
    <message>
        <location line="+1"/>
        <source>Copy transaction ID</source>
        <translation type="unfinished"></translation>
    </message>
    <message>
        <location line="+1"/>
        <source>Copy raw transaction</source>
        <translation type="unfinished"></translation>
    </message>
    <message>
        <location line="+1"/>
        <source>Copy full transaction details</source>
        <translation type="unfinished"></translation>
    </message>
    <message>
        <location line="+1"/>
        <source>Edit label</source>
        <translation type="unfinished"></translation>
    </message>
    <message>
        <location line="+1"/>
        <source>Show transaction details</source>
        <translation type="unfinished"></translation>
    </message>
    <message>
        <location line="+193"/>
        <source>Export Transaction History</source>
        <translation type="unfinished"></translation>
    </message>
    <message>
        <location line="+1"/>
        <source>Comma separated file (*.csv)</source>
        <translation type="unfinished">Comma separated file (*.csv)</translation>
    </message>
    <message>
        <location line="+9"/>
        <source>Confirmed</source>
        <translation type="unfinished">Confirmed</translation>
    </message>
    <message>
        <location line="+2"/>
        <source>Watch-only</source>
        <translation type="unfinished"></translation>
    </message>
    <message>
        <location line="+1"/>
        <source>Date</source>
        <translation type="unfinished">Date</translation>
    </message>
    <message>
        <location line="+1"/>
        <source>Type</source>
        <translation type="unfinished"></translation>
    </message>
    <message>
        <location line="+1"/>
        <source>Label</source>
        <translation type="unfinished">Label</translation>
    </message>
    <message>
        <location line="+1"/>
        <source>Address</source>
        <translation type="unfinished">Address</translation>
    </message>
    <message>
        <location line="+2"/>
        <source>ID</source>
        <translation type="unfinished"></translation>
    </message>
    <message>
        <location line="+3"/>
        <source>Exporting Failed</source>
        <translation type="unfinished">Exporting Failed</translation>
    </message>
    <message>
        <location line="+0"/>
        <source>There was an error trying to save the transaction history to %1.</source>
        <translation type="unfinished"></translation>
    </message>
    <message>
        <location line="+4"/>
        <source>Exporting Successful</source>
        <translation type="unfinished"></translation>
    </message>
    <message>
        <location line="+0"/>
        <source>The transaction history was successfully saved to %1.</source>
        <translation type="unfinished"></translation>
    </message>
    <message>
        <location line="+166"/>
        <source>Range:</source>
        <translation type="unfinished"></translation>
    </message>
    <message>
        <location line="+8"/>
        <source>to</source>
        <translation type="unfinished"></translation>
    </message>
</context>
<context>
    <name>UnitDisplayStatusBarControl</name>
    <message>
<<<<<<< HEAD
        <location filename="../paicoingui.cpp" line="+689"/>
=======
        <location filename="../paicoingui.cpp" line="+763"/>
>>>>>>> a84d230d
        <source>Unit to show amounts in. Click to select another unit.</source>
        <translation type="unfinished"></translation>
    </message>
</context>
<context>
    <name>UpdateAvailableDialog</name>
    <message>
        <location filename="../forms/updateavailabledialog.ui" line="+14"/>
        <source>Dialog</source>
        <translation>Dialog</translation>
    </message>
    <message>
        <location line="+46"/>
        <source>Update Available</source>
        <translation>Update Available</translation>
    </message>
    <message>
        <location line="+13"/>
        <source>&lt;html&gt;&lt;head/&gt;&lt;body&gt;&lt;p&gt;An update for PAI Up is now available. Please update your application to access the latest features and security improvements.&lt;/p&gt;&lt;/body&gt;&lt;/html&gt;</source>
        <translation>An update for PAI Up is now available. Please update your application to access the latest features and security improvements.</translation>
    </message>
    <message>
        <location line="+63"/>
        <source>Update Now</source>
        <translation>Update Now</translation>
    </message>
    <message>
        <location line="+59"/>
        <source>Remind me later</source>
        <translation>Remind me later</translation>
    </message>
</context>
<context>
    <name>ViewInvestorKeyDialog</name>
    <message>
        <location filename="../forms/viewinvestorkeydialog.ui" line="+14"/>
        <source>View Investor Key</source>
        <translation>View Investor Key</translation>
    </message>
    <message>
        <location line="+24"/>
        <source>Investor key copied</source>
        <translation>Investor key copied</translation>
    </message>
    <message>
        <location line="+62"/>
        <source>Copy Investor Key</source>
        <translation>Copy Investor Key</translation>
    </message>
</context>
<context>
    <name>WalletFrame</name>
    <message>
        <location filename="../walletframe.cpp" line="+27"/>
        <source>No wallet has been loaded.</source>
        <translation>No wallet has been loaded.</translation>
    </message>
</context>
<context>
    <name>WalletModel</name>
    <message>
        <location filename="../walletmodel.cpp" line="+321"/>
        <source>Send Coins</source>
        <translation type="unfinished">Send Coins</translation>
    </message>
    <message>
        <location line="+388"/>
        <location line="+46"/>
        <location line="+9"/>
        <source>Fee bump error</source>
        <translation type="unfinished"></translation>
    </message>
    <message>
        <location line="-55"/>
        <source>Increasing transaction fee failed</source>
        <translation type="unfinished"></translation>
    </message>
    <message>
        <location line="+6"/>
        <source>Do you want to increase the fee?</source>
        <translation type="unfinished"></translation>
    </message>
    <message>
        <location line="+6"/>
        <source>Current fee:</source>
        <translation type="unfinished"></translation>
    </message>
    <message>
        <location line="+4"/>
        <source>Increase:</source>
        <translation type="unfinished"></translation>
    </message>
    <message>
        <location line="+4"/>
        <source>New fee:</source>
        <translation type="unfinished"></translation>
    </message>
    <message>
        <location line="+4"/>
        <source>Confirm fee bump</source>
        <translation type="unfinished"></translation>
    </message>
    <message>
        <location line="+22"/>
        <source>Can&apos;t sign transaction.</source>
        <translation type="unfinished"></translation>
    </message>
    <message>
        <location line="+9"/>
        <source>Could not commit transaction</source>
        <translation type="unfinished"></translation>
    </message>
</context>
<context>
    <name>WalletSelectionPage</name>
    <message>
        <location filename="../forms/walletselectionpage.ui" line="+14"/>
        <source>Form</source>
        <translation>Form</translation>
    </message>
    <message>
        <location line="+122"/>
        <source>Send and receive PAI Coin</source>
        <translation>Send and receive PAI Coin</translation>
    </message>
    <message>
        <location line="+42"/>
        <source>Create New Wallet</source>
        <translation>Create New Wallet</translation>
    </message>
    <message>
        <location line="+51"/>
        <source>Restore Wallet</source>
        <translation>Restore Wallet</translation>
    </message>
</context>
<context>
    <name>WalletView</name>
    <message>
        <location filename="../walletview.cpp" line="+51"/>
        <source>&amp;Export</source>
        <translation>&amp;Export</translation>
    </message>
    <message>
        <location line="+1"/>
        <source>Export the data in the current tab to a file</source>
        <translation>Export the data in the current tab to a file</translation>
    </message>
    <message>
        <location line="+203"/>
        <source>Backup Wallet</source>
        <translation type="unfinished"></translation>
    </message>
    <message>
        <location line="+1"/>
        <source>Wallet Data (*.dat)</source>
        <translation type="unfinished"></translation>
    </message>
    <message>
        <location line="+6"/>
        <source>Backup Failed</source>
        <translation type="unfinished"></translation>
    </message>
    <message>
        <location line="+0"/>
        <source>There was an error trying to save the wallet data to %1.</source>
        <translation type="unfinished"></translation>
    </message>
    <message>
        <location line="+4"/>
        <source>Backup Successful</source>
        <translation type="unfinished"></translation>
    </message>
    <message>
        <location line="+0"/>
        <source>The wallet data was successfully saved to %1.</source>
        <translation type="unfinished"></translation>
    </message>
    <message>
        <location line="+60"/>
        <source>Review Paper Key</source>
        <translation>Review Paper Key</translation>
    </message>
</context>
<context>
    <name>WelcomePage</name>
    <message>
        <location filename="../forms/welcomepage.ui" line="+14"/>
        <source>Form</source>
        <translation>Form</translation>
    </message>
    <message>
        <location line="+81"/>
        <source>Welcome to PAI Up</source>
        <translation>Welcome to PAI Up</translation>
    </message>
    <message>
        <location line="+27"/>
        <source>Send and receive PAI Coin</source>
        <translation>Send and receive PAI Coin</translation>
    </message>
    <message>
        <location line="+46"/>
        <source>Easy Setup</source>
        <translation>Easy Setup</translation>
    </message>
    <message>
        <location line="+51"/>
        <source>Advanced Setup</source>
        <translation>Advanced Setup</translation>
    </message>
    <message>
        <location line="+23"/>
        <source>  By using this application I agree to the &lt;a href=&quot;https://paiup.com/terms-of-service.html&quot; style=&quot;color:black&quot;&gt;&lt;b&gt;Terms of Service&lt;/b&gt;&lt;/a&gt; and &lt;a href=&quot;https://paiup.com/privacy-policy.html&quot; style=&quot;color:black&quot;&gt;&lt;b&gt;Privacy Policy&lt;/b&gt;&lt;/a&gt;</source>
        <translation>  By using this application I agree to the &lt;a href=&quot;https://paiup.com/terms-of-service.html&quot; style=&quot;color:black&quot;&gt;&lt;b&gt;Terms of Service&lt;/b&gt;&lt;/a&gt; and &lt;a href=&quot;https://paiup.com/privacy-policy.html&quot; style=&quot;color:black&quot;&gt;&lt;b&gt;Privacy Policy&lt;/b&gt;&lt;/a&gt;</translation>
    </message>
</context>
<context>
    <name>paicoin-core</name>
    <message>
        <location filename="../paicoinstrings.cpp" line="+342"/>
        <source>Options:</source>
        <translation>Options:</translation>
    </message>
    <message>
        <location line="+31"/>
        <source>Specify data directory</source>
        <translation>Specify data directory</translation>
    </message>
    <message>
        <location line="-97"/>
        <source>Connect to a node to retrieve peer addresses, and disconnect</source>
        <translation>Connect to a node to retrieve peer addresses, and disconnect</translation>
    </message>
    <message>
        <location line="+100"/>
        <source>Specify your own public address</source>
        <translation>Specify your own public address</translation>
    </message>
    <message>
        <location line="-116"/>
        <source>Accept command line and JSON-RPC commands</source>
        <translation>Accept command line and JSON-RPC commands</translation>
    </message>
    <message>
        <location line="-201"/>
        <source>Distributed under the MIT software license, see the accompanying file %s or %s</source>
        <translation type="unfinished"></translation>
    </message>
    <message>
        <location line="+44"/>
        <source>If &lt;category&gt; is not supplied or if &lt;category&gt; = 1, output all debugging information.</source>
        <translation type="unfinished"></translation>
    </message>
    <message>
        <location line="+36"/>
        <source>Prune configured below the minimum of %d MiB.  Please use a higher number.</source>
        <translation type="unfinished"></translation>
    </message>
    <message>
        <location line="+2"/>
        <source>Prune: last wallet synchronisation goes beyond pruned data. You need to -reindex (download the whole blockchain again in case of pruned node)</source>
        <translation type="unfinished"></translation>
    </message>
    <message>
        <location line="+18"/>
        <source>Rescans are not possible in pruned mode. You will need to use -reindex which will download the whole blockchain again.</source>
        <translation type="unfinished"></translation>
    </message>
    <message>
        <location line="+145"/>
        <source>Error: A fatal internal error occurred, see debug.log for details</source>
        <translation type="unfinished"></translation>
    </message>
    <message>
        <location line="+3"/>
        <source>Fee (in %s/kB) to add to transactions you send (default: %s)</source>
        <translation type="unfinished"></translation>
    </message>
    <message>
        <location line="+42"/>
        <source>Pruning blockstore...</source>
        <translation type="unfinished"></translation>
    </message>
    <message>
        <location line="+11"/>
        <source>Run in the background as a daemon and accept commands</source>
        <translation>Run in the background as a daemon and accept commands</translation>
    </message>
    <message>
        <location line="+38"/>
        <source>Unable to start HTTP server. See debug log for details.</source>
        <translation type="unfinished"></translation>
    </message>
    <message>
        <location line="-385"/>
        <source>The %s developers</source>
        <translation type="unfinished"></translation>
    </message>
    <message>
        <location line="+7"/>
        <source>A fee rate (in %s/kB) that will be used when fee estimation has insufficient data (default: %s)</source>
        <translation type="unfinished"></translation>
    </message>
    <message>
        <location line="+3"/>
        <source>Accept relayed transactions received from whitelisted peers even when not relaying transactions (default: %d)</source>
        <translation type="unfinished"></translation>
    </message>
    <message>
        <location line="+7"/>
        <source>Bind to given address and always listen on it. Use [host]:port notation for IPv6</source>
        <translation>Bind to given address and always listen on it. Use [host]:port notation for IPv6</translation>
    </message>
    <message>
        <location line="+12"/>
        <source>Cannot obtain a lock on data directory %s. %s is probably already running.</source>
        <translation type="unfinished"></translation>
    </message>
    <message>
        <location line="+11"/>
        <source>Delete all wallet transactions and only recover those parts of the blockchain through -rescan on startup</source>
        <translation type="unfinished"></translation>
    </message>
    <message>
        <location line="+18"/>
        <source>Error reading %s! All keys read correctly, but transaction data or address book entries might be missing or incorrect.</source>
        <translation type="unfinished"></translation>
    </message>
    <message>
        <location line="+5"/>
        <source>Exclude debugging information for a category. Can be used in conjunction with -debug=1 to output debug logs for all categories except one or more specified categories.</source>
        <translation type="unfinished"></translation>
    </message>
    <message>
        <location line="+7"/>
        <source>Execute command when a wallet transaction changes (%s in cmd is replaced by TxID)</source>
        <translation>Execute command when a wallet transaction changes (%s in cmd is replaced by TxID)</translation>
    </message>
    <message>
        <location line="+6"/>
        <source>Extra transactions to keep in memory for compact block reconstructions (default: %u)</source>
        <translation type="unfinished"></translation>
    </message>
    <message>
        <location line="+20"/>
        <source>If this block is in the chain assume that it and its ancestors are valid and potentially skip their script verification (0 to verify all, default: %s, testnet: %s)</source>
        <translation type="unfinished"></translation>
    </message>
    <message>
        <location line="+10"/>
        <source>Maximum allowed median peer time offset adjustment. Local perspective of time may be influenced by peers forward or backward by this amount. (default: %u seconds)</source>
        <translation type="unfinished"></translation>
    </message>
    <message>
        <location line="+7"/>
        <source>Maximum total fees (in %s) to use in a single wallet transaction or raw transaction; setting this too low may abort large transactions (default: %s)</source>
        <translation type="unfinished"></translation>
    </message>
    <message>
        <location line="+7"/>
        <source>Please check that your computer&apos;s date and time are correct! If your clock is wrong, %s will not work properly.</source>
        <translation type="unfinished"></translation>
    </message>
    <message>
        <location line="+3"/>
        <source>Please contribute if you find %s useful. Visit %s for further information about the software.</source>
        <translation type="unfinished"></translation>
    </message>
    <message>
        <location line="+8"/>
        <source>Query for peer addresses via DNS lookup, if low on addresses (default: 1 unless -connect used)</source>
        <translation type="unfinished"></translation>
    </message>
    <message>
        <location line="+6"/>
        <source>Reduce storage requirements by enabling pruning (deleting) of old blocks. This allows the pruneblockchain RPC to be called to delete specific blocks, and enables automatic pruning of old blocks if a target size in MiB is provided. This mode is incompatible with -txindex and -rescan. Warning: Reverting this setting requires re-downloading the entire blockchain. (default: 0 = disable pruning blocks, 1 = allow manual pruning via RPC, &gt;%u = automatically prune block files to stay under the specified target size in MiB)</source>
        <translation type="unfinished"></translation>
    </message>
    <message>
        <location line="+12"/>
        <source>Set lowest fee rate (in %s/kB) for transactions to be included in block creation. (default: %s)</source>
        <translation type="unfinished"></translation>
    </message>
    <message>
        <location line="+3"/>
        <source>Set the number of script verification threads (%u to %d, 0 = auto, &lt;0 = leave that many cores free, default: %d)</source>
        <translation type="unfinished"></translation>
    </message>
    <message>
        <location line="+8"/>
        <source>The block database contains a block which appears to be from the future. This may be due to your computer&apos;s date and time being set incorrectly. Only rebuild the block database if you are sure that your computer&apos;s date and time are correct</source>
        <translation type="unfinished"></translation>
    </message>
    <message>
        <location line="+12"/>
        <source>This is a pre-release test build - use at your own risk - do not use for mining or merchant applications</source>
        <translation type="unfinished"></translation>
    </message>
    <message>
        <location line="+3"/>
        <source>This is the transaction fee you may discard if change is smaller than dust at this level</source>
        <translation type="unfinished"></translation>
    </message>
    <message>
        <location line="+15"/>
        <source>Unable to replay blocks. You will need to rebuild the database using -reindex-chainstate.</source>
        <translation type="unfinished"></translation>
    </message>
    <message>
        <location line="+3"/>
        <source>Unable to rewind the database to a pre-fork state. You will need to redownload the blockchain</source>
        <translation type="unfinished"></translation>
    </message>
    <message>
        <location line="+9"/>
        <source>Use UPnP to map the listening port (default: 1 when listening and no -proxy)</source>
        <translation type="unfinished"></translation>
    </message>
    <message>
        <location line="+5"/>
        <source>Username and hashed password for JSON-RPC connections. The field &lt;userpw&gt; comes in the format: &lt;USERNAME&gt;:&lt;SALT&gt;$&lt;HASH&gt;. A canonical python script is included in share/rpcuser. The client then connects normally using the rpcuser=&lt;USERNAME&gt;/rpcpassword=&lt;PASSWORD&gt; pair of arguments. This option can be specified multiple times</source>
        <translation type="unfinished"></translation>
    </message>
    <message>
        <location line="+6"/>
        <source>Wallet will not create transactions that violate mempool chain limits (default: %u)</source>
        <translation type="unfinished"></translation>
    </message>
    <message>
        <location line="+3"/>
        <source>Warning: The network does not appear to fully agree! Some miners appear to be experiencing issues.</source>
        <translation type="unfinished"></translation>
    </message>
    <message>
        <location line="+10"/>
        <source>Warning: We do not appear to fully agree with our peers! You may need to upgrade, or other nodes may need to upgrade.</source>
        <translation type="unfinished"></translation>
    </message>
    <message>
        <location line="+3"/>
        <source>Whether to save the mempool on shutdown and load on restart (default: %u)</source>
        <translation type="unfinished"></translation>
    </message>
    <message>
        <location line="+11"/>
        <source>%d of last 100 blocks have unexpected version</source>
        <translation type="unfinished"></translation>
    </message>
    <message>
        <location line="+1"/>
        <source>%s corrupt, salvage failed</source>
        <translation type="unfinished"></translation>
    </message>
    <message>
        <location line="+4"/>
        <source>-maxmempool must be at least %d MB</source>
        <translation type="unfinished"></translation>
    </message>
    <message>
        <location line="+1"/>
        <source>&lt;category&gt; can be:</source>
        <translation type="unfinished"></translation>
    </message>
    <message>
        <location line="+2"/>
        <source>Accept connections from outside (default: 1 if no -proxy or -connect)</source>
        <translation type="unfinished"></translation>
    </message>
    <message>
        <location line="+5"/>
        <source>Append comment to the user agent string</source>
        <translation type="unfinished"></translation>
    </message>
    <message>
        <location line="+1"/>
        <source>Attempt to recover private keys from a corrupt wallet on startup</source>
        <translation type="unfinished"></translation>
    </message>
    <message>
        <location line="+3"/>
        <source>Block creation options:</source>
        <translation>Block creation options:</translation>
    </message>
    <message>
        <location line="+2"/>
        <source>Cannot resolve -%s address: &apos;%s&apos;</source>
        <translation type="unfinished"></translation>
    </message>
    <message>
        <location line="+1"/>
        <source>Chain selection options:</source>
        <translation type="unfinished"></translation>
    </message>
    <message>
        <location line="+1"/>
        <source>Change index out of range</source>
        <translation type="unfinished"></translation>
    </message>
    <message>
        <location line="+3"/>
        <source>Connection options:</source>
        <translation type="unfinished"></translation>
    </message>
    <message>
        <location line="+2"/>
        <source>Corrupted block database detected</source>
        <translation>Corrupted block database detected</translation>
    </message>
    <message>
        <location line="+1"/>
        <source>Debugging/Testing options:</source>
        <translation type="unfinished"></translation>
    </message>
    <message>
        <location line="+1"/>
        <source>Do not load the wallet and disable wallet RPC calls</source>
        <translation type="unfinished"></translation>
    </message>
    <message>
        <location line="+1"/>
        <source>Do you want to rebuild the block database now?</source>
        <translation>Do you want to rebuild the block database now?</translation>
    </message>
    <message>
        <location line="+2"/>
        <source>Enable publish hash block in &lt;address&gt;</source>
        <translation type="unfinished"></translation>
    </message>
    <message>
        <location line="+1"/>
        <source>Enable publish hash transaction in &lt;address&gt;</source>
        <translation type="unfinished"></translation>
    </message>
    <message>
        <location line="+1"/>
        <source>Enable publish raw block in &lt;address&gt;</source>
        <translation type="unfinished"></translation>
    </message>
    <message>
        <location line="+1"/>
        <source>Enable publish raw transaction in &lt;address&gt;</source>
        <translation type="unfinished"></translation>
    </message>
    <message>
        <location line="+1"/>
        <source>Enable transaction replacement in the memory pool (default: %u)</source>
        <translation type="unfinished"></translation>
    </message>
    <message>
        <location line="+2"/>
        <source>Error initializing block database</source>
        <translation>Error initializing block database</translation>
    </message>
    <message>
        <location line="+1"/>
        <source>Error initializing wallet database environment %s!</source>
        <translation>Error initializing wallet database environment %s!</translation>
    </message>
    <message>
        <location line="+1"/>
        <source>Error loading %s</source>
        <translation type="unfinished"></translation>
    </message>
    <message>
        <location line="+1"/>
        <source>Error loading %s: Wallet corrupted</source>
        <translation type="unfinished"></translation>
    </message>
    <message>
        <location line="+1"/>
        <source>Error loading %s: Wallet requires newer version of %s</source>
        <translation type="unfinished"></translation>
    </message>
    <message>
        <location line="+2"/>
        <source>Error loading block database</source>
        <translation>Error loading block database</translation>
    </message>
    <message>
        <location line="+4"/>
        <source>Error opening block database</source>
        <translation>Error opening block database</translation>
    </message>
    <message>
        <location line="+5"/>
        <source>Error: Disk space is low!</source>
        <translation>Error: Disk space is low!</translation>
    </message>
    <message>
        <location line="+1"/>
        <source>Failed to listen on any port. Use -listen=0 if you want this.</source>
        <translation>Failed to listen on any port. Use -listen=0 if you want this.</translation>
    </message>
    <message>
        <location line="+3"/>
        <source>Importing...</source>
        <translation type="unfinished"></translation>
    </message>
    <message>
        <location line="+3"/>
        <source>Incorrect or no genesis block found. Wrong datadir for network?</source>
        <translation>Incorrect or no genesis block found. Wrong datadir for network?</translation>
    </message>
    <message>
        <location line="+2"/>
        <source>Initialization sanity check failed. %s is shutting down.</source>
        <translation type="unfinished"></translation>
    </message>
    <message>
        <location line="+4"/>
        <source>Invalid amount for -%s=&lt;amount&gt;: &apos;%s&apos;</source>
        <translation type="unfinished"></translation>
    </message>
    <message>
        <location line="+1"/>
        <source>Invalid amount for -discardfee=&lt;amount&gt;: &apos;%s&apos;</source>
        <translation type="unfinished"></translation>
    </message>
    <message>
        <location line="+1"/>
        <source>Invalid amount for -fallbackfee=&lt;amount&gt;: &apos;%s&apos;</source>
        <translation type="unfinished"></translation>
    </message>
    <message>
        <location line="+4"/>
        <source>Keep the transaction memory pool below &lt;n&gt; megabytes (default: %u)</source>
        <translation type="unfinished"></translation>
    </message>
    <message>
        <location line="+5"/>
        <source>Loading P2P addresses...</source>
        <translation type="unfinished"></translation>
    </message>
    <message>
        <location line="+1"/>
        <source>Loading banlist...</source>
        <translation type="unfinished"></translation>
    </message>
    <message>
        <location line="+3"/>
        <source>Location of the auth cookie (default: data dir)</source>
        <translation type="unfinished"></translation>
    </message>
    <message>
        <location line="+7"/>
        <source>Not enough file descriptors available.</source>
        <translation>Not enough file descriptors available.</translation>
    </message>
    <message>
        <location line="+1"/>
        <source>Only connect to nodes in network &lt;net&gt; (ipv4, ipv6 or onion)</source>
        <translation type="unfinished"></translation>
    </message>
    <message>
        <location line="+4"/>
        <source>Print this help message and exit</source>
        <translation type="unfinished"></translation>
    </message>
    <message>
        <location line="+1"/>
        <source>Print version and exit</source>
        <translation type="unfinished"></translation>
    </message>
    <message>
        <location line="+1"/>
        <source>Prune cannot be configured with a negative value.</source>
        <translation type="unfinished"></translation>
    </message>
    <message>
        <location line="+1"/>
        <source>Prune mode is incompatible with -txindex.</source>
        <translation type="unfinished"></translation>
    </message>
    <message>
        <location line="+3"/>
        <source>Rebuild chain state and block index from the blk*.dat files on disk</source>
        <translation type="unfinished"></translation>
    </message>
    <message>
        <location line="+1"/>
        <source>Rebuild chain state from the currently indexed blocks</source>
        <translation type="unfinished"></translation>
    </message>
    <message>
        <location line="+4"/>
        <source>Replaying blocks...</source>
        <translation type="unfinished"></translation>
    </message>
    <message>
        <location line="+3"/>
        <source>Rewinding blocks...</source>
        <translation type="unfinished"></translation>
    </message>
    <message>
        <location line="+4"/>
        <source>Set database cache size in megabytes (%d to %d, default: %d)</source>
        <translation type="unfinished"></translation>
    </message>
    <message>
        <location line="+3"/>
        <source>Set maximum block size in bytes (default: %d)</source>
        <translation type="unfinished"></translation>
    </message>
    <message>
        <location line="+9"/>
        <source>Specify wallet file (within data directory)</source>
        <translation>Specify wallet file (within data directory)</translation>
    </message>
    <message>
        <location line="+4"/>
        <source>The source code is available from %s.</source>
        <translation type="unfinished"></translation>
    </message>
    <message>
        <location line="+11"/>
        <source>Transaction fee and change calculation failed</source>
        <translation type="unfinished"></translation>
    </message>
    <message>
        <location line="+6"/>
        <source>Unable to bind to %s on this computer. %s is probably already running.</source>
        <translation type="unfinished"></translation>
    </message>
    <message>
        <location line="+1"/>
        <source>Unable to generate initial keys</source>
        <translation type="unfinished"></translation>
    </message>
    <message>
        <location line="+3"/>
        <source>Unsupported argument -benchmark ignored, use -debug=bench.</source>
        <translation type="unfinished"></translation>
    </message>
    <message>
        <location line="+1"/>
        <source>Unsupported argument -debugnet ignored, use -debug=net.</source>
        <translation type="unfinished"></translation>
    </message>
    <message>
        <location line="+1"/>
        <source>Unsupported argument -tor found, use -onion.</source>
        <translation type="unfinished"></translation>
    </message>
    <message>
        <location line="+1"/>
        <source>Unsupported logging category %s=%s.</source>
        <translation type="unfinished"></translation>
    </message>
    <message>
        <location line="+2"/>
        <source>Upgrading UTXO database</source>
        <translation type="unfinished"></translation>
    </message>
    <message>
        <location line="+1"/>
        <source>Use UPnP to map the listening port (default: %u)</source>
        <translation type="unfinished"></translation>
    </message>
    <message>
        <location line="+1"/>
        <source>Use the test chain</source>
        <translation type="unfinished"></translation>
    </message>
    <message>
        <location line="+1"/>
        <source>User Agent comment (%s) contains unsafe characters.</source>
        <translation type="unfinished"></translation>
    </message>
    <message>
        <location line="+2"/>
        <source>Verifying blocks...</source>
        <translation>Verifying blocks...</translation>
    </message>
    <message>
        <location line="+2"/>
        <source>Wallet %s resides outside data directory %s</source>
        <translation>Wallet %s resides outside data directory %s</translation>
    </message>
    <message>
        <location line="+1"/>
        <source>Wallet debugging/testing options:</source>
        <translation type="unfinished"></translation>
    </message>
    <message>
        <location line="+1"/>
        <source>Wallet needed to be rewritten: restart %s to complete</source>
        <translation type="unfinished"></translation>
    </message>
    <message>
        <location line="+1"/>
        <source>Wallet options:</source>
        <translation type="unfinished"></translation>
    </message>
    <message>
        <location line="-389"/>
        <source>Allow JSON-RPC connections from specified source. Valid for &lt;ip&gt; are a single IP (e.g. 1.2.3.4), a network/netmask (e.g. 1.2.3.4/255.255.255.0) or a network/CIDR (e.g. 1.2.3.4/24). This option can be specified multiple times</source>
        <translation type="unfinished"></translation>
    </message>
    <message>
        <location line="+7"/>
        <source>Bind to given address and whitelist peers connecting to it. Use [host]:port notation for IPv6</source>
        <translation type="unfinished"></translation>
    </message>
    <message>
        <location line="+17"/>
        <source>Create new files with system default permissions, instead of umask 077 (only effective with disabled wallet functionality)</source>
        <translation type="unfinished"></translation>
    </message>
    <message>
        <location line="+6"/>
        <source>Discover own IP addresses (default: 1 when listening and no -externalip or -proxy)</source>
        <translation type="unfinished"></translation>
    </message>
    <message>
        <location line="+18"/>
        <source>Error: Listening for incoming connections failed (listen returned error %s)</source>
        <translation type="unfinished"></translation>
    </message>
    <message>
        <location line="+6"/>
        <source>Execute command when a relevant alert is received or we see a really long fork (%s in cmd is replaced by message)</source>
        <translation>Execute command when a relevant alert is received or we see a really long fork (%s in cmd is replaced by message)</translation>
    </message>
    <message>
        <location line="+12"/>
        <source>Fees (in %s/kB) smaller than this are considered zero fee for relaying, mining and transaction creation (default: %s)</source>
        <translation type="unfinished"></translation>
    </message>
    <message>
        <location line="+14"/>
        <source>If paytxfee is not set, include enough fee so transactions begin confirmation on average within n blocks (default: %u)</source>
        <translation type="unfinished"></translation>
    </message>
    <message>
        <location line="+7"/>
        <source>Invalid amount for -maxtxfee=&lt;amount&gt;: &apos;%s&apos; (must be at least the minrelay fee of %s to prevent stuck transactions)</source>
        <translation type="unfinished"></translation>
    </message>
    <message>
        <location line="+10"/>
        <source>Maximum size of data in data carrier transactions we relay and mine (default: %u)</source>
        <translation type="unfinished"></translation>
    </message>
    <message>
        <location line="+24"/>
        <source>Randomize credentials for every proxy connection. This enables Tor stream isolation (default: %u)</source>
        <translation type="unfinished"></translation>
    </message>
    <message>
        <location line="+36"/>
        <source>The transaction amount is too small to send after the fee has been deducted</source>
        <translation type="unfinished"></translation>
    </message>
    <message>
        <location line="+64"/>
        <source>Whitelisted peers cannot be DoS banned and their transactions are always relayed, even if they are already in the mempool, useful e.g. for a gateway</source>
        <translation type="unfinished"></translation>
    </message>
    <message>
        <location line="+3"/>
        <source>You need to rebuild the database using -reindex to go back to unpruned mode.  This will redownload the entire blockchain</source>
        <translation type="unfinished"></translation>
    </message>
    <message>
        <location line="+7"/>
        <source>(default: %u)</source>
        <translation type="unfinished"></translation>
    </message>
    <message>
        <location line="+5"/>
        <source>Accept public REST requests (default: %u)</source>
        <translation type="unfinished"></translation>
    </message>
    <message>
        <location line="+6"/>
        <source>Automatically create Tor hidden service (default: %d)</source>
        <translation type="unfinished"></translation>
    </message>
    <message>
        <location line="+7"/>
        <source>Connect through SOCKS5 proxy</source>
        <translation type="unfinished"></translation>
    </message>
    <message>
        <location line="+20"/>
        <source>Error loading %s: You can&apos;t disable HD on an already existing HD wallet</source>
        <translation type="unfinished"></translation>
    </message>
    <message>
        <location line="+6"/>
        <source>Error reading from database, shutting down.</source>
        <translation type="unfinished"></translation>
    </message>
    <message>
        <location line="+1"/>
        <source>Error upgrading chainstate database</source>
        <translation type="unfinished"></translation>
    </message>
    <message>
        <location line="+8"/>
        <source>Imports blocks from external blk000??.dat file on startup</source>
        <translation type="unfinished"></translation>
    </message>
    <message>
        <location line="+3"/>
        <source>Information</source>
        <translation>Information</translation>
    </message>
    <message>
        <location line="+3"/>
        <source>Invalid -onion address or hostname: &apos;%s&apos;</source>
        <translation type="unfinished"></translation>
    </message>
    <message>
        <location line="+1"/>
        <source>Invalid -proxy address or hostname: &apos;%s&apos;</source>
        <translation type="unfinished"></translation>
    </message>
    <message>
        <location line="+4"/>
        <source>Invalid amount for -paytxfee=&lt;amount&gt;: &apos;%s&apos; (must be at least %s)</source>
        <translation type="unfinished"></translation>
    </message>
    <message>
        <location line="+1"/>
        <source>Invalid netmask specified in -whitelist: &apos;%s&apos;</source>
        <translation type="unfinished"></translation>
    </message>
    <message>
        <location line="+1"/>
        <source>Keep at most &lt;n&gt; unconnectable transactions in memory (default: %u)</source>
        <translation type="unfinished"></translation>
    </message>
    <message>
        <location line="+15"/>
        <source>Need to specify a port with -whitebind: &apos;%s&apos;</source>
        <translation type="unfinished"></translation>
    </message>
    <message>
        <location line="+1"/>
        <source>Node relay options:</source>
        <translation type="unfinished"></translation>
    </message>
    <message>
        <location line="+11"/>
        <source>RPC server options:</source>
        <translation type="unfinished"></translation>
    </message>
    <message>
        <location line="+3"/>
        <source>Reducing -maxconnections from %d to %d, because of system limitations.</source>
        <translation type="unfinished"></translation>
    </message>
    <message>
        <location line="+4"/>
        <source>Rescan the block chain for missing wallet transactions on startup</source>
        <translation type="unfinished"></translation>
    </message>
    <message>
        <location line="+4"/>
        <source>Send trace/debug info to console instead of debug.log file</source>
        <translation>Send trace/debug info to console instead of debug.log file</translation>
    </message>
    <message>
        <location line="+7"/>
        <source>Show all debugging options (usage: --help -help-debug)</source>
        <translation type="unfinished"></translation>
    </message>
    <message>
        <location line="+1"/>
        <source>Shrink debug.log file on client startup (default: 1 when no -debug)</source>
        <translation>Shrink debug.log file on client startup (default: 1 when no -debug)</translation>
    </message>
    <message>
        <location line="+1"/>
        <source>Signing transaction failed</source>
        <translation>Signing transaction failed</translation>
    </message>
    <message>
        <location line="+10"/>
        <source>The transaction amount is too small to pay the fee</source>
        <translation type="unfinished"></translation>
    </message>
    <message>
        <location line="+2"/>
        <source>This is experimental software.</source>
        <translation type="unfinished"></translation>
    </message>
    <message>
        <location line="+4"/>
        <source>Tor control port password (default: empty)</source>
        <translation type="unfinished"></translation>
    </message>
    <message>
        <location line="+1"/>
        <source>Tor control port to use if onion listening enabled (default: %s)</source>
        <translation type="unfinished"></translation>
    </message>
    <message>
        <location line="+1"/>
        <source>Transaction amount too small</source>
        <translation>Transaction amount too small</translation>
    </message>
    <message>
        <location line="+5"/>
        <source>Transaction too large for fee policy</source>
        <translation type="unfinished"></translation>
    </message>
    <message>
        <location line="+1"/>
        <source>Transaction too large</source>
        <translation>Transaction too large</translation>
    </message>
    <message>
        <location line="+1"/>
        <source>Unable to bind to %s on this computer (bind returned error %s)</source>
        <translation type="unfinished"></translation>
    </message>
    <message>
        <location line="+9"/>
        <source>Upgrade wallet to latest format on startup</source>
        <translation type="unfinished"></translation>
    </message>
    <message>
        <location line="+5"/>
        <source>Username for JSON-RPC connections</source>
        <translation>Username for JSON-RPC connections</translation>
    </message>
    <message>
        <location line="+2"/>
        <source>Verifying wallet(s)...</source>
        <translation type="unfinished"></translation>
    </message>
    <message>
        <location line="+5"/>
        <source>Warning</source>
        <translation>Warning</translation>
    </message>
    <message>
        <location line="+1"/>
        <source>Warning: unknown new rules activated (versionbit %i)</source>
        <translation type="unfinished"></translation>
    </message>
    <message>
        <location line="+1"/>
        <source>Whether to operate in a blocks only mode (default: %u)</source>
        <translation type="unfinished"></translation>
    </message>
    <message>
        <location line="+1"/>
        <source>You need to rebuild the database using -reindex to change -txindex</source>
        <translation type="unfinished"></translation>
    </message>
    <message>
        <location line="+1"/>
        <source>Zapping all transactions from wallet...</source>
        <translation type="unfinished"></translation>
    </message>
    <message>
        <location line="+1"/>
        <source>ZeroMQ notification options:</source>
        <translation type="unfinished"></translation>
    </message>
    <message>
        <location line="-78"/>
        <source>Password for JSON-RPC connections</source>
        <translation>Password for JSON-RPC connections</translation>
    </message>
    <message>
        <location line="-257"/>
        <source>Execute command when the best block changes (%s in cmd is replaced by block hash)</source>
        <translation>Execute command when the best block changes (%s in cmd is replaced by block hash)</translation>
    </message>
    <message>
        <location line="+178"/>
        <source>Allow DNS lookups for -addnode, -seednode and -connect</source>
        <translation>Allow DNS lookups for -addnode, -seednode and -connect</translation>
    </message>
    <message>
        <location line="-250"/>
        <source>(1 = keep tx meta data e.g. account owner and payment request information, 2 = drop tx meta data)</source>
        <translation type="unfinished"></translation>
    </message>
    <message>
        <location line="-2"/>
        <source>PAI Up</source>
        <translation type="unfinished"></translation>
    </message>
    <message>
        <location line="+5"/>
        <source>-maxtxfee is set very high! Fees this large could be paid on a single transaction.</source>
        <translation type="unfinished"></translation>
    </message>
    <message>
        <location line="+19"/>
        <source>Bind to given address to listen for JSON-RPC connections. This option is ignored unless -rpcallowip is also passed. Port is optional and overrides -rpcport. Use [host]:port notation for IPv6. This option can be specified multiple times (default: 127.0.0.1 and ::1 i.e., localhost, or if -rpcallowip has been specified, 0.0.0.0 and :: i.e., all addresses)</source>
        <translation type="unfinished"></translation>
    </message>
    <message>
        <location line="+8"/>
        <source>Cannot provide specific connections and have addrman find outgoing connections at the same.</source>
        <translation type="unfinished"></translation>
    </message>
    <message>
        <location line="+3"/>
        <source>Connect only to the specified node(s); -connect=0 disables automatic connections</source>
        <translation type="unfinished"></translation>
    </message>
    <message>
        <location line="+15"/>
        <source>Do not keep transactions in the mempool longer than &lt;n&gt; hours (default: %u)</source>
        <translation type="unfinished"></translation>
    </message>
    <message>
        <location line="+2"/>
        <source>Equivalent bytes per sigop in transactions for relay and mining (default: %u)</source>
        <translation type="unfinished"></translation>
    </message>
    <message>
        <location line="+2"/>
        <source>Error loading %s: You can&apos;t enable HD on an already existing non-HD wallet</source>
        <translation type="unfinished"></translation>
    </message>
    <message>
        <location line="+2"/>
        <source>Error loading wallet %s. -wallet parameter must only specify a filename (not a path).</source>
        <translation type="unfinished"></translation>
    </message>
    <message>
        <location line="+27"/>
        <source>Fees (in %s/kB) smaller than this are considered zero fee for transaction creation (default: %s)</source>
        <translation type="unfinished"></translation>
    </message>
    <message>
        <location line="+3"/>
        <source>Force relay of transactions from whitelisted peers even if they violate local relay policy (default: %d)</source>
        <translation type="unfinished"></translation>
    </message>
    <message>
        <location line="+3"/>
        <source>How thorough the block verification of -checkblocks is (0-4, default: %u)</source>
        <translation type="unfinished"></translation>
    </message>
    <message>
        <location line="+15"/>
        <source>Maintain a full transaction index, used by the getrawtransaction rpc call (default: %u)</source>
        <translation type="unfinished"></translation>
    </message>
    <message>
        <location line="+13"/>
        <source>Number of seconds to keep misbehaving peers from reconnecting (default: %u)</source>
        <translation type="unfinished"></translation>
    </message>
    <message>
        <location line="+2"/>
        <source>Output debugging information (default: %u, supplying &lt;category&gt; is optional)</source>
        <translation type="unfinished"></translation>
    </message>
    <message>
        <location line="+37"/>
        <source>Sets the serialization of raw transaction or block hex returned in non-verbose mode, non-segwit(0) or segwit(1) (default: %d)</source>
        <translation type="unfinished"></translation>
    </message>
    <message>
        <location line="+3"/>
        <source>Support filtering of blocks and transaction with bloom filters (default: %u)</source>
        <translation type="unfinished"></translation>
    </message>
    <message>
        <location line="+7"/>
        <source>The fee rate (in %s/kB) that indicates your tolerance for discarding change by adding it to the fee (default: %s). Note: An output is discarded if it is dust at this rate, but we will always discard up to the dust relay fee and a discard fee above that is limited by the fee estimate for the longest target</source>
        <translation type="unfinished"></translation>
    </message>
    <message>
        <location line="+13"/>
        <source>This is the transaction fee you may pay when fee estimates are not available.</source>
        <translation type="unfinished"></translation>
    </message>
    <message>
        <location line="+2"/>
        <source>This product includes software developed by the OpenSSL Project for use in the OpenSSL Toolkit %s and cryptographic software written by Eric Young and UPnP software written by Thomas Bernard.</source>
        <translation type="unfinished"></translation>
    </message>
    <message>
        <location line="+4"/>
        <source>Total length of network version string (%i) exceeds maximum length (%i). Reduce the number or size of uacomments.</source>
        <translation type="unfinished"></translation>
    </message>
    <message>
        <location line="+3"/>
        <source>Tries to keep outbound traffic under the given target (in MiB per 24h), 0 = no limit (default: %d)</source>
        <translation type="unfinished"></translation>
    </message>
    <message>
        <location line="+9"/>
        <source>Unsupported argument -socks found. Setting SOCKS version isn&apos;t possible anymore, only SOCKS5 proxies are supported.</source>
        <translation type="unfinished"></translation>
    </message>
    <message>
        <location line="+3"/>
        <source>Unsupported argument -whitelistalwaysrelay ignored, use -whitelistrelay and/or -whitelistforcerelay.</source>
        <translation type="unfinished"></translation>
    </message>
    <message>
        <location line="+5"/>
        <source>Use separate SOCKS5 proxy to reach peers via Tor hidden services (default: %s)</source>
        <translation type="unfinished"></translation>
    </message>
    <message>
        <location line="+15"/>
        <source>Warning: Unknown block versions being mined! It&apos;s possible unknown rules are in effect</source>
        <translation type="unfinished"></translation>
    </message>
    <message>
        <location line="+3"/>
        <source>Warning: Wallet file corrupt, data salvaged! Original %s saved as %s in %s; if your balance or transactions are incorrect you should restore from a backup.</source>
        <translation type="unfinished"></translation>
    </message>
    <message>
        <location line="+9"/>
        <source>Whitelist peers connecting from the given IP address (e.g. 1.2.3.4) or CIDR notated network (e.g. 1.2.3.0/24). Can be specified multiple times.</source>
        <translation type="unfinished"></translation>
    </message>
    <message>
        <location line="+11"/>
        <source>%s is set very high!</source>
        <translation type="unfinished"></translation>
    </message>
    <message>
        <location line="+1"/>
        <source>(default: %s)</source>
        <translation type="unfinished"></translation>
    </message>
    <message>
        <location line="+9"/>
        <source>Always query for peer addresses via DNS lookup (default: %u)</source>
        <translation type="unfinished"></translation>
    </message>
    <message>
        <location line="+4"/>
        <source>Bitcoin Core</source>
        <translation type="unfinished"></translation>
    </message>
    <message>
        <location line="+9"/>
        <source>Copyright (C)</source>
        <translation type="unfinished">Copyright (C)</translation>
    </message>
    <message>
        <location line="+11"/>
        <source>Error creating %s: You can&apos;t create non-HD wallets with this version.</source>
        <translation type="unfinished"></translation>
    </message>
    <message>
        <location line="+8"/>
        <source>Error loading wallet %s. -wallet filename must be a regular file.</source>
        <translation type="unfinished"></translation>
    </message>
    <message>
        <location line="+1"/>
        <source>Error loading wallet %s. Duplicate -wallet filename specified.</source>
        <translation type="unfinished"></translation>
    </message>
    <message>
        <location line="+1"/>
        <source>Error loading wallet %s. Invalid characters in -wallet filename.</source>
        <translation type="unfinished"></translation>
    </message>
    <message>
        <location line="+9"/>
        <source>How many blocks to check at startup (default: %u, 0 = all)</source>
        <translation type="unfinished"></translation>
    </message>
    <message>
        <location line="+3"/>
        <source>Include IP addresses in debug output (default: %u)</source>
        <translation type="unfinished"></translation>
    </message>
    <message>
        <location line="+14"/>
        <source>Keypool ran out, please call keypoolrefill first</source>
        <translation type="unfinished"></translation>
    </message>
    <message>
        <location line="+1"/>
        <source>Lainer AI Labs LLC</source>
        <translation type="unfinished"></translation>
    </message>
    <message>
        <location line="+1"/>
        <source>Listen for JSON-RPC connections on &lt;port&gt; (default: %u or testnet: %u)</source>
        <translation type="unfinished"></translation>
    </message>
    <message>
        <location line="+1"/>
        <source>Listen for connections on &lt;port&gt; (default: %u or testnet: %u)</source>
        <translation type="unfinished"></translation>
    </message>
    <message>
        <location line="+6"/>
        <source>Maintain at most &lt;n&gt; connections to peers (default: %u)</source>
        <translation type="unfinished"></translation>
    </message>
    <message>
        <location line="+1"/>
        <source>Make the wallet broadcast transactions</source>
        <translation type="unfinished"></translation>
    </message>
    <message>
        <location line="+1"/>
        <source>Maximum per-connection receive buffer, &lt;n&gt;*1000 bytes (default: %u)</source>
        <translation type="unfinished"></translation>
    </message>
    <message>
        <location line="+1"/>
        <source>Maximum per-connection send buffer, &lt;n&gt;*1000 bytes (default: %u)</source>
        <translation type="unfinished"></translation>
    </message>
    <message>
        <location line="+7"/>
        <source>Prepend debug output with timestamp (default: %u)</source>
        <translation type="unfinished"></translation>
    </message>
    <message>
        <location line="+10"/>
        <source>Relay and mine data carrier transactions (default: %u)</source>
        <translation type="unfinished"></translation>
    </message>
    <message>
        <location line="+1"/>
        <source>Relay non-P2SH multisig (default: %u)</source>
        <translation type="unfinished"></translation>
    </message>
    <message>
        <location line="+7"/>
        <source>Send transactions with full-RBF opt-in enabled (default: %u)</source>
        <translation type="unfinished"></translation>
    </message>
    <message>
        <location line="+2"/>
        <source>Set key pool size to &lt;n&gt; (default: %u)</source>
        <translation type="unfinished"></translation>
    </message>
    <message>
        <location line="+1"/>
        <source>Set maximum BIP141 block weight (default: %d)</source>
        <translation type="unfinished"></translation>
    </message>
    <message>
        <location line="+2"/>
        <source>Set the number of threads to service RPC calls (default: %d)</source>
        <translation type="unfinished"></translation>
    </message>
    <message>
        <location line="+4"/>
        <source>Specify configuration file (default: %s)</source>
        <translation type="unfinished"></translation>
    </message>
    <message>
        <location line="+1"/>
        <source>Specify connection timeout in milliseconds (minimum: 1, default: %d)</source>
        <translation type="unfinished"></translation>
    </message>
    <message>
        <location line="+2"/>
        <source>Specify pid file (default: %s)</source>
        <translation type="unfinished"></translation>
    </message>
    <message>
        <location line="+3"/>
        <source>Spend unconfirmed change when sending transactions (default: %u)</source>
        <translation type="unfinished"></translation>
    </message>
    <message>
        <location line="+1"/>
        <source>Starting network threads...</source>
        <translation type="unfinished"></translation>
    </message>
    <message>
        <location line="+3"/>
        <source>The wallet will avoid paying less than the minimum relay fee.</source>
        <translation type="unfinished"></translation>
    </message>
    <message>
        <location line="+2"/>
        <source>This is the minimum transaction fee you pay on every transaction.</source>
        <translation type="unfinished"></translation>
    </message>
    <message>
        <location line="+1"/>
        <source>This is the transaction fee you will pay if you send a transaction.</source>
        <translation type="unfinished"></translation>
    </message>
    <message>
        <location line="+1"/>
        <source>Threshold for disconnecting misbehaving peers (default: %u)</source>
        <translation type="unfinished"></translation>
    </message>
    <message>
        <location line="+4"/>
        <source>Transaction amounts must not be negative</source>
        <translation type="unfinished"></translation>
    </message>
    <message>
        <location line="+2"/>
        <source>Transaction has too long of a mempool chain</source>
        <translation type="unfinished"></translation>
    </message>
    <message>
        <location line="+1"/>
        <source>Transaction must have at least one recipient</source>
        <translation type="unfinished"></translation>
    </message>
    <message>
        <location line="+7"/>
        <source>Unknown network specified in -onlynet: &apos;%s&apos;</source>
        <translation>Unknown network specified in -onlynet: &apos;%s&apos;</translation>
    </message>
    <message>
        <location line="-84"/>
        <source>Insufficient funds</source>
        <translation>Insufficient funds</translation>
    </message>
    <message>
        <location line="+16"/>
        <source>Loading block index...</source>
        <translation>Loading block index...</translation>
    </message>
    <message>
        <location line="-68"/>
        <source>Add a node to connect to and attempt to keep the connection open</source>
        <translation>Add a node to connect to and attempt to keep the connection open</translation>
    </message>
    <message>
        <location line="+69"/>
        <source>Loading wallet...</source>
        <translation>Loading wallet...</translation>
    </message>
    <message>
        <location line="-61"/>
        <source>Cannot downgrade wallet</source>
        <translation>Cannot downgrade wallet</translation>
    </message>
    <message>
        <location line="+87"/>
        <source>Rescanning...</source>
        <translation>Rescanning...</translation>
    </message>
    <message>
        <location line="-75"/>
        <source>Done loading</source>
        <translation>Done loading</translation>
    </message>
    <message>
        <location line="+20"/>
        <source>Error</source>
        <translation>Error</translation>
    </message>
</context>
</TS><|MERGE_RESOLUTION|>--- conflicted
+++ resolved
@@ -1570,16 +1570,7 @@
         <translation>&amp;Verify message...</translation>
     </message>
     <message>
-<<<<<<< HEAD
         <location line="-75"/>
-=======
-        <location line="+742"/>
-        <source>PAIcoin</source>
-        <translation>PAIcoin</translation>
-    </message>
-    <message>
-        <location line="-817"/>
->>>>>>> a84d230d
         <source>&amp;Send</source>
         <translation>&amp;Send</translation>
     </message>
@@ -1785,11 +1776,7 @@
         <translation>Wallet is &lt;b&gt;encrypted&lt;/b&gt; and currently &lt;b&gt;locked&lt;/b&gt;</translation>
     </message>
     <message>
-<<<<<<< HEAD
         <location filename="../paicoin.cpp" line="+708"/>
-=======
-        <location filename="../paicoin.cpp" line="+699"/>
->>>>>>> a84d230d
         <source>A fatal error occurred. PAI Coin can no longer continue safely and will quit.</source>
         <translation>A fatal error occurred. PAI Coin can no longer continue safely and will quit.</translation>
     </message>
@@ -2173,11 +2160,7 @@
 <context>
     <name>QObject::QObject</name>
     <message>
-<<<<<<< HEAD
         <location filename="../paicoingui.cpp" line="-602"/>
-=======
-        <location filename="../paicoingui.cpp" line="-645"/>
->>>>>>> a84d230d
         <source>Error: Specified data directory &quot;%1&quot; does not exist.</source>
         <translation type="unfinished"></translation>
     </message>
@@ -4218,11 +4201,7 @@
 <context>
     <name>UnitDisplayStatusBarControl</name>
     <message>
-<<<<<<< HEAD
         <location filename="../paicoingui.cpp" line="+689"/>
-=======
-        <location filename="../paicoingui.cpp" line="+763"/>
->>>>>>> a84d230d
         <source>Unit to show amounts in. Click to select another unit.</source>
         <translation type="unfinished"></translation>
     </message>
