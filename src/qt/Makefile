.PHONY: FORCE
all: FORCE
<<<<<<< HEAD
	$(MAKE) -C .. paiup test_paiup
clean: FORCE
	$(MAKE) -C .. paiup_clean test_paiup_clean
check: FORCE
	$(MAKE) -C .. test_paiup_check
paiup paiup.exe: FORCE
	 $(MAKE) -C .. paiup
=======
	$(MAKE) -C .. paicoin_qt test_paicoin_qt
clean: FORCE
	$(MAKE) -C .. paicoin_qt_clean test_paicoin_qt_clean
check: FORCE
	$(MAKE) -C .. test_paicoin_qt_check
paicoin-qt paicoin-qt.exe: FORCE
	 $(MAKE) -C .. paicoin_qt
>>>>>>> 5c233cf4
<|MERGE_RESOLUTION|>--- conflicted
+++ resolved
@@ -1,19 +1,9 @@
 .PHONY: FORCE
 all: FORCE
-<<<<<<< HEAD
 	$(MAKE) -C .. paiup test_paiup
 clean: FORCE
 	$(MAKE) -C .. paiup_clean test_paiup_clean
 check: FORCE
 	$(MAKE) -C .. test_paiup_check
 paiup paiup.exe: FORCE
-	 $(MAKE) -C .. paiup
-=======
-	$(MAKE) -C .. paicoin_qt test_paicoin_qt
-clean: FORCE
-	$(MAKE) -C .. paicoin_qt_clean test_paicoin_qt_clean
-check: FORCE
-	$(MAKE) -C .. test_paicoin_qt_check
-paicoin-qt paicoin-qt.exe: FORCE
-	 $(MAKE) -C .. paicoin_qt
->>>>>>> 5c233cf4
+	 $(MAKE) -C .. paiup