// Copyright (c) 2009-2016 The Bitcoin Core developers
// Distributed under the MIT software license, see the accompanying
// file COPYING or http://www.opensource.org/licenses/mit-license.php.

#ifndef PAICOIN_NETBASE_H
#define PAICOIN_NETBASE_H

#if defined(HAVE_CONFIG_H)
#include "config/paicoin-config.h"
#endif

#include "compat.h"
#include "netaddress.h"
#include "serialize.h"

#include <stdint.h>
#include <string>
#include <vector>

extern int nConnectTimeout;
extern bool fNameLookup;

//! -timeout default
static const int DEFAULT_CONNECT_TIMEOUT = 5000;
//! -dns default
static const int DEFAULT_NAME_LOOKUP = true;

class proxyType
{
public:
    proxyType(): randomize_credentials(false) {}
    explicit proxyType(const CService &_proxy, bool _randomize_credentials=false): proxy(_proxy), randomize_credentials(_randomize_credentials) {}

    bool IsValid() const { return proxy.IsValid(); }

    CService proxy;
    bool randomize_credentials;
};

enum Network ParseNetwork(std::string net);
std::string GetNetworkName(enum Network net);
bool SetProxy(enum Network net, const proxyType &addrProxy);
bool GetProxy(enum Network net, proxyType &proxyInfoOut);
bool IsProxy(const CNetAddr &addr);
bool SetNameProxy(const proxyType &addrProxy);
bool HaveNameProxy();
bool GetNameProxy(proxyType &nameProxyOut);
bool LookupHost(const char *pszName, std::vector<CNetAddr>& vIP, unsigned int nMaxSolutions, bool fAllowLookup);
bool LookupHost(const char *pszName, CNetAddr& addr, bool fAllowLookup);
bool Lookup(const char *pszName, CService& addr, int portDefault, bool fAllowLookup);
bool Lookup(const char *pszName, std::vector<CService>& vAddr, int portDefault, bool fAllowLookup, unsigned int nMaxSolutions);
CService LookupNumeric(const char *pszName, int portDefault = 0);
bool LookupSubNet(const char *pszName, CSubNet& subnet);
<<<<<<< HEAD
=======
bool ConnectSocket(const CService &addr, SOCKET& hSocketRet, int nTimeout, bool *outProxyConnectionFailed = nullptr);
bool ConnectSocketByName(CService &addr, SOCKET& hSocketRet, const char *pszDest, int portDefault, int nTimeout, bool *outProxyConnectionFailed = nullptr);
bool ConnectSocketDirectly(const CService &addrConnect, SOCKET& hSocketRet, int nTimeout);
bool ConnectThroughProxy(const proxyType &proxy, const std::string& strDest, int port, SOCKET& hSocketRet, int nTimeout, bool *outProxyConnectionFailed);
>>>>>>> 281824bb
/** Return readable error string for a network error code */
std::string NetworkErrorString(int err);
/** Close socket and set hSocket to INVALID_SOCKET */
bool CloseSocket(SOCKET& hSocket);
/** Disable or enable blocking-mode for a socket */
bool SetSocketNonBlocking(const SOCKET& hSocket, bool fNonBlocking);
/** Set the TCP_NODELAY flag on a socket */
bool SetSocketNoDelay(const SOCKET& hSocket);
/**
 * Convert milliseconds to a struct timeval for e.g. select.
 */
struct timeval MillisToTimeval(int64_t nTimeout);
void InterruptSocks5(bool interrupt);

#endif // PAICOIN_NETBASE_H<|MERGE_RESOLUTION|>--- conflicted
+++ resolved
@@ -51,13 +51,8 @@
 bool Lookup(const char *pszName, std::vector<CService>& vAddr, int portDefault, bool fAllowLookup, unsigned int nMaxSolutions);
 CService LookupNumeric(const char *pszName, int portDefault = 0);
 bool LookupSubNet(const char *pszName, CSubNet& subnet);
-<<<<<<< HEAD
-=======
-bool ConnectSocket(const CService &addr, SOCKET& hSocketRet, int nTimeout, bool *outProxyConnectionFailed = nullptr);
-bool ConnectSocketByName(CService &addr, SOCKET& hSocketRet, const char *pszDest, int portDefault, int nTimeout, bool *outProxyConnectionFailed = nullptr);
 bool ConnectSocketDirectly(const CService &addrConnect, SOCKET& hSocketRet, int nTimeout);
 bool ConnectThroughProxy(const proxyType &proxy, const std::string& strDest, int port, SOCKET& hSocketRet, int nTimeout, bool *outProxyConnectionFailed);
->>>>>>> 281824bb
 /** Return readable error string for a network error code */
 std::string NetworkErrorString(int err);
 /** Close socket and set hSocket to INVALID_SOCKET */
