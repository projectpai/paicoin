#!/usr/bin/env python3
# Copyright (c) 2014-2016 The Bitcoin Core developers
# Distributed under the MIT software license, see the accompanying
# file COPYING or http://www.opensource.org/licenses/mit-license.php.
"""Run regression test suite.

This module calls down into individual test cases via subprocess. It will
forward all unrecognized arguments onto the individual test scripts.

Functional tests are disabled on Windows by default. Use --force to run them anyway.

For a description of arguments recognized by test scripts, see
`test/functional/test_framework/test_framework.py:PAIcoinTestFramework.main`.

"""

import argparse
import configparser
import datetime
import os
import time
import shutil
import signal
import sys
import subprocess
import tempfile
import re
import logging

# Formatting. Default colors to empty strings.
BOLD, BLUE, RED, GREY = ("", ""), ("", ""), ("", ""), ("", "")
try:
    # Make sure python thinks it can write unicode to its stdout
    "\u2713".encode("utf_8").decode(sys.stdout.encoding)
    TICK = "✓ "
    CROSS = "✖ "
    CIRCLE = "○ "
except UnicodeDecodeError:
    TICK = "P "
    CROSS = "x "
    CIRCLE = "o "

if os.name == 'posix':
    # primitive formatting on supported
    # terminal via ANSI escape sequences:
    BOLD = ('\033[0m', '\033[1m')
    BLUE = ('\033[0m', '\033[0;34m')
    RED = ('\033[0m', '\033[0;31m')
    GREY = ('\033[0m', '\033[1;30m')

TEST_EXIT_PASSED = 0
TEST_EXIT_SKIPPED = 77

BASE_SCRIPTS= [
    # Scripts that are run by the travis build process.
    # Longest test should go first, to favor running tests in parallel
    'wallet-hd.py',
    'walletbackup.py',
    # vv Tests less than 5m vv
    'p2p-fullblocktest.py',
    'fundrawtransaction.py',
    'p2p-compactblocks.py',
    'segwit.py',
    # vv Tests less than 2m vv
    'wallet.py',
    'wallet-accounts.py',
    'p2p-segwit.py',
    'wallet-dump.py',
    'listtransactions.py',
    # vv Tests less than 60s vv
    'sendheaders.py',
    'zapwallettxes.py',
    'importmulti.py',
    'mempool_limit.py',
    'merkle_blocks.py',
    'receivedby.py',
    'abandonconflict.py',
    'bip68-112-113-p2p.py',
    'rawtransactions.py',
    'reindex.py',
    # vv Tests less than 30s vv
    'keypool-topup.py',
    'zmq_test.py',
    'paicoin_cli.py',
    'mempool_resurrect_test.py',
    'txn_doublespend.py --mineblock',
    'txn_clone.py',
    'getchaintips.py',
    'rest.py',
    'mempool_spendcoinbase.py',
    'mempool_reorg.py',
    'mempool_persist.py',
    'multiwallet.py',
    'httpbasics.py',
    'multi_rpc.py',
    'proxy_test.py',
    'signrawtransactions.py',
    'disconnect_ban.py',
    'decodescript.py',
    'blockchain.py',
    'deprecated_rpc.py',
    'disablewallet.py',
    'net.py',
    'keypool.py',
    'p2p-mempool.py',
    'prioritise_transaction.py',
    'invalidblockrequest.py',
    'invalidtxrequest.py',
    'p2p-versionbits-warning.py',
    'preciousblock.py',
    'importprunedfunds.py',
    'signmessages.py',
    'nulldummy.py',
    'import-rescan.py',
    'mining.py',
    'bumpfee.py',
    'rpcnamedargs.py',
    'listsinceblock.py',
    'p2p-leaktests.py',
    'wallet-encryption.py',
    'bipdersig-p2p.py',
    'bip65-cltv-p2p.py',
    'uptime.py',
    'resendwallettransactions.py',
    'minchainwork.py',
    'rpc_help.py',
    'p2p-fingerprint.py',
    'wallet_balance.py',
<<<<<<< HEAD
    'wallet_multisig_api.py'
=======
    'wallet_ticket_api.py'
    'rpc_ticket_operations.py'
>>>>>>> e4994fc0
]

EXTENDED_SCRIPTS = [
    # These tests are not run by the travis build process.
    # Longest test should go first, to favor running tests in parallel
    'pruning.py',
    # vv Tests less than 20m vv
    'smartfees.py',
    # vv Tests less than 5m vv
    'maxuploadtarget.py',
    'mempool_packages.py',
    'dbcrash.py',
    # vv Tests less than 2m vv
    'bip68-sequence.py',
    'getblocktemplate_longpoll.py',
    'p2p-timeouts.py',
    # vv Tests less than 60s vv
    'bip9-softforks.py',
    'p2p-feefilter.py',
    'rpcbind_test.py',
    # vv Tests less than 30s vv
    'assumevalid.py',
    'example_test.py',
    'txn_doublespend.py',
    'txn_clone.py --mineblock',
    'notifications.py',
    'invalidateblock.py',
    'p2p-acceptblock.py',
    'replace-by-fee.py',
    'stake_api.py',
]

# Place EXTENDED_SCRIPTS first since it has the 3 longest running tests
ALL_SCRIPTS = EXTENDED_SCRIPTS + BASE_SCRIPTS

NON_SCRIPTS = [
    # These are python files that live in the functional tests directory, but are not test scripts.
    "combine_logs.py",
    "create_cache.py",
    "test_runner.py",
]

def main():
    # Parse arguments and pass through unrecognised args
    parser = argparse.ArgumentParser(add_help=False,
                                     usage='%(prog)s [test_runner.py options] [script options] [scripts]',
                                     description=__doc__,
                                     epilog='''
    Help text and arguments for individual test script:''',
                                     formatter_class=argparse.RawTextHelpFormatter)
    parser.add_argument('--coverage', action='store_true', help='generate a basic coverage report for the RPC interface')
    parser.add_argument('--exclude', '-x', help='specify a comma-separated-list of scripts to exclude.')
    parser.add_argument('--extended', action='store_true', help='run the extended test suite in addition to the basic tests')
    parser.add_argument('--force', '-f', action='store_true', help='run tests even on platforms where they are disabled by default (e.g. windows).')
    parser.add_argument('--help', '-h', '-?', action='store_true', help='print help text and exit')
    parser.add_argument('--jobs', '-j', type=int, default=4, help='how many test scripts to run in parallel. Default=4.')
    parser.add_argument('--keepcache', '-k', action='store_true', help='the default behavior is to flush the cache directory on startup. --keepcache retains the cache from the previous testrun.')
    parser.add_argument('--quiet', '-q', action='store_true', help='only print results summary and failure logs')
    parser.add_argument('--tmpdirprefix', '-t', default=tempfile.gettempdir(), help="Root directory for datadirs")
    args, unknown_args = parser.parse_known_args()

    # args to be passed on always start with two dashes; tests are the remaining unknown args
    tests = [arg for arg in unknown_args if arg[:2] != "--"]
    passon_args = [arg for arg in unknown_args if arg[:2] == "--"]

    # Read config generated by configure.
    config = configparser.ConfigParser()
    configfile = os.path.abspath(os.path.dirname(__file__)) + "/../config.ini"
    config.read_file(open(configfile))

    passon_args.append("--configfile=%s" % configfile)

    # Set up logging
    logging_level = logging.INFO if args.quiet else logging.DEBUG
    logging.basicConfig(format='%(message)s', level=logging_level)

    # Create base test directory
    tmpdir = "%s/paicoin_test_runner_%s" % (args.tmpdirprefix, datetime.datetime.now().strftime("%Y%m%d_%H%M%S"))
    os.makedirs(tmpdir)

    logging.debug("Temporary test directory at %s" % tmpdir)

    enable_wallet = config["components"].getboolean("ENABLE_WALLET")
    enable_utils = config["components"].getboolean("ENABLE_UTILS")
    enable_paicoind = config["components"].getboolean("ENABLE_PAICOIND")

    if config["environment"]["EXEEXT"] == ".exe" and not args.force:
        # https://github.com/bitcoin/bitcoin/commit/d52802551752140cf41f0d9a225a43e84404d3e9
        # https://github.com/bitcoin/bitcoin/pull/5677#issuecomment-136646964
        print("Tests currently disabled on Windows by default. Use --force option to enable")
        sys.exit(0)

    if not (enable_wallet and enable_utils and enable_paicoind):
        print("No functional tests to run. Wallet, utils, and paicoind must all be enabled")
        print("Rerun `configure` with -enable-wallet, -with-utils and -with-daemon and rerun make")
        sys.exit(0)

    # Build list of tests
    if tests:
        # Individual tests have been specified. Run specified tests that exist
        # in the ALL_SCRIPTS list. Accept the name with or without .py extension.
        tests = [re.sub("\.py$", "", t) + ".py" for t in tests]
        test_list = []
        for t in tests:
            if t in ALL_SCRIPTS:
                test_list.append(t)
            else:
                print("{}WARNING!{} Test '{}' not found in full test list.".format(BOLD[1], BOLD[0], t))
    else:
        # No individual tests have been specified.
        # Run all base tests, and optionally run extended tests.
        test_list = BASE_SCRIPTS
        if args.extended:
            # place the EXTENDED_SCRIPTS first since the three longest ones
            # are there and the list is shorter
            test_list = EXTENDED_SCRIPTS + test_list

    # Remove the test cases that the user has explicitly asked to exclude.
    if args.exclude:
        tests_excl = [re.sub("\.py$", "", t) + ".py" for t in args.exclude.split(',')]
        for exclude_test in tests_excl:
            if exclude_test in test_list:
                test_list.remove(exclude_test)
            else:
                print("{}WARNING!{} Test '{}' not found in current test list.".format(BOLD[1], BOLD[0], exclude_test))

    if not test_list:
        print("No valid test scripts specified. Check that your test is in one "
              "of the test lists in test_runner.py, or run test_runner.py with no arguments to run all tests")
        sys.exit(0)

    if args.help:
        # Print help for test_runner.py, then print help of the first script (with args removed) and exit.
        parser.print_help()
        subprocess.check_call([(config["environment"]["SRCDIR"] + '/test/functional/' + test_list[0].split()[0])] + ['-h'])
        sys.exit(0)

    check_script_list(config["environment"]["SRCDIR"])

    if not args.keepcache:
        shutil.rmtree("%s/test/cache" % config["environment"]["BUILDDIR"], ignore_errors=True)

    run_tests(test_list, config["environment"]["SRCDIR"], config["environment"]["BUILDDIR"], config["environment"]["EXEEXT"], tmpdir, args.jobs, args.coverage, passon_args)

def run_tests(test_list, src_dir, build_dir, exeext, tmpdir, jobs=1, enable_coverage=False, args=[]):
    # Warn if paicoind is already running (unix only)
    try:
        if subprocess.check_output(["pidof", "paicoind"]) is not None:
            print("%sWARNING!%s There is already a paicoind process running on this system. Tests may fail unexpectedly due to resource contention!" % (BOLD[1], BOLD[0]))
    except (OSError, subprocess.SubprocessError):
        pass

    # Warn if there is a cache directory
    cache_dir = "%s/test/cache" % build_dir
    if os.path.isdir(cache_dir):
        print("%sWARNING!%s There is a cache directory here: %s. If tests fail unexpectedly, try deleting the cache directory." % (BOLD[1], BOLD[0], cache_dir))

    #Set env vars
    if "PAICOIND" not in os.environ:
        os.environ["PAICOIND"] = build_dir + '/src/paicoind' + exeext
        os.environ["PAICOINCLI"] = build_dir + '/src/paicoin-cli' + exeext

    tests_dir = src_dir + '/test/functional/'

    flags = ["--srcdir={}/src".format(build_dir)] + args
    flags.append("--cachedir=%s" % cache_dir)

    if enable_coverage:
        coverage = RPCCoverage()
        flags.append(coverage.flag)
        logging.debug("Initializing coverage directory at %s" % coverage.dir)
    else:
        coverage = None

    if len(test_list) > 1 and jobs > 1:
        # Populate cache
        subprocess.check_output([tests_dir + 'create_cache.py'] + flags + ["--tmpdir=%s/cache" % tmpdir])

    #Run Tests
    job_queue = TestHandler(jobs, tests_dir, tmpdir, test_list, flags)
    time0 = time.time()
    test_results = []

    max_len_name = len(max(test_list, key=len))

    for _ in range(len(test_list)):
        test_result, stdout, stderr = job_queue.get_next()
        test_results.append(test_result)

        if test_result.status == "Passed":
            logging.debug("\n%s%s%s passed, Duration: %s s" % (BOLD[1], test_result.name, BOLD[0], test_result.time))
        elif test_result.status == "Skipped":
            logging.debug("\n%s%s%s skipped" % (BOLD[1], test_result.name, BOLD[0]))
        else:
            print("\n%s%s%s failed, Duration: %s s\n" % (BOLD[1], test_result.name, BOLD[0], test_result.time))
            print(BOLD[1] + 'stdout:\n' + BOLD[0] + stdout + '\n')
            print(BOLD[1] + 'stderr:\n' + BOLD[0] + stderr + '\n')

    print_results(test_results, max_len_name, (int(time.time() - time0)))

    if coverage:
        coverage.report_rpc_coverage()

        logging.debug("Cleaning up coverage data")
        coverage.cleanup()

    # Clear up the temp directory if all subdirectories are gone
    if not os.listdir(tmpdir):
        os.rmdir(tmpdir)

    all_passed = all(map(lambda test_result: test_result.was_successful, test_results))

    sys.exit(not all_passed)

def print_results(test_results, max_len_name, runtime):
    results = "\n" + BOLD[1] + "%s | %s | %s\n\n" % ("TEST".ljust(max_len_name), "STATUS   ", "DURATION") + BOLD[0]

    test_results.sort(key=lambda result: result.name.lower())
    all_passed = True
    time_sum = 0

    for test_result in test_results:
        all_passed = all_passed and test_result.was_successful
        time_sum += test_result.time
        test_result.padding = max_len_name
        results += str(test_result)

    status = TICK + "Passed" if all_passed else CROSS + "Failed"
    results += BOLD[1] + "\n%s | %s | %s s (accumulated) \n" % ("ALL".ljust(max_len_name), status.ljust(9), time_sum) + BOLD[0]
    results += "Runtime: %s s\n" % (runtime)
    print(results)

class TestHandler:
    """
    Trigger the test scripts passed in via the list.
    """

    def __init__(self, num_tests_parallel, tests_dir, tmpdir, test_list=None, flags=None):
        assert(num_tests_parallel >= 1)
        self.num_jobs = num_tests_parallel
        self.tests_dir = tests_dir
        self.tmpdir = tmpdir
        self.test_list = test_list
        self.flags = flags
        self.num_running = 0
        # In case there is a graveyard of zombie paicoinds, we can apply a
        # pseudorandom offset to hopefully jump over them.
        # (625 is PORT_RANGE/MAX_NODES)
        self.portseed_offset = int(time.time() * 1000) % 625
        self.jobs = []

    def get_next(self):
        while self.num_running < self.num_jobs and self.test_list:
            # Add tests
            self.num_running += 1
            t = self.test_list.pop(0)
            portseed = len(self.test_list) + self.portseed_offset
            portseed_arg = ["--portseed={}".format(portseed)]
            log_stdout = tempfile.SpooledTemporaryFile(max_size=2**16)
            log_stderr = tempfile.SpooledTemporaryFile(max_size=2**16)
            test_argv = t.split()
            tmpdir = ["--tmpdir=%s/%s_%s" % (self.tmpdir, re.sub(".py$", "", test_argv[0]), portseed)]
            self.jobs.append((t,
                              time.time(),
                              subprocess.Popen([self.tests_dir + test_argv[0]] + test_argv[1:] + self.flags + portseed_arg + tmpdir,
                                               universal_newlines=True,
                                               stdout=log_stdout,
                                               stderr=log_stderr),
                              log_stdout,
                              log_stderr))
        if not self.jobs:
            raise IndexError('pop from empty list')
        while True:
            # Return first proc that finishes
            time.sleep(.5)
            for j in self.jobs:
                (name, time0, proc, log_out, log_err) = j
                if os.getenv('TRAVIS') == 'true' and int(time.time() - time0) > 20 * 60:
                    # In travis, timeout individual tests after 20 minutes (to stop tests hanging and not
                    # providing useful output.
                    proc.send_signal(signal.SIGINT)
                if proc.poll() is not None:
                    log_out.seek(0), log_err.seek(0)
                    [stdout, stderr] = [l.read().decode('utf-8') for l in (log_out, log_err)]
                    log_out.close(), log_err.close()
                    if proc.returncode == TEST_EXIT_PASSED and stderr == "":
                        status = "Passed"
                    elif proc.returncode == TEST_EXIT_SKIPPED:
                        status = "Skipped"
                    else:
                        status = "Failed"
                    self.num_running -= 1
                    self.jobs.remove(j)

                    return TestResult(name, status, int(time.time() - time0)), stdout, stderr
            print('.', end='', flush=True)

class TestResult():
    def __init__(self, name, status, time):
        self.name = name
        self.status = status
        self.time = time
        self.padding = 0

    def __repr__(self):
        if self.status == "Passed":
            color = BLUE
            glyph = TICK
        elif self.status == "Failed":
            color = RED
            glyph = CROSS
        elif self.status == "Skipped":
            color = GREY
            glyph = CIRCLE

        return color[1] + "%s | %s%s | %s s\n" % (self.name.ljust(self.padding), glyph, self.status.ljust(7), self.time) + color[0]

    @property
    def was_successful(self):
        return self.status != "Failed"


def check_script_list(src_dir):
    """Check scripts directory.

    Check that there are no scripts in the functional tests directory which are
    not being run by pull-tester.py."""
    script_dir = src_dir + '/test/functional/'
    python_files = set([t for t in os.listdir(script_dir) if t[-3:] == ".py"])
    missed_tests = list(python_files - set(map(lambda x: x.split()[0], ALL_SCRIPTS + NON_SCRIPTS)))
    if len(missed_tests) != 0:
        print("%sWARNING!%s The following scripts are not being run: %s. Check the test lists in test_runner.py." % (BOLD[1], BOLD[0], str(missed_tests)))
        if os.getenv('TRAVIS') == 'true':
            # On travis this warning is an error to prevent merging incomplete commits into master
            sys.exit(1)

class RPCCoverage(object):
    """
    Coverage reporting utilities for test_runner.

    Coverage calculation works by having each test script subprocess write
    coverage files into a particular directory. These files contain the RPC
    commands invoked during testing, as well as a complete listing of RPC
    commands per `paicoin-cli help` (`rpc_interface.txt`).

    After all tests complete, the commands run are combined and diff'd against
    the complete list to calculate uncovered RPC commands.

    See also: test/functional/test_framework/coverage.py

    """
    def __init__(self):
        self.dir = tempfile.mkdtemp(prefix="coverage")
        self.flag = '--coveragedir=%s' % self.dir

    def report_rpc_coverage(self):
        """
        Print out RPC commands that were unexercised by tests.

        """
        uncovered = self._get_uncovered_rpc_commands()

        if uncovered:
            print("Uncovered RPC commands:")
            print("".join(("  - %s\n" % i) for i in sorted(uncovered)))
        else:
            print("All RPC commands covered.")

    def cleanup(self):
        return shutil.rmtree(self.dir)

    def _get_uncovered_rpc_commands(self):
        """
        Return a set of currently untested RPC commands.

        """
        # This is shared from `test/functional/test-framework/coverage.py`
        reference_filename = 'rpc_interface.txt'
        coverage_file_prefix = 'coverage.'

        coverage_ref_filename = os.path.join(self.dir, reference_filename)
        coverage_filenames = set()
        all_cmds = set()
        covered_cmds = set()

        if not os.path.isfile(coverage_ref_filename):
            raise RuntimeError("No coverage reference found")

        with open(coverage_ref_filename, 'r') as f:
            all_cmds.update([i.strip() for i in f.readlines()])

        for root, dirs, files in os.walk(self.dir):
            for filename in files:
                if filename.startswith(coverage_file_prefix):
                    coverage_filenames.add(os.path.join(root, filename))

        for filename in coverage_filenames:
            with open(filename, 'r') as f:
                covered_cmds.update([i.strip() for i in f.readlines()])

        return all_cmds - covered_cmds


if __name__ == '__main__':
    main()<|MERGE_RESOLUTION|>--- conflicted
+++ resolved
@@ -126,12 +126,9 @@
     'rpc_help.py',
     'p2p-fingerprint.py',
     'wallet_balance.py',
-<<<<<<< HEAD
     'wallet_multisig_api.py'
-=======
     'wallet_ticket_api.py'
     'rpc_ticket_operations.py'
->>>>>>> e4994fc0
 ]
 
 EXTENDED_SCRIPTS = [
