--- conflicted
+++ resolved
@@ -124,12 +124,9 @@
     'resendwallettransactions.py',
     'minchainwork.py',
     'rpc_help.py',
-<<<<<<< HEAD
     'p2p-acceptblock.py',
-=======
     'p2p-fingerprint.py',
     'wallet_balance.py'
->>>>>>> 7ff09cfd
 ]
 
 EXTENDED_SCRIPTS = [
