#!/usr/bin/env python3
# Copyright (c) 2014-2016 The Bitcoin Core developers
# Distributed under the MIT software license, see the accompanying
# file COPYING or http://www.opensource.org/licenses/mit-license.php.
"""Run regression test suite.

This module calls down into individual test cases via subprocess. It will
forward all unrecognized arguments onto the individual test scripts.

Functional tests are disabled on Windows by default. Use --force to run them anyway.

For a description of arguments recognized by test scripts, see
`test/functional/test_framework/test_framework.py:PAIcoinTestFramework.main`.

"""

import argparse
import configparser
import datetime
import os
import time
import shutil
import signal
import sys
import subprocess
import tempfile
import re
import logging

# Formatting. Default colors to empty strings.
BOLD, BLUE, RED, GREY = ("", ""), ("", ""), ("", ""), ("", "")
try:
    # Make sure python thinks it can write unicode to its stdout
    "\u2713".encode("utf_8").decode(sys.stdout.encoding)
    TICK = "✓ "
    CROSS = "✖ "
    CIRCLE = "○ "
except UnicodeDecodeError:
    TICK = "P "
    CROSS = "x "
    CIRCLE = "o "

if os.name == 'posix':
    # primitive formatting on supported
    # terminal via ANSI escape sequences:
    BOLD = ('\033[0m', '\033[1m')
    BLUE = ('\033[0m', '\033[0;34m')
    RED = ('\033[0m', '\033[0;31m')
    GREY = ('\033[0m', '\033[1;30m')

TEST_EXIT_PASSED = 0
TEST_EXIT_SKIPPED = 77

BASE_SCRIPTS= [
    # Scripts that are run by the travis build process.
    # Longest test should go first, to favor running tests in parallel
    'wallet-hd.py',
    'walletbackup.py',
    # vv Tests less than 5m vv
    'p2p-fullblocktest.py',
    'fundrawtransaction.py',
    'p2p-compactblocks.py',
    'segwit.py',
    # vv Tests less than 2m vv
    'wallet.py',
    'wallet-accounts.py',
    'p2p-segwit.py',
    'wallet-dump.py',
    'listtransactions.py',
    # vv Tests less than 60s vv
    'sendheaders.py',
    'zapwallettxes.py',
    'importmulti.py',
    'mempool_limit.py',
    'merkle_blocks.py',
    'receivedby.py',
    'abandonconflict.py',
    'bip68-112-113-p2p.py',
    'rawtransactions.py',
    'reindex.py',
    # vv Tests less than 30s vv
    'keypool-topup.py',
    'zmq_test.py',
    'paicoin_cli.py',
    'mempool_resurrect_test.py',
    'txn_doublespend.py --mineblock',
    'txn_clone.py',
    'getchaintips.py',
    'rest.py',
    'mempool_spendcoinbase.py',
    'mempool_reorg.py',
    'mempool_persist.py',
    'multiwallet.py',
    'httpbasics.py',
    'multi_rpc.py',
    'proxy_test.py',
    'signrawtransactions.py',
    'disconnect_ban.py',
    'decodescript.py',
    'blockchain.py',
    'disablewallet.py',
    'net.py',
    'keypool.py',
    'p2p-mempool.py',
    'prioritise_transaction.py',
    'invalidblockrequest.py',
    'invalidtxrequest.py',
    'p2p-versionbits-warning.py',
    'preciousblock.py',
    'importprunedfunds.py',
    'signmessages.py',
    'nulldummy.py',
    'import-rescan.py',
    'mining.py',
    'bumpfee.py',
    'rpcnamedargs.py',
    'listsinceblock.py',
    'p2p-leaktests.py',
    'wallet-encryption.py',
    'bipdersig-p2p.py',
    'bip65-cltv-p2p.py',
    'uptime.py',
    'resendwallettransactions.py',
    'minchainwork.py',
    'rpc_help.py',
<<<<<<< HEAD
    'p2p-fingerprint.py',
=======
    'wallet_balance.py'
>>>>>>> f12b3452
]

EXTENDED_SCRIPTS = [
    # These tests are not run by the travis build process.
    # Longest test should go first, to favor running tests in parallel
    'pruning.py',
    # vv Tests less than 20m vv
    'smartfees.py',
    # vv Tests less than 5m vv
    'maxuploadtarget.py',
    'mempool_packages.py',
    'dbcrash.py',
    # vv Tests less than 2m vv
    'bip68-sequence.py',
    'getblocktemplate_longpoll.py',
    'p2p-timeouts.py',
    # vv Tests less than 60s vv
    'bip9-softforks.py',
    'p2p-feefilter.py',
    'rpcbind_test.py',
    # vv Tests less than 30s vv
    'assumevalid.py',
    'example_test.py',
    'txn_doublespend.py',
    'txn_clone.py --mineblock',
    'forknotify.py',
    'invalidateblock.py',
    'p2p-acceptblock.py',
    'replace-by-fee.py',
]

# Place EXTENDED_SCRIPTS first since it has the 3 longest running tests
ALL_SCRIPTS = EXTENDED_SCRIPTS + BASE_SCRIPTS

NON_SCRIPTS = [
    # These are python files that live in the functional tests directory, but are not test scripts.
    "combine_logs.py",
    "create_cache.py",
    "test_runner.py",
]

def main():
    # Parse arguments and pass through unrecognised args
    parser = argparse.ArgumentParser(add_help=False,
                                     usage='%(prog)s [test_runner.py options] [script options] [scripts]',
                                     description=__doc__,
                                     epilog='''
    Help text and arguments for individual test script:''',
                                     formatter_class=argparse.RawTextHelpFormatter)
    parser.add_argument('--coverage', action='store_true', help='generate a basic coverage report for the RPC interface')
    parser.add_argument('--exclude', '-x', help='specify a comma-separated-list of scripts to exclude.')
    parser.add_argument('--extended', action='store_true', help='run the extended test suite in addition to the basic tests')
    parser.add_argument('--force', '-f', action='store_true', help='run tests even on platforms where they are disabled by default (e.g. windows).')
    parser.add_argument('--help', '-h', '-?', action='store_true', help='print help text and exit')
    parser.add_argument('--jobs', '-j', type=int, default=4, help='how many test scripts to run in parallel. Default=4.')
    parser.add_argument('--keepcache', '-k', action='store_true', help='the default behavior is to flush the cache directory on startup. --keepcache retains the cache from the previous testrun.')
    parser.add_argument('--quiet', '-q', action='store_true', help='only print results summary and failure logs')
    parser.add_argument('--tmpdirprefix', '-t', default=tempfile.gettempdir(), help="Root directory for datadirs")
    args, unknown_args = parser.parse_known_args()

    # args to be passed on always start with two dashes; tests are the remaining unknown args
    tests = [arg for arg in unknown_args if arg[:2] != "--"]
    passon_args = [arg for arg in unknown_args if arg[:2] == "--"]

    # Read config generated by configure.
    config = configparser.ConfigParser()
    configfile = os.path.abspath(os.path.dirname(__file__)) + "/../config.ini"
    config.read_file(open(configfile))

    passon_args.append("--configfile=%s" % configfile)

    # Set up logging
    logging_level = logging.INFO if args.quiet else logging.DEBUG
    logging.basicConfig(format='%(message)s', level=logging_level)

    # Create base test directory
    tmpdir = "%s/paicoin_test_runner_%s" % (args.tmpdirprefix, datetime.datetime.now().strftime("%Y%m%d_%H%M%S"))
    os.makedirs(tmpdir)

    logging.debug("Temporary test directory at %s" % tmpdir)

    enable_wallet = config["components"].getboolean("ENABLE_WALLET")
    enable_utils = config["components"].getboolean("ENABLE_UTILS")
    enable_paicoind = config["components"].getboolean("ENABLE_PAICOIND")

    if config["environment"]["EXEEXT"] == ".exe" and not args.force:
        # https://github.com/bitcoin/bitcoin/commit/d52802551752140cf41f0d9a225a43e84404d3e9
        # https://github.com/bitcoin/bitcoin/pull/5677#issuecomment-136646964
        print("Tests currently disabled on Windows by default. Use --force option to enable")
        sys.exit(0)

    if not (enable_wallet and enable_utils and enable_paicoind):
        print("No functional tests to run. Wallet, utils, and paicoind must all be enabled")
        print("Rerun `configure` with -enable-wallet, -with-utils and -with-daemon and rerun make")
        sys.exit(0)

    # Build list of tests
    if tests:
        # Individual tests have been specified. Run specified tests that exist
        # in the ALL_SCRIPTS list. Accept the name with or without .py extension.
        tests = [re.sub("\.py$", "", t) + ".py" for t in tests]
        test_list = []
        for t in tests:
            if t in ALL_SCRIPTS:
                test_list.append(t)
            else:
                print("{}WARNING!{} Test '{}' not found in full test list.".format(BOLD[1], BOLD[0], t))
    else:
        # No individual tests have been specified.
        # Run all base tests, and optionally run extended tests.
        test_list = BASE_SCRIPTS
        if args.extended:
            # place the EXTENDED_SCRIPTS first since the three longest ones
            # are there and the list is shorter
            test_list = EXTENDED_SCRIPTS + test_list

    # Remove the test cases that the user has explicitly asked to exclude.
    if args.exclude:
        tests_excl = [re.sub("\.py$", "", t) + ".py" for t in args.exclude.split(',')]
        for exclude_test in tests_excl:
            if exclude_test in test_list:
                test_list.remove(exclude_test)
            else:
                print("{}WARNING!{} Test '{}' not found in current test list.".format(BOLD[1], BOLD[0], exclude_test))

    if not test_list:
        print("No valid test scripts specified. Check that your test is in one "
              "of the test lists in test_runner.py, or run test_runner.py with no arguments to run all tests")
        sys.exit(0)

    if args.help:
        # Print help for test_runner.py, then print help of the first script (with args removed) and exit.
        parser.print_help()
        subprocess.check_call([(config["environment"]["SRCDIR"] + '/test/functional/' + test_list[0].split()[0])] + ['-h'])
        sys.exit(0)

    check_script_list(config["environment"]["SRCDIR"])

    if not args.keepcache:
        shutil.rmtree("%s/test/cache" % config["environment"]["BUILDDIR"], ignore_errors=True)

    run_tests(test_list, config["environment"]["SRCDIR"], config["environment"]["BUILDDIR"], config["environment"]["EXEEXT"], tmpdir, args.jobs, args.coverage, passon_args)

def run_tests(test_list, src_dir, build_dir, exeext, tmpdir, jobs=1, enable_coverage=False, args=[]):
    # Warn if paicoind is already running (unix only)
    try:
        if subprocess.check_output(["pidof", "paicoind"]) is not None:
            print("%sWARNING!%s There is already a paicoind process running on this system. Tests may fail unexpectedly due to resource contention!" % (BOLD[1], BOLD[0]))
    except (OSError, subprocess.SubprocessError):
        pass

    # Warn if there is a cache directory
    cache_dir = "%s/test/cache" % build_dir
    if os.path.isdir(cache_dir):
        print("%sWARNING!%s There is a cache directory here: %s. If tests fail unexpectedly, try deleting the cache directory." % (BOLD[1], BOLD[0], cache_dir))

    #Set env vars
    if "PAICOIND" not in os.environ:
        os.environ["PAICOIND"] = build_dir + '/src/paicoind' + exeext
        os.environ["PAICOINCLI"] = build_dir + '/src/paicoin-cli' + exeext

    tests_dir = src_dir + '/test/functional/'

    flags = ["--srcdir={}/src".format(build_dir)] + args
    flags.append("--cachedir=%s" % cache_dir)

    if enable_coverage:
        coverage = RPCCoverage()
        flags.append(coverage.flag)
        logging.debug("Initializing coverage directory at %s" % coverage.dir)
    else:
        coverage = None

    if len(test_list) > 1 and jobs > 1:
        # Populate cache
        subprocess.check_output([tests_dir + 'create_cache.py'] + flags + ["--tmpdir=%s/cache" % tmpdir])

    #Run Tests
    job_queue = TestHandler(jobs, tests_dir, tmpdir, test_list, flags)
    time0 = time.time()
    test_results = []

    max_len_name = len(max(test_list, key=len))

    for _ in range(len(test_list)):
        test_result, stdout, stderr = job_queue.get_next()
        test_results.append(test_result)

        if test_result.status == "Passed":
            logging.debug("\n%s%s%s passed, Duration: %s s" % (BOLD[1], test_result.name, BOLD[0], test_result.time))
        elif test_result.status == "Skipped":
            logging.debug("\n%s%s%s skipped" % (BOLD[1], test_result.name, BOLD[0]))
        else:
            print("\n%s%s%s failed, Duration: %s s\n" % (BOLD[1], test_result.name, BOLD[0], test_result.time))
            print(BOLD[1] + 'stdout:\n' + BOLD[0] + stdout + '\n')
            print(BOLD[1] + 'stderr:\n' + BOLD[0] + stderr + '\n')

    print_results(test_results, max_len_name, (int(time.time() - time0)))

    if coverage:
        coverage.report_rpc_coverage()

        logging.debug("Cleaning up coverage data")
        coverage.cleanup()

    # Clear up the temp directory if all subdirectories are gone
    if not os.listdir(tmpdir):
        os.rmdir(tmpdir)

    all_passed = all(map(lambda test_result: test_result.was_successful, test_results))

    sys.exit(not all_passed)

def print_results(test_results, max_len_name, runtime):
    results = "\n" + BOLD[1] + "%s | %s | %s\n\n" % ("TEST".ljust(max_len_name), "STATUS   ", "DURATION") + BOLD[0]

    test_results.sort(key=lambda result: result.name.lower())
    all_passed = True
    time_sum = 0

    for test_result in test_results:
        all_passed = all_passed and test_result.was_successful
        time_sum += test_result.time
        test_result.padding = max_len_name
        results += str(test_result)

    status = TICK + "Passed" if all_passed else CROSS + "Failed"
    results += BOLD[1] + "\n%s | %s | %s s (accumulated) \n" % ("ALL".ljust(max_len_name), status.ljust(9), time_sum) + BOLD[0]
    results += "Runtime: %s s\n" % (runtime)
    print(results)

class TestHandler:
    """
    Trigger the test scripts passed in via the list.
    """

    def __init__(self, num_tests_parallel, tests_dir, tmpdir, test_list=None, flags=None):
        assert(num_tests_parallel >= 1)
        self.num_jobs = num_tests_parallel
        self.tests_dir = tests_dir
        self.tmpdir = tmpdir
        self.test_list = test_list
        self.flags = flags
        self.num_running = 0
        # In case there is a graveyard of zombie paicoinds, we can apply a
        # pseudorandom offset to hopefully jump over them.
        # (625 is PORT_RANGE/MAX_NODES)
        self.portseed_offset = int(time.time() * 1000) % 625
        self.jobs = []

    def get_next(self):
        while self.num_running < self.num_jobs and self.test_list:
            # Add tests
            self.num_running += 1
            t = self.test_list.pop(0)
            portseed = len(self.test_list) + self.portseed_offset
            portseed_arg = ["--portseed={}".format(portseed)]
            log_stdout = tempfile.SpooledTemporaryFile(max_size=2**16)
            log_stderr = tempfile.SpooledTemporaryFile(max_size=2**16)
            test_argv = t.split()
            tmpdir = ["--tmpdir=%s/%s_%s" % (self.tmpdir, re.sub(".py$", "", test_argv[0]), portseed)]
            self.jobs.append((t,
                              time.time(),
                              subprocess.Popen([self.tests_dir + test_argv[0]] + test_argv[1:] + self.flags + portseed_arg + tmpdir,
                                               universal_newlines=True,
                                               stdout=log_stdout,
                                               stderr=log_stderr),
                              log_stdout,
                              log_stderr))
        if not self.jobs:
            raise IndexError('pop from empty list')
        while True:
            # Return first proc that finishes
            time.sleep(.5)
            for j in self.jobs:
                (name, time0, proc, log_out, log_err) = j
                if os.getenv('TRAVIS') == 'true' and int(time.time() - time0) > 20 * 60:
                    # In travis, timeout individual tests after 20 minutes (to stop tests hanging and not
                    # providing useful output.
                    proc.send_signal(signal.SIGINT)
                if proc.poll() is not None:
                    log_out.seek(0), log_err.seek(0)
                    [stdout, stderr] = [l.read().decode('utf-8') for l in (log_out, log_err)]
                    log_out.close(), log_err.close()
                    if proc.returncode == TEST_EXIT_PASSED and stderr == "":
                        status = "Passed"
                    elif proc.returncode == TEST_EXIT_SKIPPED:
                        status = "Skipped"
                    else:
                        status = "Failed"
                    self.num_running -= 1
                    self.jobs.remove(j)

                    return TestResult(name, status, int(time.time() - time0)), stdout, stderr
            print('.', end='', flush=True)

class TestResult():
    def __init__(self, name, status, time):
        self.name = name
        self.status = status
        self.time = time
        self.padding = 0

    def __repr__(self):
        if self.status == "Passed":
            color = BLUE
            glyph = TICK
        elif self.status == "Failed":
            color = RED
            glyph = CROSS
        elif self.status == "Skipped":
            color = GREY
            glyph = CIRCLE

        return color[1] + "%s | %s%s | %s s\n" % (self.name.ljust(self.padding), glyph, self.status.ljust(7), self.time) + color[0]

    @property
    def was_successful(self):
        return self.status != "Failed"


def check_script_list(src_dir):
    """Check scripts directory.

    Check that there are no scripts in the functional tests directory which are
    not being run by pull-tester.py."""
    script_dir = src_dir + '/test/functional/'
    python_files = set([t for t in os.listdir(script_dir) if t[-3:] == ".py"])
    missed_tests = list(python_files - set(map(lambda x: x.split()[0], ALL_SCRIPTS + NON_SCRIPTS)))
    if len(missed_tests) != 0:
        print("%sWARNING!%s The following scripts are not being run: %s. Check the test lists in test_runner.py." % (BOLD[1], BOLD[0], str(missed_tests)))
        if os.getenv('TRAVIS') == 'true':
            # On travis this warning is an error to prevent merging incomplete commits into master
            sys.exit(1)

class RPCCoverage(object):
    """
    Coverage reporting utilities for test_runner.

    Coverage calculation works by having each test script subprocess write
    coverage files into a particular directory. These files contain the RPC
    commands invoked during testing, as well as a complete listing of RPC
    commands per `paicoin-cli help` (`rpc_interface.txt`).

    After all tests complete, the commands run are combined and diff'd against
    the complete list to calculate uncovered RPC commands.

    See also: test/functional/test_framework/coverage.py

    """
    def __init__(self):
        self.dir = tempfile.mkdtemp(prefix="coverage")
        self.flag = '--coveragedir=%s' % self.dir

    def report_rpc_coverage(self):
        """
        Print out RPC commands that were unexercised by tests.

        """
        uncovered = self._get_uncovered_rpc_commands()

        if uncovered:
            print("Uncovered RPC commands:")
            print("".join(("  - %s\n" % i) for i in sorted(uncovered)))
        else:
            print("All RPC commands covered.")

    def cleanup(self):
        return shutil.rmtree(self.dir)

    def _get_uncovered_rpc_commands(self):
        """
        Return a set of currently untested RPC commands.

        """
        # This is shared from `test/functional/test-framework/coverage.py`
        reference_filename = 'rpc_interface.txt'
        coverage_file_prefix = 'coverage.'

        coverage_ref_filename = os.path.join(self.dir, reference_filename)
        coverage_filenames = set()
        all_cmds = set()
        covered_cmds = set()

        if not os.path.isfile(coverage_ref_filename):
            raise RuntimeError("No coverage reference found")

        with open(coverage_ref_filename, 'r') as f:
            all_cmds.update([i.strip() for i in f.readlines()])

        for root, dirs, files in os.walk(self.dir):
            for filename in files:
                if filename.startswith(coverage_file_prefix):
                    coverage_filenames.add(os.path.join(root, filename))

        for filename in coverage_filenames:
            with open(filename, 'r') as f:
                covered_cmds.update([i.strip() for i in f.readlines()])

        return all_cmds - covered_cmds


if __name__ == '__main__':
    main()<|MERGE_RESOLUTION|>--- conflicted
+++ resolved
@@ -123,11 +123,8 @@
     'resendwallettransactions.py',
     'minchainwork.py',
     'rpc_help.py',
-<<<<<<< HEAD
     'p2p-fingerprint.py',
-=======
     'wallet_balance.py'
->>>>>>> f12b3452
 ]
 
 EXTENDED_SCRIPTS = [
