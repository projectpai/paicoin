#!/usr/bin/env python3
# Copyright (c) 2014-2016 The Bitcoin Core developers
# Distributed under the MIT software license, see the accompanying
# file COPYING or http://www.opensource.org/licenses/mit-license.php.
"""Run regression test suite.

This module calls down into individual test cases via subprocess. It will
forward all unrecognized arguments onto the individual test scripts.

Functional tests are disabled on Windows by default. Use --force to run them anyway.

For a description of arguments recognized by test scripts, see
`test/functional/test_framework/test_framework.py:PAIcoinTestFramework.main`.

"""

import argparse
import configparser
import datetime
import os
import time
import shutil
import signal
import sys
import subprocess
import tempfile
import re
import logging

# Formatting. Default colors to empty strings.
BOLD, BLUE, RED, GREY = ("", ""), ("", ""), ("", ""), ("", "")
try:
    # Make sure python thinks it can write unicode to its stdout
    "\u2713".encode("utf_8").decode(sys.stdout.encoding)
    TICK = "✓ "
    CROSS = "✖ "
    CIRCLE = "○ "
except UnicodeDecodeError:
    TICK = "P "
    CROSS = "x "
    CIRCLE = "o "

if os.name == 'posix':
    # primitive formatting on supported
    # terminal via ANSI escape sequences:
    BOLD = ('\033[0m', '\033[1m')
    BLUE = ('\033[0m', '\033[0;34m')
    RED = ('\033[0m', '\033[0;31m')
    GREY = ('\033[0m', '\033[1;30m')

TEST_EXIT_PASSED = 0
TEST_EXIT_SKIPPED = 77

BASE_SCRIPTS= [
    # Scripts that are run by the travis build process.
    # Longest test should go first, to favor running tests in parallel
    'wallet-hd.py',
    'walletbackup.py',
    # vv Tests less than 5m vv
    'p2p-fullblocktest.py',
    'fundrawtransaction.py',
    'p2p-compactblocks.py',
    'segwit.py',
    # vv Tests less than 2m vv
    'wallet.py',
    'wallet-accounts.py',
    'p2p-segwit.py',
    'wallet-dump.py',
    'listtransactions.py',
    # vv Tests less than 60s vv
    'sendheaders.py',
    'zapwallettxes.py',
    'importmulti.py',
    'mempool_limit.py',
    'merkle_blocks.py',
    'receivedby.py',
    'abandonconflict.py',
    'bip68-112-113-p2p.py',
    'rawtransactions.py',
    'reindex.py',
    # vv Tests less than 30s vv
    'keypool-topup.py',
    'zmq_test.py',
    'paicoin_cli.py',
    'mempool_resurrect_test.py',
    'txn_doublespend.py --mineblock',
    'txn_clone.py',
    'getchaintips.py',
    'rest.py',
    'mempool_spendcoinbase.py',
    'mempool_reorg.py',
    'mempool_persist.py',
    'multiwallet.py',
    'httpbasics.py',
    'multi_rpc.py',
    'proxy_test.py',
    'signrawtransactions.py',
    'disconnect_ban.py',
    'decodescript.py',
    'blockchain.py',
    'deprecated_rpc.py',
    'disablewallet.py',
    'net.py',
    'keypool.py',
    'p2p-mempool.py',
    'prioritise_transaction.py',
    'invalidblockrequest.py',
    'invalidtxrequest.py',
    'p2p-versionbits-warning.py',
    'preciousblock.py',
    'importprunedfunds.py',
    'signmessages.py',
    'nulldummy.py',
    'import-rescan.py',
    'mining.py',
    'bumpfee.py',
    'rpcnamedargs.py',
    'listsinceblock.py',
    'p2p-leaktests.py',
    'wallet-encryption.py',
    'bipdersig-p2p.py',
    'bip65-cltv-p2p.py',
    'uptime.py',
    'resendwallettransactions.py',
    'minchainwork.py',
    'rpc_help.py',
    'p2p-fingerprint.py',
    'wallet_balance.py',
<<<<<<< HEAD
    'wallet_ticket_api.py'
=======
    'rpc_ticket_operations.py'
>>>>>>> f7008810
]

EXTENDED_SCRIPTS = [
    # These tests are not run by the travis build process.
    # Longest test should go first, to favor running tests in parallel
    'pruning.py',
    # vv Tests less than 20m vv
    'smartfees.py',
    # vv Tests less than 5m vv
    'maxuploadtarget.py',
    'mempool_packages.py',
    'dbcrash.py',
    # vv Tests less than 2m vv
    'bip68-sequence.py',
    'getblocktemplate_longpoll.py',
    'p2p-timeouts.py',
    # vv Tests less than 60s vv
    'bip9-softforks.py',
    'p2p-feefilter.py',
    'rpcbind_test.py',
    # vv Tests less than 30s vv
    'assumevalid.py',
    'example_test.py',
    'txn_doublespend.py',
    'txn_clone.py --mineblock',
    'notifications.py',
    'invalidateblock.py',
    'p2p-acceptblock.py',
    'replace-by-fee.py',
    'stake_api.py',
]

# Place EXTENDED_SCRIPTS first since it has the 3 longest running tests
ALL_SCRIPTS = EXTENDED_SCRIPTS + BASE_SCRIPTS

NON_SCRIPTS = [
    # These are python files that live in the functional tests directory, but are not test scripts.
    "combine_logs.py",
    "create_cache.py",
    "test_runner.py",
]

def main():
    # Parse arguments and pass through unrecognised args
    parser = argparse.ArgumentParser(add_help=False,
                                     usage='%(prog)s [test_runner.py options] [script options] [scripts]',
                                     description=__doc__,
                                     epilog='''
    Help text and arguments for individual test script:''',
                                     formatter_class=argparse.RawTextHelpFormatter)
    parser.add_argument('--coverage', action='store_true', help='generate a basic coverage report for the RPC interface')
    parser.add_argument('--exclude', '-x', help='specify a comma-separated-list of scripts to exclude.')
    parser.add_argument('--extended', action='store_true', help='run the extended test suite in addition to the basic tests')
    parser.add_argument('--force', '-f', action='store_true', help='run tests even on platforms where they are disabled by default (e.g. windows).')
    parser.add_argument('--help', '-h', '-?', action='store_true', help='print help text and exit')
    parser.add_argument('--jobs', '-j', type=int, default=4, help='how many test scripts to run in parallel. Default=4.')
    parser.add_argument('--keepcache', '-k', action='store_true', help='the default behavior is to flush the cache directory on startup. --keepcache retains the cache from the previous testrun.')
    parser.add_argument('--quiet', '-q', action='store_true', help='only print results summary and failure logs')
    parser.add_argument('--tmpdirprefix', '-t', default=tempfile.gettempdir(), help="Root directory for datadirs")
    args, unknown_args = parser.parse_known_args()

    # args to be passed on always start with two dashes; tests are the remaining unknown args
    tests = [arg for arg in unknown_args if arg[:2] != "--"]
    passon_args = [arg for arg in unknown_args if arg[:2] == "--"]

    # Read config generated by configure.
    config = configparser.ConfigParser()
    configfile = os.path.abspath(os.path.dirname(__file__)) + "/../config.ini"
    config.read_file(open(configfile))

    passon_args.append("--configfile=%s" % configfile)

    # Set up logging
    logging_level = logging.INFO if args.quiet else logging.DEBUG
    logging.basicConfig(format='%(message)s', level=logging_level)

    # Create base test directory
    tmpdir = "%s/paicoin_test_runner_%s" % (args.tmpdirprefix, datetime.datetime.now().strftime("%Y%m%d_%H%M%S"))
    os.makedirs(tmpdir)

    logging.debug("Temporary test directory at %s" % tmpdir)

    enable_wallet = config["components"].getboolean("ENABLE_WALLET")
    enable_utils = config["components"].getboolean("ENABLE_UTILS")
    enable_paicoind = config["components"].getboolean("ENABLE_PAICOIND")

    if config["environment"]["EXEEXT"] == ".exe" and not args.force:
        # https://github.com/bitcoin/bitcoin/commit/d52802551752140cf41f0d9a225a43e84404d3e9
        # https://github.com/bitcoin/bitcoin/pull/5677#issuecomment-136646964
        print("Tests currently disabled on Windows by default. Use --force option to enable")
        sys.exit(0)

    if not (enable_wallet and enable_utils and enable_paicoind):
        print("No functional tests to run. Wallet, utils, and paicoind must all be enabled")
        print("Rerun `configure` with -enable-wallet, -with-utils and -with-daemon and rerun make")
        sys.exit(0)

    # Build list of tests
    if tests:
        # Individual tests have been specified. Run specified tests that exist
        # in the ALL_SCRIPTS list. Accept the name with or without .py extension.
        tests = [re.sub("\.py$", "", t) + ".py" for t in tests]
        test_list = []
        for t in tests:
            if t in ALL_SCRIPTS:
                test_list.append(t)
            else:
                print("{}WARNING!{} Test '{}' not found in full test list.".format(BOLD[1], BOLD[0], t))
    else:
        # No individual tests have been specified.
        # Run all base tests, and optionally run extended tests.
        test_list = BASE_SCRIPTS
        if args.extended:
            # place the EXTENDED_SCRIPTS first since the three longest ones
            # are there and the list is shorter
            test_list = EXTENDED_SCRIPTS + test_list

    # Remove the test cases that the user has explicitly asked to exclude.
    if args.exclude:
        tests_excl = [re.sub("\.py$", "", t) + ".py" for t in args.exclude.split(',')]
        for exclude_test in tests_excl:
            if exclude_test in test_list:
                test_list.remove(exclude_test)
            else:
                print("{}WARNING!{} Test '{}' not found in current test list.".format(BOLD[1], BOLD[0], exclude_test))

    if not test_list:
        print("No valid test scripts specified. Check that your test is in one "
              "of the test lists in test_runner.py, or run test_runner.py with no arguments to run all tests")
        sys.exit(0)

    if args.help:
        # Print help for test_runner.py, then print help of the first script (with args removed) and exit.
        parser.print_help()
        subprocess.check_call([(config["environment"]["SRCDIR"] + '/test/functional/' + test_list[0].split()[0])] + ['-h'])
        sys.exit(0)

    check_script_list(config["environment"]["SRCDIR"])

    if not args.keepcache:
        shutil.rmtree("%s/test/cache" % config["environment"]["BUILDDIR"], ignore_errors=True)

    run_tests(test_list, config["environment"]["SRCDIR"], config["environment"]["BUILDDIR"], config["environment"]["EXEEXT"], tmpdir, args.jobs, args.coverage, passon_args)

def run_tests(test_list, src_dir, build_dir, exeext, tmpdir, jobs=1, enable_coverage=False, args=[]):
    # Warn if paicoind is already running (unix only)
    try:
        if subprocess.check_output(["pidof", "paicoind"]) is not None:
            print("%sWARNING!%s There is already a paicoind process running on this system. Tests may fail unexpectedly due to resource contention!" % (BOLD[1], BOLD[0]))
    except (OSError, subprocess.SubprocessError):
        pass

    # Warn if there is a cache directory
    cache_dir = "%s/test/cache" % build_dir
    if os.path.isdir(cache_dir):
        print("%sWARNING!%s There is a cache directory here: %s. If tests fail unexpectedly, try deleting the cache directory." % (BOLD[1], BOLD[0], cache_dir))

    #Set env vars
    if "PAICOIND" not in os.environ:
        os.environ["PAICOIND"] = build_dir + '/src/paicoind' + exeext
        os.environ["PAICOINCLI"] = build_dir + '/src/paicoin-cli' + exeext

    tests_dir = src_dir + '/test/functional/'

    flags = ["--srcdir={}/src".format(build_dir)] + args
    flags.append("--cachedir=%s" % cache_dir)

    if enable_coverage:
        coverage = RPCCoverage()
        flags.append(coverage.flag)
        logging.debug("Initializing coverage directory at %s" % coverage.dir)
    else:
        coverage = None

    if len(test_list) > 1 and jobs > 1:
        # Populate cache
        subprocess.check_output([tests_dir + 'create_cache.py'] + flags + ["--tmpdir=%s/cache" % tmpdir])

    #Run Tests
    job_queue = TestHandler(jobs, tests_dir, tmpdir, test_list, flags)
    time0 = time.time()
    test_results = []

    max_len_name = len(max(test_list, key=len))

    for _ in range(len(test_list)):
        test_result, stdout, stderr = job_queue.get_next()
        test_results.append(test_result)

        if test_result.status == "Passed":
            logging.debug("\n%s%s%s passed, Duration: %s s" % (BOLD[1], test_result.name, BOLD[0], test_result.time))
        elif test_result.status == "Skipped":
            logging.debug("\n%s%s%s skipped" % (BOLD[1], test_result.name, BOLD[0]))
        else:
            print("\n%s%s%s failed, Duration: %s s\n" % (BOLD[1], test_result.name, BOLD[0], test_result.time))
            print(BOLD[1] + 'stdout:\n' + BOLD[0] + stdout + '\n')
            print(BOLD[1] + 'stderr:\n' + BOLD[0] + stderr + '\n')

    print_results(test_results, max_len_name, (int(time.time() - time0)))

    if coverage:
        coverage.report_rpc_coverage()

        logging.debug("Cleaning up coverage data")
        coverage.cleanup()

    # Clear up the temp directory if all subdirectories are gone
    if not os.listdir(tmpdir):
        os.rmdir(tmpdir)

    all_passed = all(map(lambda test_result: test_result.was_successful, test_results))

    sys.exit(not all_passed)

def print_results(test_results, max_len_name, runtime):
    results = "\n" + BOLD[1] + "%s | %s | %s\n\n" % ("TEST".ljust(max_len_name), "STATUS   ", "DURATION") + BOLD[0]

    test_results.sort(key=lambda result: result.name.lower())
    all_passed = True
    time_sum = 0

    for test_result in test_results:
        all_passed = all_passed and test_result.was_successful
        time_sum += test_result.time
        test_result.padding = max_len_name
        results += str(test_result)

    status = TICK + "Passed" if all_passed else CROSS + "Failed"
    results += BOLD[1] + "\n%s | %s | %s s (accumulated) \n" % ("ALL".ljust(max_len_name), status.ljust(9), time_sum) + BOLD[0]
    results += "Runtime: %s s\n" % (runtime)
    print(results)

class TestHandler:
    """
    Trigger the test scripts passed in via the list.
    """

    def __init__(self, num_tests_parallel, tests_dir, tmpdir, test_list=None, flags=None):
        assert(num_tests_parallel >= 1)
        self.num_jobs = num_tests_parallel
        self.tests_dir = tests_dir
        self.tmpdir = tmpdir
        self.test_list = test_list
        self.flags = flags
        self.num_running = 0
        # In case there is a graveyard of zombie paicoinds, we can apply a
        # pseudorandom offset to hopefully jump over them.
        # (625 is PORT_RANGE/MAX_NODES)
        self.portseed_offset = int(time.time() * 1000) % 625
        self.jobs = []

    def get_next(self):
        while self.num_running < self.num_jobs and self.test_list:
            # Add tests
            self.num_running += 1
            t = self.test_list.pop(0)
            portseed = len(self.test_list) + self.portseed_offset
            portseed_arg = ["--portseed={}".format(portseed)]
            log_stdout = tempfile.SpooledTemporaryFile(max_size=2**16)
            log_stderr = tempfile.SpooledTemporaryFile(max_size=2**16)
            test_argv = t.split()
            tmpdir = ["--tmpdir=%s/%s_%s" % (self.tmpdir, re.sub(".py$", "", test_argv[0]), portseed)]
            self.jobs.append((t,
                              time.time(),
                              subprocess.Popen([self.tests_dir + test_argv[0]] + test_argv[1:] + self.flags + portseed_arg + tmpdir,
                                               universal_newlines=True,
                                               stdout=log_stdout,
                                               stderr=log_stderr),
                              log_stdout,
                              log_stderr))
        if not self.jobs:
            raise IndexError('pop from empty list')
        while True:
            # Return first proc that finishes
            time.sleep(.5)
            for j in self.jobs:
                (name, time0, proc, log_out, log_err) = j
                if os.getenv('TRAVIS') == 'true' and int(time.time() - time0) > 20 * 60:
                    # In travis, timeout individual tests after 20 minutes (to stop tests hanging and not
                    # providing useful output.
                    proc.send_signal(signal.SIGINT)
                if proc.poll() is not None:
                    log_out.seek(0), log_err.seek(0)
                    [stdout, stderr] = [l.read().decode('utf-8') for l in (log_out, log_err)]
                    log_out.close(), log_err.close()
                    if proc.returncode == TEST_EXIT_PASSED and stderr == "":
                        status = "Passed"
                    elif proc.returncode == TEST_EXIT_SKIPPED:
                        status = "Skipped"
                    else:
                        status = "Failed"
                    self.num_running -= 1
                    self.jobs.remove(j)

                    return TestResult(name, status, int(time.time() - time0)), stdout, stderr
            print('.', end='', flush=True)

class TestResult():
    def __init__(self, name, status, time):
        self.name = name
        self.status = status
        self.time = time
        self.padding = 0

    def __repr__(self):
        if self.status == "Passed":
            color = BLUE
            glyph = TICK
        elif self.status == "Failed":
            color = RED
            glyph = CROSS
        elif self.status == "Skipped":
            color = GREY
            glyph = CIRCLE

        return color[1] + "%s | %s%s | %s s\n" % (self.name.ljust(self.padding), glyph, self.status.ljust(7), self.time) + color[0]

    @property
    def was_successful(self):
        return self.status != "Failed"


def check_script_list(src_dir):
    """Check scripts directory.

    Check that there are no scripts in the functional tests directory which are
    not being run by pull-tester.py."""
    script_dir = src_dir + '/test/functional/'
    python_files = set([t for t in os.listdir(script_dir) if t[-3:] == ".py"])
    missed_tests = list(python_files - set(map(lambda x: x.split()[0], ALL_SCRIPTS + NON_SCRIPTS)))
    if len(missed_tests) != 0:
        print("%sWARNING!%s The following scripts are not being run: %s. Check the test lists in test_runner.py." % (BOLD[1], BOLD[0], str(missed_tests)))
        if os.getenv('TRAVIS') == 'true':
            # On travis this warning is an error to prevent merging incomplete commits into master
            sys.exit(1)

class RPCCoverage(object):
    """
    Coverage reporting utilities for test_runner.

    Coverage calculation works by having each test script subprocess write
    coverage files into a particular directory. These files contain the RPC
    commands invoked during testing, as well as a complete listing of RPC
    commands per `paicoin-cli help` (`rpc_interface.txt`).

    After all tests complete, the commands run are combined and diff'd against
    the complete list to calculate uncovered RPC commands.

    See also: test/functional/test_framework/coverage.py

    """
    def __init__(self):
        self.dir = tempfile.mkdtemp(prefix="coverage")
        self.flag = '--coveragedir=%s' % self.dir

    def report_rpc_coverage(self):
        """
        Print out RPC commands that were unexercised by tests.

        """
        uncovered = self._get_uncovered_rpc_commands()

        if uncovered:
            print("Uncovered RPC commands:")
            print("".join(("  - %s\n" % i) for i in sorted(uncovered)))
        else:
            print("All RPC commands covered.")

    def cleanup(self):
        return shutil.rmtree(self.dir)

    def _get_uncovered_rpc_commands(self):
        """
        Return a set of currently untested RPC commands.

        """
        # This is shared from `test/functional/test-framework/coverage.py`
        reference_filename = 'rpc_interface.txt'
        coverage_file_prefix = 'coverage.'

        coverage_ref_filename = os.path.join(self.dir, reference_filename)
        coverage_filenames = set()
        all_cmds = set()
        covered_cmds = set()

        if not os.path.isfile(coverage_ref_filename):
            raise RuntimeError("No coverage reference found")

        with open(coverage_ref_filename, 'r') as f:
            all_cmds.update([i.strip() for i in f.readlines()])

        for root, dirs, files in os.walk(self.dir):
            for filename in files:
                if filename.startswith(coverage_file_prefix):
                    coverage_filenames.add(os.path.join(root, filename))

        for filename in coverage_filenames:
            with open(filename, 'r') as f:
                covered_cmds.update([i.strip() for i in f.readlines()])

        return all_cmds - covered_cmds


if __name__ == '__main__':
    main()<|MERGE_RESOLUTION|>--- conflicted
+++ resolved
@@ -126,11 +126,8 @@
     'rpc_help.py',
     'p2p-fingerprint.py',
     'wallet_balance.py',
-<<<<<<< HEAD
     'wallet_ticket_api.py'
-=======
     'rpc_ticket_operations.py'
->>>>>>> f7008810
 ]
 
 EXTENDED_SCRIPTS = [
