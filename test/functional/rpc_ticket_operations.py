#!/usr/bin/env python3
# Copyright (c) 2019 The Bitcoin Core developers
# Distributed under the MIT software license, see the accompanying
# file COPYING or http://www.opensource.org/licenses/mit-license.php.

"""Test the search operations RPC commands
    - ticket operations (ported from Decred) include: 
        existsexpiredtickets
        existsliveticket
        existslivetickets
        existsmissedtickets
        getticketpoolvalue
        livetickets
        missedtickets
        ticketfeeinfo
        ticketsforaddress
        ticketvwrap
"""

from test_framework.test_framework import PAIcoinTestFramework
from test_framework.util import *

def have_same_elements(left, right):
    return len(left) == len(right) and set(left) == set(right)

class TicketOperations(PAIcoinTestFramework):
    def set_test_params(self):
        self.setup_clean_chain = True
        self.num_nodes = 1
        self.extra_args = [['-txindex']] 


    def run_test(self):
        # these are the same values as in chainparams.cpp for REGTEST, update them if they change
        nStakeEnabledHeight    = 2000
        nStakeValidationHeight = 2100
        nTicketMaturity        = 8
        nMaxFreshStakePerBlock = 20
        nTicketsPerBlock       = 5
        nTicketPoolSize        = 64
        nTicketExpiry          = 5 * nTicketPoolSize
        nStakeDiffWindowSize   = 8

        nPurchaseMaxHeight     = 2067

        self.nodes[0].generate(nStakeEnabledHeight - nTicketMaturity - 1)
        self.sync_all()
        txaddress = self.nodes[0].getnewaddress()
        print(txaddress)

        txs = []
        for blkidx in range(nStakeEnabledHeight - nTicketMaturity , nStakeEnabledHeight+1):
            print("purchase", nMaxFreshStakePerBlock, "at", blkidx)
            txs.append(self.nodes[0].purchaseticket("", 1.5, 1, txaddress, nMaxFreshStakePerBlock))
            assert(len(txs[-1])==nMaxFreshStakePerBlock)
            
            stakeinfo = self.nodes[0].getstakeinfo()
            # print(stakeinfo)
            assert(stakeinfo['ownmempooltix'] == nMaxFreshStakePerBlock)
            assert(stakeinfo['ownmempooltix'] == stakeinfo['allmempooltix']) # only our ticket tx are in mempool
            assert(stakeinfo['immature'] == stakeinfo['unspent'])
            assert(stakeinfo['poolsize'] == 0)
            assert(stakeinfo['live'] == 0)
            assert(stakeinfo['missed'] == 0)
            assert(stakeinfo['expired'] == 0)
            assert(stakeinfo['voted'] == 0)
            assert(stakeinfo['revoked'] == 0)

            self.nodes[0].generate(1)
            self.sync_all()
            chainInfo = self.nodes[0].getblockchaininfo()
            assert(chainInfo['blocks'] == blkidx)

            stakeinfo = self.nodes[0].getstakeinfo()
            assert(stakeinfo['ownmempooltix'] == 0) # no ticket tx in mempool after generate
            assert(stakeinfo['ownmempooltix'] == stakeinfo['allmempooltix'])

        # we should be at nStakeEnabledHeight, so only tickets in txs[0] should be live
        assert(blkidx == nStakeEnabledHeight)

        # existsexpiredtickets tests:
        # 1. valid parameters
        x = self.nodes[0].existsexpiredtickets(txs[0])
        assert(have_same_elements(x.keys(), txs[0]))
        assert(not any(x.values())) # no ticket exists so all False
        x = self.nodes[0].existsexpiredtickets(txs[1])
        assert(have_same_elements(x.keys(), txs[1]))
        assert(not any(x.values())) # no ticket exists so all False
        # 2. invalid parameters
        assert_raises_rpc_error(-1, None, self.nodes[0].existsexpiredtickets)
        assert_raises_rpc_error(-1, None, self.nodes[0].existsexpiredtickets, "param1", "param2")
        assert_raises_rpc_error(-1, None, self.nodes[0].existsexpiredtickets, ["hash1", "hash2"])

        # existsliveticket tests:
        # 1. valid parameters
        x = self.nodes[0].existsliveticket(txs[0][5])
        assert(x == True)  # first bought txs are live since we are at nStakeEnabledHeight
        x = self.nodes[0].existsliveticket(txs[1][4])
        assert(x == False)
        # 2. invalid parameters
        assert_raises_rpc_error(-1, None, self.nodes[0].existsliveticket)
        assert_raises_rpc_error(-1, None, self.nodes[0].existsliveticket, "param1", "param2")
        assert_raises_rpc_error(-1, None, self.nodes[0].existsliveticket,"txhash")


        # existslivetickets tests:
        # 1. valid parameters
        x = self.nodes[0].existslivetickets(txs[0])
        assert(have_same_elements(x.keys(), txs[0]))
        assert(any(x.values())) # all tickets bought first are live
        x = self.nodes[0].existslivetickets(txs[1])
        assert(have_same_elements(x.keys(), txs[1]))
        assert(not any(x.values())) # these are bought one block after so not live yet
        # 2. invalid parameters
        assert_raises_rpc_error(-1, None, self.nodes[0].existslivetickets)
        assert_raises_rpc_error(-1, None, self.nodes[0].existslivetickets, "param1", "param2")
        assert_raises_rpc_error(-1, None, self.nodes[0].existslivetickets, ["hash1", "hash2"])

        # getstakeinfo tests:
        stakeinfo = self.nodes[0].getstakeinfo()
        assert(stakeinfo['immature'] + stakeinfo['live'] == stakeinfo['unspent']) # tickets bought first are live
        assert(stakeinfo['live'] == stakeinfo['poolsize'])
        assert(stakeinfo['proportionlive'] == 1) # all live are in pool

        # existsmissedtickets tests:
        # 1. valid parameters
        x = self.nodes[0].existsmissedtickets(txs[0])
        assert(have_same_elements(x.keys(), txs[0]))
        assert(not any(x.values())) # no ticket exists so all False
        x = self.nodes[0].existsmissedtickets(txs[1])
        assert(have_same_elements(x.keys(), txs[1]))
        assert(not any(x.values())) # no ticket exists so all False
        # 2. invalid parameters
        assert_raises_rpc_error(-1, None, self.nodes[0].existsmissedtickets)
        assert_raises_rpc_error(-1, None, self.nodes[0].existsmissedtickets, "param1", "param2")
        assert_raises_rpc_error(-1, None, self.nodes[0].existsmissedtickets, ["hash1", "hash2"])


        # # getticketpoolvalue tests:
        # # 1. valid parameters
        x = self.nodes[0].getticketpoolvalue()
        ticketPrice = self.nodes[0].getstakedifficulty()
        currentTicketPrice = float(ticketPrice["current"])
        assert(float(x) == currentTicketPrice * len(txs[0])) # all live tickets have payed the same price
        # # 2. invalid parameters
        assert_raises_rpc_error(-1, None, self.nodes[0].getticketpoolvalue, 'param')
        assert_raises_rpc_error(-1, None, self.nodes[0].getticketpoolvalue, "param1", "param2")


        # livetickets tests:
        # 1. valid parameters
        x = self.nodes[0].livetickets()
        assert(have_same_elements(x["tickets"], txs[0]))
        # 2. invalid parameters
        assert_raises_rpc_error(-1, None, self.nodes[0].livetickets, 'param')
        assert_raises_rpc_error(-1, None, self.nodes[0].livetickets, "param1", "param2")


        # missedtickets tests:
        # 1. valid parameters
        x = self.nodes[0].missedtickets()
        assert(x == { "tickets": [] })
        # 2. invalid parameters
        assert_raises_rpc_error(-1, None, self.nodes[0].missedtickets, 'param')
        assert_raises_rpc_error(-1, None, self.nodes[0].missedtickets, "param1", "param2")


        # ticketfeeinfo tests:
        # 1. valid parameters
        x = self.nodes[0].ticketfeeinfo() # at this point mempool is empty, so no fee info
        assert(x == {'feeinfomempool': {'number': 0}, 'feeinfoblocks': [], 'feeinfowindows': []})
        x = self.nodes[0].ticketfeeinfo(3)   # set blocks
        assert(x['feeinfomempool']['number'] == 0)
        assert(len(x['feeinfoblocks']) == 3)
        assert(x['feeinfoblocks'][0]['height'] == nStakeEnabledHeight)
        assert(x['feeinfoblocks'][0]['number'] == nMaxFreshStakePerBlock)
        assert(len(x['feeinfowindows']) == 0)
        x = self.nodes[0].ticketfeeinfo(3,2) # set blocks and windows
        assert(x['feeinfomempool']['number'] == 0)
        assert(len(x['feeinfoblocks']) == 3)
        assert(len(x['feeinfowindows']) == 2)
        assert(x['feeinfowindows'][-1]['endheight'] - x['feeinfowindows'][-1]['startheight']  == nStakeDiffWindowSize)
        assert(x['feeinfowindows'][-1]['number'] == nMaxFreshStakePerBlock * nStakeDiffWindowSize)
        # TODO add checks for the fee rate results when the fees/ticket prices are not hardcoded
        # 2. invalid parameters
        assert_raises_rpc_error(-1, None, self.nodes[0].ticketfeeinfo, "param1", "param2", "param3")

        # ticketsforaddress tests:
        # 1. valid parameters
        unused = self.nodes[0].getnewaddress()
        x = self.nodes[0].ticketsforaddress(unused)
        assert(x == { "tickets": [] })
        x = self.nodes[0].ticketsforaddress(txaddress)
        assert(have_same_elements(x["tickets"], txs[0]))
        # 2. invalid parameters
        assert_raises_rpc_error(-1, None, self.nodes[0].ticketsforaddress)
        assert_raises_rpc_error(-5, None, self.nodes[0].ticketsforaddress, 'param')
        assert_raises_rpc_error(-1, None, self.nodes[0].ticketsforaddress, "param1", "param2")


        # ticketvwap tests:
        # 1. valid parameters
        x = self.nodes[0].ticketvwap()
        assert(float(x) == currentTicketPrice)
        x = self.nodes[0].ticketvwap(10)    # set start
        assert(float(x) == currentTicketPrice)
        x = self.nodes[0].ticketvwap(10, 20) # set start and stop
        assert(x == 0.000)
        # TODO make this test have valid input and output once the command is implemented
        # the command was implemented, but to give non-zero results we need to first set a nStakeDiffuculty correctly
        # 2. invalid parameters
        assert_raises_rpc_error(-8, None, self.nodes[0].ticketvwap, nStakeEnabledHeight + 1, nStakeEnabledHeight)
        assert_raises_rpc_error(-8, None, self.nodes[0].ticketvwap, nStakeEnabledHeight - 1, nStakeEnabledHeight + 1)
        assert_raises_rpc_error(-1, None, self.nodes[0].ticketvwap, "param1")
        assert_raises_rpc_error(-1, None, self.nodes[0].ticketvwap, "param1", "param2")
        assert_raises_rpc_error(-1, None, self.nodes[0].ticketvwap, "param1", "param2", "param3")

        self.nodes[0].generate(1)
        self.sync_all()
        chainInfo = self.nodes[0].getblockchaininfo()
        assert(chainInfo['blocks'] == nStakeEnabledHeight + 1)

        # at this height more also tickets in txs[1] should be live, but missed and expired should be the same
        x = self.nodes[0].existsexpiredtickets(txs[0])
        assert(have_same_elements(x.keys(), txs[0]))
        assert(not any(x.values())) # no ticket exists so all False
        x = self.nodes[0].existsexpiredtickets(txs[1])
        assert(have_same_elements(x.keys(), txs[1]))
        assert(not any(x.values())) # no ticket exists so all False

        x = self.nodes[0].existsliveticket(txs[0][5])
        assert(x == True)
        x = self.nodes[0].existsliveticket(txs[1][4])
        assert(x == True)
        
        x = self.nodes[0].existslivetickets(txs[0])
        assert(have_same_elements(x.keys(), txs[0]))
        assert(any(x.values())) # all tickets bought first are live
        x = self.nodes[0].existslivetickets(txs[1])
        assert(have_same_elements(x.keys(), txs[1]))
        assert(any(x.values())) # these are also live

        x = self.nodes[0].existsmissedtickets(txs[0])
        assert(have_same_elements(x.keys(), txs[0]))
        assert(not any(x.values())) # no ticket exists so all False
        x = self.nodes[0].existsmissedtickets(txs[1])
        assert(have_same_elements(x.keys(), txs[1]))
        assert(not any(x.values())) # no ticket exists so all False

        x = self.nodes[0].livetickets()
        assert(have_same_elements(x["tickets"], txs[0] + txs[1]))

        x = self.nodes[0].missedtickets()
        assert(x == { "tickets": [] })

        # build the chain up to nStakeValidationHeight - 1
        txs = []
        for blkidx in range(nStakeEnabledHeight + 2 , nStakeValidationHeight):
            # purchase tickets until an empirical found blockindex
            # we cannot purchase after that because the ticketPrice increases too much and we do not 
            # support yet multiple funding inputs to our ticket purchasing transactions
            # TODO try to go further when multiple inputs are supported
            if blkidx < nPurchaseMaxHeight:
                # funds = self.nodes[0].getbalance()
                # print("funds:", funds)
                # ticketPrice = self.nodes[0].getstakedifficulty()
                # print("ticketPrice", ticketPrice)
                print("purchase", nMaxFreshStakePerBlock, "at", blkidx)
                txs.append(self.nodes[0].purchaseticket("", 1.5, 1, txaddress, nMaxFreshStakePerBlock))
                assert(len(txs[-1])==nMaxFreshStakePerBlock)

                x = self.nodes[0].ticketfeeinfo() # we should see the fee info for mempool before calling generate
                assert(x['feeinfomempool']['number'] == nMaxFreshStakePerBlock)
                assert(len(x['feeinfoblocks']) == 0)
                assert(len(x['feeinfowindows']) == 0)
            
            self.nodes[0].generate(1)
            self.sync_all()
            chainInfo = self.nodes[0].getblockchaininfo()
            assert(chainInfo['blocks'] == blkidx)

        assert(blkidx == nStakeValidationHeight - 1)

        # starting with nStakeValidationHeight we need to add vote txs into blocks, otherwise TestBlockValidity fails: too-few-votes
        assert_raises_rpc_error(-1, None, self.nodes[0].generate,1)
        dummyVoteBits    =  1
        dummyVoteBitsExt = "a"

        nHeightExpiredBecomeMissed = nTicketExpiry + nStakeEnabledHeight
        assert(nHeightExpiredBecomeMissed > nStakeValidationHeight)

        stakeinfo = self.nodes[0].getstakeinfo()
        # print(stakeinfo)
        assert(stakeinfo['live'] == stakeinfo['unspent']) # tickets bought first are live
        assert(stakeinfo['live'] == stakeinfo['poolsize'])
        allPurchasedTickets = 20 * ((nPurchaseMaxHeight - 1) - (nStakeEnabledHeight-nTicketMaturity))
        assert(stakeinfo['live'] == allPurchasedTickets)

        totalVotes = 0
        for blkidx in range(nStakeValidationHeight, nHeightExpiredBecomeMissed + 10):
            # winners vote
            winners = self.nodes[0].winningtickets()
            assert(len(winners['tickets'])==nTicketsPerBlock)
            blockhash = chainInfo['bestblockhash']
            blockheight = chainInfo['blocks']
            for tickethash in winners['tickets']:
                votehash = self.nodes[0].generatevote(blockhash, blockheight, tickethash, dummyVoteBits, dummyVoteBitsExt)
                totalVotes += 1
            
            self.nodes[0].generate(1)
            self.sync_all()
            chainInfo = self.nodes[0].getblockchaininfo()
            assert(chainInfo['blocks'] == blkidx)
            # print("generated block ", blkidx)
<<<<<<< HEAD
            stakeinfo = self.nodes[0].getstakeinfo()
            # print(stakeinfo)
            allPurchasedTickets -=  len(winners['tickets'])
            # TODO seems the wallet finds only one ticket to be spent by a vote, retry this after integrating the auto-voter changes
            # assert(stakeinfo['voted'] == totalVotes)
            # assert(stakeinfo['unspent'] == allPurchasedTickets)
            assert(stakeinfo['live'] == stakeinfo['poolsize'])
            assert(stakeinfo['live'] + stakeinfo['missed'] + stakeinfo['expired'] == allPurchasedTickets)

            live = self.nodes[0].livetickets()
            assert(stakeinfo['live'] == len(live['tickets']))

            missed = self.nodes[0].missedtickets()
            assert(stakeinfo['missed'] == len(missed['tickets']))
            assert(blkidx < nHeightExpiredBecomeMissed or len(missed["tickets"]) > 0) # we expect missed tickets 
        
=======

            x = self.nodes[0].missedtickets()
            # print("missed", x)
            assert(blkidx < nHeightExpiredBecomeMissed or len(x["tickets"]) > 0) # we expect missed tickets 

        # getstakeversioninfo
        numintervals = 2
        stakeversioninfo = self.nodes[0].getstakeversioninfo(numintervals)
        assert(stakeversioninfo['currentheight'] == blkidx)
        assert(stakeversioninfo['hash'] == chainInfo['bestblockhash'])
        assert(len(stakeversioninfo['intervals']) == numintervals)
        adjust = 1 # as in the RPC call implementation
        for interval in stakeversioninfo['intervals']:
            difference = interval['startheight'] - interval['endheight'] + adjust
            posver_total = 0
            for posver in interval['posversions']:
                posver_total += posver['count']
            votever_total = 0
            for votever in interval['voteversions']:
                votever_total += votever['count']
            assert(difference == posver_total)
            assert(votever_total == posver_total*nTicketsPerBlock)
            adjust = 0

        # getstakeversions
        numblocks = 3
        stakeversions = self.nodes[0].getstakeversions(chainInfo['bestblockhash'], numblocks)
        assert(len(stakeversions) == numblocks)
        assert(stakeversions[0]['hash'] == chainInfo['bestblockhash'])
        expectedHeight = blkidx
        for stakeversion in stakeversions:
            assert(stakeversion['height'] == expectedHeight)
            expectedHeight -= 1
            assert(len(stakeversion['votes']) == nTicketsPerBlock)
            for vote in stakeversion['votes']:
                assert(vote['version'] == stakeversion['stakeversion'])
                assert(vote['bits'] == dummyVoteBits)
>>>>>>> 0638aa33

if __name__ == "__main__":
    TicketOperations().main()<|MERGE_RESOLUTION|>--- conflicted
+++ resolved
@@ -312,7 +312,6 @@
             chainInfo = self.nodes[0].getblockchaininfo()
             assert(chainInfo['blocks'] == blkidx)
             # print("generated block ", blkidx)
-<<<<<<< HEAD
             stakeinfo = self.nodes[0].getstakeinfo()
             # print(stakeinfo)
             allPurchasedTickets -=  len(winners['tickets'])
@@ -329,12 +328,6 @@
             assert(stakeinfo['missed'] == len(missed['tickets']))
             assert(blkidx < nHeightExpiredBecomeMissed or len(missed["tickets"]) > 0) # we expect missed tickets 
         
-=======
-
-            x = self.nodes[0].missedtickets()
-            # print("missed", x)
-            assert(blkidx < nHeightExpiredBecomeMissed or len(x["tickets"]) > 0) # we expect missed tickets 
-
         # getstakeversioninfo
         numintervals = 2
         stakeversioninfo = self.nodes[0].getstakeversioninfo(numintervals)
@@ -367,7 +360,6 @@
             for vote in stakeversion['votes']:
                 assert(vote['version'] == stakeversion['stakeversion'])
                 assert(vote['bits'] == dummyVoteBits)
->>>>>>> 0638aa33
 
 if __name__ == "__main__":
     TicketOperations().main()